--- conflicted
+++ resolved
@@ -219,10 +219,6 @@
 
 
 ```
-<<<<<<< HEAD
 node example-client.js 127.0.0.1 9091 mirror-client.pem \
 '{"method": "get_block", "params": {"block_index": "0"}, "jsonrpc": "2.0", "id": 1}'
-=======
-node mirror-client.js --mirror-public-url http://127.0.0.1:9091 --key-file mirror-client.pem --request '{"method": "get_block", "params": {"block_index": "0"}, "jsonrpc": "2.0", "id": 1}'
->>>>>>> 14abaf99
 ```