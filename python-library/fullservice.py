--- conflicted
+++ resolved
@@ -146,30 +146,7 @@
         fee_token_id: str = "",
         tombstone_block: str = "",
         max_spendable_value: str = "",
-<<<<<<< HEAD
-    ) -> Dict[
-        str,
-        Union[
-            str,
-            Dict[
-                str,
-                Union[
-                    Dict[
-                        str,
-                        Union[
-                            List[Dict[str, Union[str, Dict[str, str]]]],
-                            Dict[str, str],
-                            str,
-                        ],
-                    ],
-                    str,
-                ],
-            ],
-        ],
-    ]:
-=======
     ) -> Dict[str, Any]:
->>>>>>> 72eb79b2
         return await self.req(
             {
                 "method": "build_transaction",
