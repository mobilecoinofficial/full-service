--- conflicted
+++ resolved
@@ -88,9 +88,5 @@
 url = "2.3"
 
 [build-dependencies]
-<<<<<<< HEAD
-vergen = { version = "8.1.3", features = ["build", "cargo", "git", "gitcl", "rustc", "si"] }
-=======
 anyhow = "1.0"
-vergen = { version = "8.1.1", features = ["build", "cargo", "git", "gitcl", "rustc", "si"] }
->>>>>>> d0caa81f
+vergen = { version = "8.1.3", features = ["build", "cargo", "git", "gitcl", "rustc", "si"] }