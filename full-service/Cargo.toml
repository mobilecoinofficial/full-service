[package]
name = "mc-full-service"
version = "1.8.0"
authors = ["MobileCoin"]
edition = "2018"
build = "build.rs"

[[bin]]
name = "full-service"
path = "src/bin/main.rs"

[[bin]]
name = "transaction-signer"
path = "src/bin/transaction-signer.rs"

[dependencies]
mc-validator-api = { path = "../validator/api" }
mc-validator-connection = { path = "../validator/connection" }

mc-account-keys = { path = "../mobilecoin/account-keys" }
mc-account-keys-slip10 = { path = "../mobilecoin/account-keys/slip10" }
mc-api = { path = "../mobilecoin/api" }
mc-attest-verifier = { path = "../mobilecoin/attest/verifier", default-features = false }
mc-common = { path = "../mobilecoin/common", default-features = false, features = ["loggers"] }
mc-connection = { path = "../mobilecoin/connection" }
mc-consensus-enclave-measurement = { path = "../mobilecoin/consensus/enclave/measurement" }
mc-consensus-scp = { path = "../mobilecoin/consensus/scp" }
mc-crypto-digestible = { path = "../mobilecoin/crypto/digestible", features = ["derive"] }
mc-crypto-keys = { path = "../mobilecoin/crypto/keys", default-features = false }
mc-crypto-rand = { path = "../mobilecoin/crypto/rand", default-features = false }
mc-fog-report-connection = { path = "../mobilecoin/fog/report/connection" }
mc-fog-report-validation = { path = "../mobilecoin/fog/report/validation" }
mc-ledger-db = { path = "../mobilecoin/ledger/db" }
mc-ledger-migration = { path = "../mobilecoin/ledger/migration" }
mc-ledger-sync = { path = "../mobilecoin/ledger/sync" }
mc-mobilecoind = { path = "../mobilecoin/mobilecoind" }
mc-mobilecoind-api = { path = "../mobilecoin/mobilecoind/api" }
mc-mobilecoind-json = { path = "../mobilecoin/mobilecoind-json" }
mc-sgx-css = { path = "../mobilecoin/sgx/css" }
mc-transaction-core = { path = "../mobilecoin/transaction/core" }
mc-transaction-std = { path = "../mobilecoin/transaction/std" }
mc-util-from-random = { path = "../mobilecoin/util/from-random" }
mc-util-parse = { path = "../mobilecoin/util/parse" }
mc-util-serial = { path = "../mobilecoin/util/serial", default-features = false }
mc-util-uri = { path = "../mobilecoin/util/uri" }

base64 = "0.13.0"
chrono = { version = "0.4", default-features = false, features = ["alloc"] }
crossbeam-channel = "0.5"
diesel = { version = "1.4.8", features = ["sqlcipher-bundled"] }
diesel-derive-enum = { version = "1", features = ["sqlite"] }
diesel_migrations = { version = "1.4.0", features = ["sqlite"] }
displaydoc = {version = "0.2", default-features = false }
dotenv = "0.15.0"
<<<<<<< HEAD
grpcio = "0.10.2"
=======
grpcio = { version ="0.9.0", default-features = false, features = [ "openssl" ] }
>>>>>>> b5b8c320
hex = {version = "0.4", default-features = false }
num_cpus = "1.12"
rand = { version = "0.8", default-features = false }
rayon = "1.5"
reqwest = { version = "0.11.10", default-features = false, features = ["rustls-tls", "gzip"] }
retry = "1.3"
rocket = { version = "0.4.5", default-features = false }
rocket_contrib = { version = "0.4.5", default-features = false, features = ["json", "diesel_sqlite_pool"] }
serde = { version = "1.0", default-features = false, features = ["alloc", "derive"] }
serde_derive = "1.0"
serde_json = { version = "1.0", features = ["preserve_order"] }
structopt = "0.3"
strum = { version = "0.24.0", features = ["derive"] }
strum_macros = "0.24.0"
tiny-bip39 = "0.8.0"
uuid = { version = "1.0.0", features = ["serde", "v4"] }

[dev-dependencies]
mc-connection-test-utils = { path = "../mobilecoin/connection/test-utils" }
mc-fog-report-validation = { path = "../mobilecoin/fog/report/validation", features = ["automock"] }
mc-fog-report-validation-test-utils = { path = "../mobilecoin/fog/report/validation/test-utils"}
tempdir = "0.3"
bs58 = "0.4.0"

[build-dependencies]
# clippy fails to run without this.
diesel = { version = "1.4.8", features = ["sqlcipher-bundled"] }
vergen = "7.0.0"
anyhow = "1.0"<|MERGE_RESOLUTION|>--- conflicted
+++ resolved
@@ -52,11 +52,7 @@
 diesel_migrations = { version = "1.4.0", features = ["sqlite"] }
 displaydoc = {version = "0.2", default-features = false }
 dotenv = "0.15.0"
-<<<<<<< HEAD
-grpcio = "0.10.2"
-=======
 grpcio = { version ="0.9.0", default-features = false, features = [ "openssl" ] }
->>>>>>> b5b8c320
 hex = {version = "0.4", default-features = false }
 num_cpus = "1.12"
 rand = { version = "0.8", default-features = false }
