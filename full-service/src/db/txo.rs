// Copyright (c) 2020-2023 MobileCoin Inc.

//! DB impl for the Txo model.

use diesel::{
    dsl::{count, exists, not},
    prelude::*,
};
use mc_account_keys::AccountKey;
use mc_common::{logger::global_log, HashMap};
use mc_crypto_digestible::{Digestible, MerlinTranscript};
use mc_crypto_keys::{CompressedRistrettoPublic, RistrettoPublic};
use mc_ledger_db::{Ledger, LedgerDB};
use mc_transaction_core::{
    constants::MAX_INPUTS,
    ring_signature::KeyImage,
    tx::{TxOut, TxOutMembershipProof},
    Amount, TokenId,
};
use mc_transaction_extra::{
    AuthenticatedSenderMemo, AuthenticatedSenderWithPaymentIntentIdMemo,
    AuthenticatedSenderWithPaymentRequestIdMemo, MemoType, RegisteredMemoType,
    TxOutConfirmationNumber, UnusedMemo,
};
use mc_util_serial::Message;
use std::{convert::TryFrom, fmt, str::FromStr};

use crate::{
    db::{
        account::{AccountID, AccountModel},
        assigned_subaddress::AssignedSubaddressModel,
        models::{
            Account, AssignedSubaddress, AuthenticatedSenderMemo as AuthenticatedSenderMemoModel,
            NewAuthenticatedSenderMemo, NewTransactionOutputTxo, NewTxo, Txo,
        },
        transaction_log::TransactionId,
        Conn, WalletDbError,
    },
    service::models::tx_proposal::OutputTxo,
    util::b58::b58_encode_public_address,
};

#[derive(Debug, PartialEq)]
pub enum TxoStatus {
    // The txo has been created as part of build-transaction, but its associated transaction is
    // neither pending, or submitted successfully
    Created,

    // The txo has been received but the subaddress index and key image cannot be determined. This
    // happens typically when an account is imported but all subaddresses it was using were not
    // recreated
    Orphaned,

    // The txo is part of a pending transaction
    Pending,

    // The txo is created and released as part of a successful transaction, but we do not know
    // what block it was received at, the subaddress, keyimage, nor spent block. For example,
    // the txo going to a recipient's account is often secreted.
    Secreted,

    // The txo has a known spent block index
    Spent,

    // The txo has been received at a known subaddress index with a known key image, has not been
    // spent, and is not part of a pending transaction
    Unspent,

    // The txo has been received at a known subaddress index, but the key image cannot
    // be derived (usually because this is a view only account)
    Unverified,
}

#[derive(Debug, PartialEq)]
pub enum TxoMemo {
    Unused,
    AuthenticatedSender(AuthenticatedSenderMemoModel),
}

impl fmt::Display for TxoStatus {
    fn fmt(&self, f: &mut fmt::Formatter<'_>) -> fmt::Result {
        match self {
            TxoStatus::Created => write!(f, "created"),
            TxoStatus::Orphaned => write!(f, "orphaned"),
            TxoStatus::Pending => write!(f, "pending"),
            TxoStatus::Secreted => write!(f, "secreted"),
            TxoStatus::Spent => write!(f, "spent"),
            TxoStatus::Unspent => write!(f, "unspent"),
            TxoStatus::Unverified => write!(f, "unverified"),
        }
    }
}

impl FromStr for TxoStatus {
    type Err = WalletDbError;

    fn from_str(s: &str) -> Result<Self, Self::Err> {
        match s {
            "created" => Ok(TxoStatus::Created),
            "orphaned" => Ok(TxoStatus::Orphaned),
            "pending" => Ok(TxoStatus::Pending),
            "secreted" => Ok(TxoStatus::Secreted),
            "spent" => Ok(TxoStatus::Spent),
            "unspent" => Ok(TxoStatus::Unspent),
            "unverified" => Ok(TxoStatus::Unverified),
            _ => Err(WalletDbError::InvalidTxoStatus(s.to_string())),
        }
    }
}

/// A unique ID derived from a TxOut in the ledger.
#[derive(Debug)]
pub struct TxoID(pub String);

impl From<&TxOut> for TxoID {
    fn from(src: &TxOut) -> TxoID {
        let digest: [u8; 32] = src.digest32::<MerlinTranscript>(b"txo_data");
        Self(hex::encode(digest))
    }
}

impl From<&Txo> for TxoID {
    fn from(src: &Txo) -> TxoID {
        Self(src.id.clone())
    }
}

impl fmt::Display for TxoID {
    fn fmt(&self, f: &mut fmt::Formatter) -> fmt::Result {
        write!(f, "{}", self.0)
    }
}

pub struct SpendableTxosResult {
    pub spendable_txos: Vec<Txo>,
    pub max_spendable_in_wallet: u128,
}

impl Txo {
    pub fn amount(&self) -> Amount {
        Amount::new(self.value as u64, TokenId::from(self.token_id as u64))
    }
}

#[rustfmt::skip]
pub trait TxoModel {
    /// Saves a received TxOut to local database.
    ///
    /// The subaddress_index may be None, and the Txo is said to be "orphaned",
    /// if the subaddress is not yet being tracked by the wallet.
    /// 
    /// # Arguments
    /// 
    ///| Name                   | Purpose                                                                         | Notes           |
    ///|------------------------|---------------------------------------------------------------------------------|-----------------|
    ///| `tx_out`               | This is a TxOut object contained in the ledger                                  |                 |
    ///| `subaddress_index`     | The assigned subaddress index for this TXO with respect to its received account | Assign if known |
    ///| `key_image`            | The fingerprint of the TxOut                                                    |                 |
    ///| `amount`               | The value in this TxOut                                                         | Unit in picoMob |
    ///| `received_block_index` | The index of the block at which this TxOut was received.                        |                 |
    ///| `account_id_hex`       | The account ID for the account which received this TxOut                        |                 |
    ///| `conn`                 | An reference to the pool connection of wallet database                          |                 |
    ///
    /// # Returns
    /// * txo_id_hex
    fn create_received(
        tx_out: TxOut,
        subaddress_index: Option<u64>,
        key_image: Option<KeyImage>,
        amount: Amount,
        received_block_index: u64,
        account_id_hex: &str,
        conn: Conn,
    ) -> Result<String, WalletDbError>;


    /// Create a TxOut payload and insert to local database.
    /// 
    /// # Arguments
    /// 
    ///| Name             | Purpose                                                                               | Notes                                               |
    ///|------------------|---------------------------------------------------------------------------------------|-----------------------------------------------------|
    ///| `output_txo`     | This is the transaction output TxOut that will be insert to database                  | Either a change or payload transaction output TxOut |
    ///| `is_change`      | A boolean value to indicate if this transaction output TxOut is a change or a payload | Assign if known                                     |
    ///| `transaction_id` | The transaction id at which the transaction output TxOut associates with              |                                                     |
    ///| `conn`           | An reference to the pool connection of wallet database                                |                                                     |
    ///
    /// # Returns
    /// * unit
    fn create_new_output(
        output_txo: &OutputTxo,
        is_change: bool,
        transaction_id: &TransactionId,
        conn: Conn,
    ) -> Result<(), WalletDbError>;

    /// Update an existing Txo to spendable by including its subaddress_index
    /// and optionally the key_image in the case of view only accounts.
    /// 
    /// # Arguments
    /// 
    ///| Name                 | Purpose                                                                                                         | Notes           |
    ///|----------------------|-----------------------------------------------------------------------------------------------------------------|-----------------|
    ///| `subaddress_index`   | The index of the subaddress that will be added to current TxOut                                                 |                 |
    ///| `received_key_image` | The fingerprint of the current TxOut                                                                            |                 |
    ///| `block_index`        | The index of block at which the current TxOut is recevied                                                       |                 |
    ///| `account_id_hex`     | The account ID for the account which received this TxOut                                                        |                 |
    ///| `amount`             | The value in this TxOut                                                                                         | Unit in picoMob |
    ///| `target_key`         | The one-time public address of this txo.                                                                        |                 |
    ///| `public_key`         | The per output tx public key                                                                                    |                 |
    ///| `e_fog_hint`         | The encrypted fog hint for the fog ingest server.                                                               |                 |
    ///| `shared_secret`      | A cryptographic key shared between the sender and recipient that is used to decrypt the TxOut's amount and memo |                 |
    ///| `conn`               | An reference to the pool connection of wallet database                                                          |                 |
    ///
    /// # Returns
    /// * unit
    #[allow(clippy::too_many_arguments)]
    fn update_as_received(
        &self,
        subaddress_index: Option<u64>,
        received_key_image: Option<KeyImage>,
        block_index: u64,
        account_id_hex: &str,
        amount: Amount,
        target_key: &[u8],
        public_key: &[u8],
        e_fog_hint: &[u8],
        shared_secret: Option<&[u8]>,
        memo_type: Option<i32>,
        conn: Conn,
    ) -> Result<(), WalletDbError>;

    /// Update a Txo's status to spent
    /// 
    /// # Arguments
    /// 
    ///| Name                | Purpose                                                | Notes |
    ///|---------------------|--------------------------------------------------------|-------|
    ///| `txo_id_hex`        | The id of the TxOut object that will be updated        |       |
    ///| `spent_block_index` | The index of block where the TxOut was spent           |       |
    ///| `conn`              | An reference to the pool connection of wallet database |       |
    ///
    /// # Returns
    /// * unit
    fn update_spent_block_index(
        txo_id_hex: &str,
        spent_block_index: u64,
        conn: Conn,
    ) -> Result<(), WalletDbError>;

    /// Update a Txo's key image and optionally update its status to spent
    /// 
    /// # Arguments
    /// 
    ///| Name                | Purpose                                                | Notes |
    ///|---------------------|--------------------------------------------------------|-------|
    ///| `txo_id_hex`        | The id of the TxOut object that will be updated        |       |
    ///| `key_image`         | The fingerprint of the TxOut                           |       |
    ///| `spent_block_index` | The index of block where the TxOut was spent           |       |
    ///| `conn`              | An reference to the pool connection of wallet database |       |
    ///
    /// # Returns
    /// * unit
    fn update_key_image(
        txo_id_hex: &str,
        key_image: &KeyImage,
        spent_block_index: Option<u64>,
        conn: Conn,
    ) -> Result<(), WalletDbError>;


    /// Get a list of TxOut within the given conditions
    /// 
    /// # Arguments
    /// 
    ///| Name                       | Purpose                                                       | Notes                                                                                    |
    ///|----------------------------|---------------------------------------------------------------|------------------------------------------------------------------------------------------|
    ///| `status`                   | The status of Txos to filter on                               | Option in `Created`, `Orphaned`, `Pending`, `Secreted`, `Spent`, `Unspent`, `Unverified` |
    ///| `min_received_block_index` | The minimum block index to query for received txos, inclusive |                                                                                          |
    ///| `max_received_block_index` | The maximum block index to query for received txos, inclusive |                                                                                          |
    ///| `offset`                   | The pagination offset. Results start at the offset index.     | Optional. Defaults to 0.                                                                 |
    ///| `limit`                    | Limit for the number of results.                              | Optional.                                                                                |
    ///| `token_id`                 | The id of a supported type of token to filter on              |                                                                                          |
    ///| `conn`                     | An reference to the pool connection of wallet database        |                                                                                          |
    /// 
    /// # Returns
    /// * Vector of TxoOut
    fn list(
        status: Option<TxoStatus>,
        min_received_block_index: Option<u64>,
        max_received_block_index: Option<u64>,
        offset: Option<u64>,
        limit: Option<u64>,
        token_id: Option<u64>,
        conn: Conn,
    ) -> Result<Vec<Txo>, WalletDbError>;

    /// Get all Txos associated with a given account.
    /// 
    /// # Arguments
    ///
    ///| Name                       | Purpose                                                       | Notes                                                                                    |
    ///|----------------------------|---------------------------------------------------------------|------------------------------------------------------------------------------------------|
    ///| `account_id_hex`           | The account id where the list of Txos from                    | Account must exist in the database.                                                      |
    ///| `status`                   | The status of Txos to filter on                               | Option in `Created`, `Orphaned`, `Pending`, `Secreted`, `Spent`, `Unspent`, `Unverified` |
    ///| `min_received_block_index` | The minimum block index to query for received txos, inclusive |                                                                                          |
    ///| `max_received_block_index` | The maximum block index to query for received txos, inclusive |                                                                                          |
    ///| `offset`                   | The pagination offset. Results start at the offset index.     | Optional. Defaults to 0.                                                                 |
    ///| `limit`                    | Limit for the number of results.                              | Optional.                                                                                |
    ///| `token_id`                 | The id of a supported type of token to filter on              |                                                                                          |
    ///| `conn`                     | An reference to the pool connection of wallet database        |                                                                                          |
    ///
    /// # Returns
    /// * Vector of TxoOut
    #[allow(clippy::too_many_arguments)]
    fn list_for_account(
        account_id_hex: &str,
        status: Option<TxoStatus>,
        min_received_block_index: Option<u64>,
        max_received_block_index: Option<u64>,
        offset: Option<u64>,
        limit: Option<u64>,
        token_id: Option<u64>,
        conn: Conn,
    ) -> Result<Vec<Txo>, WalletDbError>;

    /// Get all Txos associated with an assigned subaddress
    /// 
    /// # Arguments
    /// 
    ///| Name                       | Purpose                                                       | Notes                                                                                    |
    ///|----------------------------|---------------------------------------------------------------|------------------------------------------------------------------------------------------|
    ///| `assigned_subaddress_b58`  | The subaddress where the list of Txos from                    |                                                                                          |
    ///| `status`                   | The status of Txos to filter on                               | Option in `Created`, `Orphaned`, `Pending`, `Secreted`, `Spent`, `Unspent`, `Unverified` |
    ///| `min_received_block_index` | The minimum block index to query for received txos, inclusive |                                                                                          |
    ///| `max_received_block_index` | The maximum block index to query for received txos, inclusive |                                                                                          |
    ///| `offset`                   | The pagination offset. Results start at the offset index.     | Optional. Defaults to 0.                                                                 |
    ///| `limit`                    | Limit for the number of results.                              | Optional.                                                                                |
    ///| `token_id`                 | The id of a supported type of token to filter on              |                                                                                          |
    ///| `conn`                     | An reference to the pool connection of wallet database        |                                                                                          |
    ///
    /// # Returns
    /// * Vector of TxoOut
    #[allow(clippy::too_many_arguments)]
    fn list_for_address(
        assigned_subaddress_b58: &str,
        status: Option<TxoStatus>,
        min_received_block_index: Option<u64>,
        max_received_block_index: Option<u64>,
        offset: Option<u64>,
        limit: Option<u64>,
        token_id: Option<u64>,
        conn: Conn,
    ) -> Result<Vec<Txo>, WalletDbError>;

    /// Get a map from key images to unspent txos for this account.
    /// 
    /// # Arguments
    /// 
    ///| Name             | Purpose                                                | Notes                               |
    ///|------------------|--------------------------------------------------------|-------------------------------------|
    ///| `account_id_hex` | The account id where the key images and Txos from      | Account must exist in the database. |
    ///| `token_id`       | The id of a supported type of token to filter on       |                                     |
    ///| `conn`           | An reference to the pool connection of wallet database |                                     |
    ///
    /// # Returns
    /// * A hashmap of a KeyImage key and a TxOut id string
    fn list_unspent_or_pending_key_images(
        account_id_hex: &str,
        token_id: Option<u64>,
        conn: Conn,
    ) -> Result<HashMap<KeyImage, String>, WalletDbError>;

    /// Get all unspent Txos associated  with an account or an assigned subaddress
    /// 
    /// # Arguments
    ///
    ///| Name                       | Purpose                                                       | Notes                                                                                    |
    ///|----------------------------|---------------------------------------------------------------|------------------------------------------------------------------------------------------|
    ///| `account_id_hex`           | The account id where the list of Txos from                    | Account must exist in the database.                                                      |
    ///| `assigned_subaddress_b58`  | The subaddress where the list of Txos from                    |                                                                                          |
    ///| `token_id`                 | The id of a supported type of token to filter on              |                                                                                          |
    ///| `min_received_block_index` | The minimum block index to query for received txos, inclusive |                                                                                          |
    ///| `max_received_block_index` | The maximum block index to query for received txos, inclusive |                                                                                          |
    ///| `offset`                   | The pagination offset. Results start at the offset index.     | Optional. Defaults to 0.                                                                 |
    ///| `limit`                    | Limit for the number of results.                              | Optional.                                                                                |
    ///| `conn`                     | An reference to the pool connection of wallet database        |                                                                                          |
    ///
    /// # Returns
    /// * Vector of TxoOut
    #[allow(clippy::too_many_arguments)]
    fn list_unspent(
        account_id_hex: Option<&str>,
        assigned_subaddress_b58: Option<&str>,
        token_id: Option<u64>,
        min_received_block_index: Option<u64>,
        max_received_block_index: Option<u64>,
        offset: Option<u64>,
        limit: Option<u64>,
        conn: Conn,
    ) -> Result<Vec<Txo>, WalletDbError>;

    /// Get all spent Txos associated  with an account or an assigned subaddress
    /// 
    /// # Arguments
    /// 
    ///| Name                       | Purpose                                                       | Notes                                |
    ///|----------------------------|---------------------------------------------------------------|--------------------------------------|
    ///| `account_id_hex`           | The account id where the list of Txos from                    | Account must exist in the database.  |
    ///| `assigned_subaddress_b58`  | The subaddress where the list of Txos from                    |                                      |
    ///| `token_id`                 | The id of a supported type of token to filter on              |                                      |
    ///| `min_received_block_index` | The minimum block index to query for received txos, inclusive |                                      |
    ///| `max_received_block_index` | The maximum block index to query for received txos, inclusive |                                      |
    ///| `offset`                   | The pagination offset. Results start at the offset index.     | Optional. Defaults to 0.             |
    ///| `limit`                    | Limit for the number of results.                              | Optional.                            |
    ///| `conn`                     | An reference to the pool connection of wallet database        |                                      |
    /// 
    /// # Returns
    /// * Vector of TxoOut
    #[allow(clippy::too_many_arguments)]
    fn list_spent(
        account_id_hex: Option<&str>,
        assigned_subaddress_b58: Option<&str>,
        token_id: Option<u64>,
        min_received_block_index: Option<u64>,
        max_received_block_index: Option<u64>,
        offset: Option<u64>,
        limit: Option<u64>,
        conn: Conn,
    ) -> Result<Vec<Txo>, WalletDbError>;

    /// Get all orphaned Txos associated with an account or an assigned subaddress
    /// 
    /// # Arguments
    /// 
    ///| Name                       | Purpose                                                       | Notes                                |
    ///|----------------------------|---------------------------------------------------------------|--------------------------------------|
    ///| `account_id_hex`           | The account id where the list of Txos from                    | Account must exist in the database.  |
    ///| `token_id`                 | The id of a supported type of token to filter on              |                                      |
    ///| `min_received_block_index` | The minimum block index to query for received txos, inclusive |                                      |
    ///| `max_received_block_index` | The maximum block index to query for received txos, inclusive |                                      |
    ///| `offset`                   | The pagination offset. Results start at the offset index.     | Optional. Defaults to 0.             |
    ///| `limit`                    | Limit for the number of results.                              | Optional.                            |
    ///| `conn`                     | An reference to the pool connection of wallet database        |                                      |
    /// 
    /// # Returns
    /// * Vector of TxoOut
    fn list_orphaned(
        account_id_hex: Option<&str>,
        token_id: Option<u64>,
        min_received_block_index: Option<u64>,
        max_received_block_index: Option<u64>,
        offset: Option<u64>,
        limit: Option<u64>,
        conn: Conn,
    ) -> Result<Vec<Txo>, WalletDbError>;

    /// Get all pending Txos associated with an account or an assigned subaddress
    /// 
    /// # Arguments
    /// 
    ///| Name                       | Purpose                                                       | Notes                                |
    ///|----------------------------|---------------------------------------------------------------|--------------------------------------|
    ///| `account_id_hex`           | The account id where the list of Txos from                    | Account must exist in the database.  |
    ///| `assigned_subaddress_b58`  | The subaddress where the list of Txos from                    |                                      |
    ///| `token_id`                 | The id of a supported type of token to filter on              |                                      |
    ///| `min_received_block_index` | The minimum block index to query for received txos, inclusive |                                      |
    ///| `max_received_block_index` | The maximum block index to query for received txos, inclusive |                                      |
    ///| `offset`                   | The pagination offset. Results start at the offset index.     | Optional. Defaults to 0.             |
    ///| `limit`                    | Limit for the number of results.                              | Optional.                            |
    ///| `conn`                     | An reference to the pool connection of wallet database        |                                      |
    /// 
    /// # Returns
    /// * Vector of TxoOut
    #[allow(clippy::too_many_arguments)]
    fn list_pending(
        account_id_hex: Option<&str>,
        assigned_subaddress_b58: Option<&str>,
        token_id: Option<u64>,
        min_received_block_index: Option<u64>,
        max_received_block_index: Option<u64>,
        offset: Option<u64>,
        limit: Option<u64>,
        conn: Conn,
    ) -> Result<Vec<Txo>, WalletDbError>;

    /// Get all unverified Txos associated with an account or an assigned subaddress
    /// 
    /// # Arguments
    /// 
    ///| Name                       | Purpose                                                       | Notes                                |
    ///|----------------------------|---------------------------------------------------------------|--------------------------------------|
    ///| `account_id_hex`           | The account id where the list of Txos from                    | Account must exist in the database.  |
    ///| `assigned_subaddress_b58`  | The subaddress where the list of Txos from                    |                                      |
    ///| `token_id`                 | The id of a supported type of token to filter on              |                                      |
    ///| `min_received_block_index` | The minimum block index to query for received txos, inclusive |                                      |
    ///| `max_received_block_index` | The maximum block index to query for received txos, inclusive |                                      |
    ///| `offset`                   | The pagination offset. Results start at the offset index.     | Optional. Defaults to 0.             |
    ///| `limit`                    | Limit for the number of results.                              | Optional.                            |
    ///| `conn`                     | An reference to the pool connection of wallet database        |                                      |
    /// 
    /// # Returns
    /// * Vector of TxoOut
    #[allow(clippy::too_many_arguments)]
    fn list_unverified(
        account_id_hex: Option<&str>,
        assigned_subaddress_b58: Option<&str>,
        token_id: Option<u64>,
        min_received_block_index: Option<u64>,
        max_received_block_index: Option<u64>,
        offset: Option<u64>,
        limit: Option<u64>,
        conn: Conn,
    ) -> Result<Vec<Txo>, WalletDbError>;


    /// Get all spendable Txos and max spendable value in wallet associated with an account or an assigned subaddress
    /// 
    /// # Arguments
    /// 
    ///| Name                      | Purpose                                                    | Notes                               |
    ///|---------------------------|------------------------------------------------------------|-------------------------------------|
    ///| `account_id_hex`          | The account id at which the list of Txos from              | Account must exist in the database. |
    ///| `max_spendable_value`     | The upper limit for the spendable TxOut value to filter on |                                     |
    ///| `assigned_subaddress_b58` | The subaddress at which the list of Txos from              |                                     |
    ///| `token_id`                | The id of a supported type of token to filter on           |                                     |
    ///| `conn`                    | An reference to the pool connection of wallet database     |                                     |
    ///
    /// 
    /// # Returns
    /// * spendable_txos: Vector of TxoOut
    /// * max_spendable_in_wallet: u128
    fn list_spendable(
        account_id_hex: Option<&str>,
        max_spendable_value: Option<u64>,
        assigned_subaddress_b58: Option<&str>,
        token_id: u64,
        default_token_fee: u64,
        conn: Conn,
    ) -> Result<SpendableTxosResult, WalletDbError>;

    /// Get all created Txos in wallet associated with an account
    /// 
    /// # Arguments
    /// 
    ///| Name             | Purpose                                                | Notes                               |
    ///|------------------|--------------------------------------------------------|-------------------------------------|
    ///| `account_id_hex` | The account id where the Txos from                     | Account must exist in the database. |
    ///| `conn`           | An reference to the pool connection of wallet database |                                     |
    /// 
    /// # Returns
    /// * Vector of TxoOut
    fn list_created(account_id_hex: Option<&str>, conn: Conn) -> Result<Vec<Txo>, WalletDbError>;

    /// Get all secreted Txos in wallet associated with an account
    /// 
    /// # Arguments
    /// 
    ///| Name             | Purpose                                                | Notes                               |
    ///|------------------|--------------------------------------------------------|-------------------------------------|
    ///| `account_id_hex` | The account id where the Txos from                     | Account must exist in the database. |
    ///| `conn`           | An reference to the pool connection of wallet database |                                     |
    /// 
    /// # Returns
    /// * Vector of TxoOut
    fn list_secreted(account_id_hex: Option<&str>, conn: Conn) -> Result<Vec<Txo>, WalletDbError>;

    /// Get the details for a specific Txo.
    ///
    /// # Arguments
    /// 
    ///| Name         | Purpose                                                | Notes |
    ///|--------------|--------------------------------------------------------|-------|
    ///| `txo_id_hex` | The TxOut id from which to retrieve a TxOut            |       |
    ///| `conn`       | An reference to the pool connection of wallet database |       |
    ///
    /// # Returns:
    /// * TxOut
    fn get(txo_id_hex: &str, conn: Conn) -> Result<Txo, WalletDbError>;


    /// Get several Txos by Txo public_keys
    ///
    /// # Arguments
    ///
    ///| Name          | Purpose                                                | Notes |
    ///|---------------|--------------------------------------------------------|-------|
    ///| `public_keys` | The public key where to retrieve Txos from             |       |
    ///| `conn`        | An reference to the pool connection of wallet database |       |
    /// 
    /// # Returns:
    /// * Vector of TxoOut
    fn select_by_public_key(
        public_keys: &[&CompressedRistrettoPublic],
        conn: Conn,
    ) -> Result<Vec<Txo>, WalletDbError>;

    /// Select several Txos by their TxoIds
    ///
    /// # Arguments
    /// 
    ///| Name      | Purpose                                                | Notes |
    ///|-----------|--------------------------------------------------------|-------|
    ///| `txo_ids` | The list of TxOut IDs from which to retrieve Txos      |       |
    ///| `conn`    | An reference to the pool connection of wallet database |       |
    ///
    /// # Returns:
    /// * Vector of TxoOut
    fn select_by_id(txo_ids: &[String], conn: Conn) -> Result<Vec<Txo>, WalletDbError>;

    /// Select a set of unspent Txos to reach a given value.
    ///
    /// # Arguments
    ///
    ///| Name                  | Purpose                                                    | Notes                               |
    ///|-----------------------|------------------------------------------------------------|-------------------------------------|
    ///| `account_id_hex`      | The account id where the Txos from                         | Account must exist in the database. |
    ///| `target_value`        | The value used to filter spendable Txos on its value       |                                     |
    ///| `max_spendable_value` | The upper limit for the spendable TxOut value to filter on |                                     |
    ///| `token_id`            | The id of a supported type of token to filter on           |                                     |
    ///| `default_token_fee`   | The default transaction fee in Mob network                 |                                     |
    ///| `conn`                | An reference to the pool connection of wallet database     |                                     |
    ///
    /// # Returns:
    /// * Vector of TxoOut
    fn select_spendable_txos_for_value(
        account_id_hex: &str,
        target_value: u128,
        max_spendable_value: Option<u64>,
        token_id: u64,
        default_token_fee: u64,
        conn: Conn,
    ) -> Result<Vec<Txo>, WalletDbError>;

    /// Validate a confirmation number for a TxOut
    ///
    /// # Arguments
    /// 
    ///| Name           | Purpose                                                        | Notes                               |
    ///|----------------|----------------------------------------------------------------|-------------------------------------|
    ///| `account_id`   | The account id used to retrieve the account key                | Account must exist in the database. |
    ///| `txo_id_hex`   | The TxOut id used to retrieve the TxOut public_key             |                                     |
    ///| `confirmation` | The confirmation to valid the TxOut public_key and account key |                                     |
    ///| `conn`         | An reference to the pool connection of wallet database         |                                     |
    ///
    /// # Returns:
    /// * Bool - true if verified
    fn validate_confirmation(
        account_id: &AccountID,
        txo_id_hex: &str,
        confirmation: &TxOutConfirmationNumber,
        conn: Conn,
    ) -> Result<bool, WalletDbError>;

    /// Remove account id from all Txos at which the account associates to
    /// 
    /// # Arguments
    /// 
    ///| Name         | Purpose                                                                               | Notes |
    ///|--------------|---------------------------------------------------------------------------------------|-------|
    ///| `account_id` | The account id needs to be removed from all Txos at which the account associates to   |       |
    ///| `conn`       | An reference to the pool connection of wallet database                                |       |
    ///
    /// # Returns
    /// * unit
    fn scrub_account(account_id_hex: &str, conn: Conn) -> Result<(), WalletDbError>;

    /// Delete txos which are not referenced by any account or transaction.
    /// 
    /// # Arguments
    /// 
    ///| Name   | Purpose                                                | Notes |
    ///|--------|--------------------------------------------------------|-------|
    ///| `conn` | An reference to the pool connection of wallet database |       |
    ///
    /// # Returns
    /// * unit
    fn delete_unreferenced(conn: Conn) -> Result<(), WalletDbError>;

    /// Get status for current TxOut
    /// 
    /// # Arguments
    /// 
    ///| Name   | Purpose                                                | Notes |
    ///|--------|--------------------------------------------------------|-------|
    ///| `conn` | An reference to the pool connection of wallet database |       |
    ///
    /// # Returns
    /// * TxoStatus 
    fn status(&self, conn: Conn) -> Result<TxoStatus, WalletDbError>;

    /// Get memo for current TxOut
    fn memo(&self, conn: Conn) -> Result<TxoMemo, WalletDbError>;

    /// Get the membership proof from ledger DB for current TxOut
    /// 
    /// # Arguments
    /// 
    ///| Name        | Purpose                                                   | Notes                                     |
    ///|-------------|-----------------------------------------------------------|-------------------------------------------|
    ///| `ledger_db` | A reference to the instance of the whole ledger database. | This object has a connection to ledger DB |
    ///
    /// # Returns
    /// * TxOutMembershipProof 
    fn membership_proof(&self, ledger_db: &LedgerDB) -> Result<TxOutMembershipProof, WalletDbError>;

    /// Update the key image and spent block index for a txo by its public key.
    /// 
    /// # Arguments
    /// 
    ///| Name        | Purpose                                                   | Notes                                     |
    ///|-------------|-----------------------------------------------------------|-------------------------------------------|
    ///| `public_key` | The compressed ristretto public to use to search for the txo. | |
    ///| `key_image` | The Key Image to add to the txo. | |
    ///| `spent_block_index` | The spent block index to update for the txo. |  |
    ///| `conn` | A reference to the connection of wallet database |  |
    ///
    /// # Returns
    /// * unit 
    fn update_key_image_by_pubkey(
        public_key: &CompressedRistrettoPublic,
        key_image: &KeyImage,
        spent_block_index: Option<u64>,
        conn: Conn,
    ) -> Result<(), WalletDbError>;
}

impl TxoModel for Txo {
    fn create_received(
        txo: TxOut,
        subaddress_index: Option<u64>,
        key_image: Option<KeyImage>,
        amount: Amount,
        received_block_index: u64,
        account_id_hex: &str,
        conn: Conn,
    ) -> Result<String, WalletDbError> {
        // Verify that the account exists.
        let account = Account::get(&AccountID(account_id_hex.to_string()), conn)?;
        let shared_secret =
            account.get_shared_secret(&RistrettoPublic::try_from(&txo.public_key)?)?;

        let txo_id = TxoID::from(&txo);
        let shared_secret_vec = shared_secret.encode_to_vec();

        // Decrypt the memo and determine its type bytes.
        let memo_payload = match txo.e_memo {
            Some(e_memo) => e_memo.decrypt(&shared_secret),
            None => UnusedMemo.into(),
        };
        let memo_type = Some(two_bytes_to_i32(*memo_payload.get_memo_type()));

        // Ensure that the TXO is added to the database.
        match Txo::get(&txo_id.to_string(), conn) {
            // If we already have this TXO for this account (e.g. from minting in a previous
            // transaction), we need to update it
            Ok(found_txo) => {
                found_txo.update_as_received(
                    subaddress_index,
                    key_image,
                    received_block_index,
                    account_id_hex,
                    amount,
                    &mc_util_serial::encode(&txo.target_key),
                    &mc_util_serial::encode(&txo.public_key),
                    &mc_util_serial::encode(&txo.e_fog_hint),
                    Some(&shared_secret_vec),
                    memo_type,
                    conn,
                )?;
            }

            // If we don't already have this TXO, create a new entry
            Err(WalletDbError::TxoNotFound(_)) => {
                let key_image_bytes = key_image.map(|k| mc_util_serial::encode(&k));
                let new_txo = NewTxo {
                    id: &txo_id.to_string(),
                    value: amount.value as i64,
                    token_id: *amount.token_id as i64,
                    target_key: &mc_util_serial::encode(&txo.target_key),
                    public_key: &mc_util_serial::encode(&txo.public_key),
                    e_fog_hint: &mc_util_serial::encode(&txo.e_fog_hint),
                    subaddress_index: subaddress_index.map(|i| i as i64),
                    key_image: key_image_bytes.as_deref(),
                    received_block_index: Some(received_block_index as i64),
                    spent_block_index: None,
                    confirmation: None,
                    account_id: Some(account_id_hex.to_string()),
                    shared_secret: Some(&shared_secret_vec),
                    memo_type,
                };

                diesel::insert_into(crate::db::schema::txos::table)
                    .values(&new_txo)
                    .execute(conn)?;
            }
            Err(e) => {
                return Err(e);
            }
        };

        // Interpret the memo payload and save it to the correct database table.
        // Check that there is no existing memo before creating a new one.
        match MemoType::try_from(&memo_payload) {
            Ok(MemoType::AuthenticatedSender(memo)) => add_authenticated_memo_to_database(
                &txo_id.to_string(),
                &memo.sender_address_hash().to_string(),
                None,
                None,
                conn,
            ),
            Ok(MemoType::AuthenticatedSenderWithPaymentIntentId(memo)) => {
                add_authenticated_memo_to_database(
                    &txo_id.to_string(),
                    &memo.sender_address_hash().to_string(),
                    None,
                    Some(memo.payment_intent_id() as i64),
                    conn,
                )
            }
            Ok(MemoType::AuthenticatedSenderWithPaymentRequestId(memo)) => {
                add_authenticated_memo_to_database(
                    &txo_id.to_string(),
                    &memo.sender_address_hash().to_string(),
                    Some(memo.payment_request_id() as i64),
                    None,
                    conn,
                )
            }
            Ok(_) => Ok(()),
            Err(e) => Err(e.into()),
        }?;

        Ok(txo_id.to_string())
    }

    fn create_new_output(
        output_txo: &OutputTxo,
        is_change: bool,
        transaction_id: &TransactionId,
        conn: Conn,
    ) -> Result<(), WalletDbError> {
        use crate::db::schema::txos;

        let txo_id = TxoID::from(&output_txo.tx_out);
        let encoded_confirmation = mc_util_serial::encode(&output_txo.confirmation_number);

        let shared_secret_bytes = output_txo
            .shared_secret
            .map(|shared_secret| shared_secret.to_bytes().to_vec());

        let new_txo = NewTxo {
            id: &txo_id.to_string(),
            account_id: None,
            value: output_txo.amount.value as i64,
            token_id: *output_txo.amount.token_id as i64,
            target_key: &mc_util_serial::encode(&output_txo.tx_out.target_key),
            public_key: &mc_util_serial::encode(&output_txo.tx_out.public_key),
            e_fog_hint: &mc_util_serial::encode(&output_txo.tx_out.e_fog_hint),
            subaddress_index: None,
            key_image: None,
            received_block_index: None,
            spent_block_index: None,
            confirmation: Some(&encoded_confirmation),
<<<<<<< HEAD
            shared_secret: None, // no account id so we don't
            memo_type: None,
=======
            shared_secret: shared_secret_bytes.as_deref(),
>>>>>>> 4f2ef9b7
        };

        diesel::insert_into(txos::table)
            .values(&new_txo)
            .execute(conn)?;

        let recipient_public_address_b58 =
            &b58_encode_public_address(&output_txo.recipient_public_address)?;

        let new_transaction_output_txo = NewTransactionOutputTxo {
            transaction_log_id: &transaction_id.to_string(),
            txo_id: &txo_id.to_string(),
            recipient_public_address_b58,
            is_change,
        };

        diesel::insert_into(crate::db::schema::transaction_output_txos::table)
            .values(&new_transaction_output_txo)
            .execute(conn)?;

        Ok(())
    }

    fn update_as_received(
        &self,
        subaddress_index: Option<u64>,
        received_key_image: Option<KeyImage>,
        block_index: u64,
        account_id_hex: &str,
        amount: Amount,
        target_key: &[u8],
        public_key: &[u8],
        e_fog_hint: &[u8],
        shared_secret: Option<&[u8]>,
        memo_type: Option<i32>,
        conn: Conn,
    ) -> Result<(), WalletDbError> {
        use crate::db::schema::txos;

        let encoded_key_image = received_key_image.map(|k| mc_util_serial::encode(&k));

        diesel::update(self)
            .set((
                txos::subaddress_index.eq(subaddress_index.map(|i| i as i64)),
                txos::key_image.eq(encoded_key_image),
                txos::received_block_index.eq(Some(block_index as i64)),
                txos::account_id.eq(Some(account_id_hex)),
                txos::value.eq(amount.value as i64),
                txos::token_id.eq(*amount.token_id as i64),
                txos::target_key.eq(target_key),
                txos::public_key.eq(public_key),
                txos::e_fog_hint.eq(e_fog_hint),
                txos::shared_secret.eq(shared_secret),
                txos::memo_type.eq(memo_type),
            ))
            .execute(conn)?;
        Ok(())
    }

    fn update_spent_block_index(
        txo_id_hex: &str,
        spent_block_index: u64,
        conn: Conn,
    ) -> Result<(), WalletDbError> {
        use crate::db::schema::txos;

        diesel::update(txos::table.filter(txos::id.eq(txo_id_hex)))
            .set((txos::spent_block_index.eq(Some(spent_block_index as i64)),))
            .execute(conn)?;
        Ok(())
    }

    fn update_key_image(
        txo_id_hex: &str,
        key_image: &KeyImage,
        spent_block_index: Option<u64>,
        conn: Conn,
    ) -> Result<(), WalletDbError> {
        use crate::db::schema::txos;

        let encoded_key_image = mc_util_serial::encode(key_image);

        diesel::update(txos::table.filter(txos::id.eq(txo_id_hex)))
            .set((
                txos::key_image.eq(Some(encoded_key_image)),
                txos::spent_block_index.eq(spent_block_index.map(|i| i as i64)),
            ))
            .execute(conn)?;

        Ok(())
    }

    fn list(
        status: Option<TxoStatus>,
        min_received_block_index: Option<u64>,
        max_received_block_index: Option<u64>,
        offset: Option<u64>,
        limit: Option<u64>,
        token_id: Option<u64>,
        conn: Conn,
    ) -> Result<Vec<Txo>, WalletDbError> {
        use crate::db::schema::txos;

        if let Some(status) = status {
            match status {
                TxoStatus::Unverified => {
                    return Txo::list_unverified(
                        None,
                        None,
                        token_id,
                        min_received_block_index,
                        max_received_block_index,
                        offset,
                        limit,
                        conn,
                    )
                }
                TxoStatus::Unspent => {
                    return Txo::list_unspent(
                        None,
                        None,
                        token_id,
                        min_received_block_index,
                        max_received_block_index,
                        offset,
                        limit,
                        conn,
                    )
                }
                TxoStatus::Pending => {
                    return Txo::list_pending(
                        None,
                        None,
                        token_id,
                        min_received_block_index,
                        max_received_block_index,
                        offset,
                        limit,
                        conn,
                    )
                }
                TxoStatus::Spent => {
                    return Txo::list_spent(
                        None,
                        None,
                        token_id,
                        min_received_block_index,
                        max_received_block_index,
                        offset,
                        limit,
                        conn,
                    )
                }
                TxoStatus::Orphaned => {
                    return Txo::list_orphaned(
                        None,
                        token_id,
                        min_received_block_index,
                        max_received_block_index,
                        offset,
                        limit,
                        conn,
                    )
                }
                TxoStatus::Created => {
                    return Txo::list_created(None, conn);
                }
                TxoStatus::Secreted => {
                    return Txo::list_secreted(None, conn);
                }
            }
        }

        let mut query = txos::table.into_boxed();

        if let (Some(o), Some(l)) = (offset, limit) {
            query = query.offset(o as i64).limit(l as i64);
        }

        if let Some(token_id) = token_id {
            query = query.filter(txos::token_id.eq(token_id as i64));
        }

        if let Some(min_received_block_index) = min_received_block_index {
            query = query.filter(txos::received_block_index.ge(min_received_block_index as i64));
        }

        if let Some(max_received_block_index) = max_received_block_index {
            query = query.filter(txos::received_block_index.le(max_received_block_index as i64));
        }

        Ok(query.order(txos::received_block_index.desc()).load(conn)?)
    }

    fn list_for_account(
        account_id_hex: &str,
        status: Option<TxoStatus>,
        min_received_block_index: Option<u64>,
        max_received_block_index: Option<u64>,
        offset: Option<u64>,
        limit: Option<u64>,
        token_id: Option<u64>,
        conn: Conn,
    ) -> Result<Vec<Txo>, WalletDbError> {
        use crate::db::schema::txos;

        if let Some(status) = status {
            match status {
                TxoStatus::Unverified => {
                    return Txo::list_unverified(
                        Some(account_id_hex),
                        None,
                        token_id,
                        min_received_block_index,
                        max_received_block_index,
                        offset,
                        limit,
                        conn,
                    )
                }
                TxoStatus::Unspent => {
                    return Txo::list_unspent(
                        Some(account_id_hex),
                        None,
                        token_id,
                        min_received_block_index,
                        max_received_block_index,
                        offset,
                        limit,
                        conn,
                    )
                }
                TxoStatus::Pending => {
                    return Txo::list_pending(
                        Some(account_id_hex),
                        None,
                        token_id,
                        min_received_block_index,
                        max_received_block_index,
                        offset,
                        limit,
                        conn,
                    )
                }
                TxoStatus::Spent => {
                    return Txo::list_spent(
                        Some(account_id_hex),
                        None,
                        token_id,
                        min_received_block_index,
                        max_received_block_index,
                        offset,
                        limit,
                        conn,
                    )
                }
                TxoStatus::Orphaned => {
                    return Txo::list_orphaned(
                        Some(account_id_hex),
                        token_id,
                        min_received_block_index,
                        max_received_block_index,
                        offset,
                        limit,
                        conn,
                    )
                }
                TxoStatus::Created => {
                    return Txo::list_created(Some(account_id_hex), conn);
                }
                TxoStatus::Secreted => {
                    return Txo::list_secreted(Some(account_id_hex), conn);
                }
            }
        }

        let mut query = txos::table.into_boxed();

        query = query.filter(txos::account_id.eq(account_id_hex));

        if let (Some(o), Some(l)) = (offset, limit) {
            query = query.offset(o as i64).limit(l as i64);
        }

        if let Some(token_id) = token_id {
            query = query.filter(txos::token_id.eq(token_id as i64));
        }

        if let Some(min_received_block_index) = min_received_block_index {
            query = query.filter(txos::received_block_index.ge(min_received_block_index as i64));
        }

        if let Some(max_received_block_index) = max_received_block_index {
            query = query.filter(txos::received_block_index.le(max_received_block_index as i64));
        }

        Ok(query.order(txos::received_block_index.desc()).load(conn)?)
    }

    fn list_for_address(
        assigned_subaddress_b58: &str,
        status: Option<TxoStatus>,
        min_received_block_index: Option<u64>,
        max_received_block_index: Option<u64>,
        offset: Option<u64>,
        limit: Option<u64>,
        token_id: Option<u64>,
        conn: Conn,
    ) -> Result<Vec<Txo>, WalletDbError> {
        use crate::db::schema::txos;

        if let Some(status) = status {
            match status {
                TxoStatus::Unverified => {
                    return Txo::list_unverified(
                        None,
                        Some(assigned_subaddress_b58),
                        token_id,
                        min_received_block_index,
                        max_received_block_index,
                        offset,
                        limit,
                        conn,
                    )
                }
                TxoStatus::Unspent => {
                    return Txo::list_unspent(
                        None,
                        Some(assigned_subaddress_b58),
                        token_id,
                        min_received_block_index,
                        max_received_block_index,
                        offset,
                        limit,
                        conn,
                    )
                }
                TxoStatus::Pending => {
                    return Txo::list_pending(
                        None,
                        Some(assigned_subaddress_b58),
                        token_id,
                        min_received_block_index,
                        max_received_block_index,
                        offset,
                        limit,
                        conn,
                    )
                }
                TxoStatus::Spent => {
                    return Txo::list_spent(
                        None,
                        Some(assigned_subaddress_b58),
                        token_id,
                        min_received_block_index,
                        max_received_block_index,
                        offset,
                        limit,
                        conn,
                    )
                }
                TxoStatus::Orphaned => {
                    return Ok(vec![]);
                }
                TxoStatus::Created => {
                    return Ok(vec![]);
                }
                TxoStatus::Secreted => {
                    return Ok(vec![]);
                }
            }
        }

        let subaddress = AssignedSubaddress::get(assigned_subaddress_b58, conn)?;

        let mut query = txos::table.into_boxed();

        query = query
            .filter(txos::subaddress_index.eq(subaddress.subaddress_index))
            .filter(txos::account_id.eq(subaddress.account_id));

        if let Some(token_id) = token_id {
            query = query.filter(txos::token_id.eq(token_id as i64));
        }

        if let Some(min_received_block_index) = min_received_block_index {
            query = query.filter(txos::received_block_index.ge(min_received_block_index as i64));
        }

        if let Some(max_received_block_index) = max_received_block_index {
            query = query.filter(txos::received_block_index.le(max_received_block_index as i64));
        }

        Ok(query.order(txos::received_block_index.desc()).load(conn)?)
    }

    fn list_unspent(
        account_id_hex: Option<&str>,
        assigned_subaddress_b58: Option<&str>,
        token_id: Option<u64>,
        min_received_block_index: Option<u64>,
        max_received_block_index: Option<u64>,
        offset: Option<u64>,
        limit: Option<u64>,
        conn: Conn,
    ) -> Result<Vec<Txo>, WalletDbError> {
        use crate::db::schema::{transaction_input_txos, transaction_logs, txos};

        /*
            SELECT * FROM txos
            LEFT JOIN transaction_txos
            ON txos.id = transaction_txos.txo_id
            LEFT JOIN transaction_logs
            ON transaction_txos.transaction_log_id = transaction_logs.id
            WHERE (transaction_logs.id IS NULL
            OR ((transaction_txos.used_as = "input" AND (transaction_logs.failed = 1 OR transaction_logs.submitted_block_index = null))
            OR (transaction_txos.used_as != "input" AND transaction_logs.failed = 0)))
            AND txos.key_image IS NOT NULL
            AND txos.spent_block_index IS NULL
        */

        let mut query = txos::table
            .into_boxed()
            .left_join(transaction_input_txos::table)
            .left_join(
                transaction_logs::table
                    .on(transaction_logs::id.eq(transaction_input_txos::transaction_log_id)),
            );

        query = query.filter(
            transaction_logs::id
                .is_null()
                .or(transaction_logs::failed.eq(true))
                .or(transaction_logs::id
                    .is_not_null()
                    .and(transaction_logs::submitted_block_index.is_null())),
        );

        query = query.filter(txos::received_block_index.is_not_null());
        query = query.filter(txos::key_image.is_not_null());
        query = query.filter(txos::spent_block_index.is_null());

        if let Some(account_id_hex) = account_id_hex {
            query = query.filter(txos::account_id.eq(account_id_hex));
        }

        if let (Some(o), Some(l)) = (offset, limit) {
            query = query.offset(o as i64).limit(l as i64);
        }

        if let Some(subaddress_b58) = assigned_subaddress_b58 {
            let subaddress = AssignedSubaddress::get(subaddress_b58, conn)?;
            query = query
                .filter(txos::subaddress_index.eq(subaddress.subaddress_index))
                .filter(txos::account_id.eq(subaddress.account_id));
        }

        if let Some(token_id) = token_id {
            query = query.filter(txos::token_id.eq(token_id as i64));
        }

        if let Some(min_received_block_index) = min_received_block_index {
            query = query.filter(txos::received_block_index.ge(min_received_block_index as i64));
        }

        if let Some(max_received_block_index) = max_received_block_index {
            query = query.filter(txos::received_block_index.le(max_received_block_index as i64));
        }

        Ok(query
            .select(txos::all_columns)
            .distinct()
            .order(txos::received_block_index.desc())
            .load(conn)?)
    }

    fn list_unverified(
        account_id_hex: Option<&str>,
        assigned_subaddress_b58: Option<&str>,
        token_id: Option<u64>,
        min_received_block_index: Option<u64>,
        max_received_block_index: Option<u64>,
        offset: Option<u64>,
        limit: Option<u64>,
        conn: Conn,
    ) -> Result<Vec<Txo>, WalletDbError> {
        use crate::db::schema::{transaction_input_txos, transaction_logs, txos};

        let mut query = txos::table
            .into_boxed()
            .left_join(transaction_input_txos::table)
            .left_join(
                transaction_logs::table
                    .on(transaction_logs::id.eq(transaction_input_txos::transaction_log_id)),
            );

        query = query.filter(
            transaction_logs::id
                .is_null()
                .or(transaction_logs::failed.eq(true))
                .or(transaction_logs::id
                    .is_not_null()
                    .and(transaction_logs::submitted_block_index.is_null())),
        );

        query = query
            .filter(txos::received_block_index.is_not_null())
            .filter(txos::subaddress_index.is_not_null())
            .filter(txos::key_image.is_null());

        if let Some(account_id_hex) = account_id_hex {
            query = query.filter(txos::account_id.eq(account_id_hex));
        }

        if let (Some(o), Some(l)) = (offset, limit) {
            query = query.offset(o as i64).limit(l as i64);
        }

        if let Some(subaddress_b58) = assigned_subaddress_b58 {
            let subaddress = AssignedSubaddress::get(subaddress_b58, conn)?;
            query = query
                .filter(txos::subaddress_index.eq(subaddress.subaddress_index))
                .filter(txos::account_id.eq(subaddress.account_id));
        }

        if let Some(token_id) = token_id {
            query = query.filter(txos::token_id.eq(token_id as i64));
        }

        if let Some(min_received_block_index) = min_received_block_index {
            query = query.filter(txos::received_block_index.ge(min_received_block_index as i64));
        }

        if let Some(max_received_block_index) = max_received_block_index {
            query = query.filter(txos::received_block_index.le(max_received_block_index as i64));
        }

        Ok(query
            .distinct()
            .order(txos::received_block_index.desc())
            .load(conn)?)
    }

    fn list_created(account_id_hex: Option<&str>, conn: Conn) -> Result<Vec<Txo>, WalletDbError> {
        /*
            SELECT
                *
            FROM txos
            LEFT JOIN transaction_output_txos
            ON txos.id = transaction_output_txos.txo_id
            LEFT JOIN transaction_logs
            ON transaction_output_txos.transaction_log_id = transaction_logs.id
            WHERE
             txos.key_image IS NULL
            AND txos.spent_block_index IS NULL
            AND txos.subaddress_index IS NULL
            AND txos.received_block_index IS NULL
            AND (
              (transaction_logs.failed = 1) OR
              (transaction_logs.failed = 0 AND transaction_logs.finalized_block_index isNULL AND  submitted_block_index ISNULL)
              )
        */
        use crate::db::schema::{transaction_logs, transaction_output_txos, txos};

        let mut query = txos::table
            .into_boxed()
            .left_join(transaction_output_txos::table)
            .left_join(
                transaction_logs::table
                    .on(transaction_logs::id.eq(transaction_output_txos::transaction_log_id)),
            );

        query = query
            .filter(txos::key_image.is_null())
            .filter(txos::spent_block_index.is_null())
            .filter(txos::subaddress_index.is_null())
            .filter(txos::received_block_index.is_null())
            .filter(
                transaction_logs::failed
                    .eq(true)
                    .or(transaction_logs::failed
                        .eq(false)
                        .and(transaction_logs::finalized_block_index.is_null())
                        .and(transaction_logs::submitted_block_index.is_null())),
            );

        if let Some(account_id_hex) = account_id_hex {
            query = query.filter(transaction_logs::account_id.eq(account_id_hex))
        }

        Ok(query.select(txos::all_columns).distinct().load(conn)?)
    }

    fn list_secreted(account_id_hex: Option<&str>, conn: Conn) -> Result<Vec<Txo>, WalletDbError> {
        /*
            SELECT *
            FROM
                txos
                LEFT JOIN transaction_output_txos on txos.id = transaction_output_txos.txo_id
                 LEFT JOIN transaction_logs ON transaction_output_txos.transaction_log_id = transaction_logs.id
            WHERE
                transaction_output_txos.is_change = 0   AND
                transaction_logs.failed = 0             AND
                transaction_logs.submitted_block_index is not NULL AND
                transaction_logs.finalized_block_index is not NULL AND
                transaction_logs.account_id = <INPUT PARAMETER ACCOUNT_ID>
                transaction_log.account_id != txos.account_id
        */

        use crate::db::schema::{transaction_logs, transaction_output_txos, txos};

        let mut query = txos::table
            .into_boxed()
            .left_join(transaction_output_txos::table)
            .left_join(
                transaction_logs::table
                    .on(transaction_logs::id.eq(transaction_output_txos::transaction_log_id)),
            );

        query = query
            .filter(transaction_output_txos::is_change.eq(false))
            .filter(transaction_logs::failed.eq(false))
            .filter(transaction_logs::finalized_block_index.is_not_null())
            .filter(transaction_logs::submitted_block_index.is_not_null())
            .filter(not(transaction_logs::account_id
                .nullable()
                .eq(txos::account_id)));

        if let Some(account_id_hex) = account_id_hex {
            query = query.filter(transaction_logs::account_id.eq(account_id_hex))
        }

        Ok(query.select(txos::all_columns).distinct().load(conn)?)
    }

    fn list_unspent_or_pending_key_images(
        account_id_hex: &str,
        token_id: Option<u64>,
        conn: Conn,
    ) -> Result<HashMap<KeyImage, String>, WalletDbError> {
        use crate::db::schema::txos;

        let mut query = txos::table.into_boxed();

        query = query
            .filter(txos::key_image.is_not_null())
            .filter(txos::account_id.eq(account_id_hex))
            .filter(txos::subaddress_index.is_not_null())
            .filter(txos::spent_block_index.is_null());

        if let Some(token_id) = token_id {
            query = query.filter(txos::token_id.eq(token_id as i64));
        }

        let results: Vec<(Option<Vec<u8>>, String)> = query
            .select((txos::key_image, txos::id))
            .order(txos::received_block_index.desc())
            .load(conn)?;

        Ok(results
            .into_iter()
            .filter_map(|(key_image, txo_id_hex)| match key_image {
                Some(key_image_encoded) => {
                    let key_image = mc_util_serial::decode(key_image_encoded.as_slice()).ok()?;
                    Some((key_image, txo_id_hex))
                }
                None => None,
            })
            .collect())
    }

    fn list_spent(
        account_id_hex: Option<&str>,
        assigned_subaddress_b58: Option<&str>,
        token_id: Option<u64>,
        min_received_block_index: Option<u64>,
        max_received_block_index: Option<u64>,
        offset: Option<u64>,
        limit: Option<u64>,
        conn: Conn,
    ) -> Result<Vec<Txo>, WalletDbError> {
        use crate::db::schema::txos;

        let mut query = txos::table.into_boxed();

        if let Some(account_id_hex) = account_id_hex {
            query = query.filter(txos::account_id.eq(account_id_hex));
        }

        query = query.filter(txos::spent_block_index.is_not_null());

        if let Some(subaddress_b58) = assigned_subaddress_b58 {
            let subaddress = AssignedSubaddress::get(subaddress_b58, conn)?;
            query = query
                .filter(txos::subaddress_index.eq(subaddress.subaddress_index))
                .filter(txos::account_id.eq(subaddress.account_id));
        }

        if let Some(token_id) = token_id {
            query = query.filter(txos::token_id.eq(token_id as i64));
        }

        if let (Some(o), Some(l)) = (offset, limit) {
            query = query.offset(o as i64).limit(l as i64);
        }

        if let Some(min_received_block_index) = min_received_block_index {
            query = query.filter(txos::received_block_index.ge(min_received_block_index as i64));
        }

        if let Some(max_received_block_index) = max_received_block_index {
            query = query.filter(txos::received_block_index.le(max_received_block_index as i64));
        }

        Ok(query.order(txos::received_block_index.desc()).load(conn)?)
    }

    fn list_orphaned(
        account_id_hex: Option<&str>,
        token_id: Option<u64>,
        min_received_block_index: Option<u64>,
        max_received_block_index: Option<u64>,
        offset: Option<u64>,
        limit: Option<u64>,
        conn: Conn,
    ) -> Result<Vec<Txo>, WalletDbError> {
        use crate::db::schema::txos;

        let mut query = txos::table.into_boxed();

        if let Some(account_id_hex) = account_id_hex {
            query = query.filter(txos::account_id.eq(account_id_hex));
        }

        query = query
            .filter(txos::subaddress_index.is_null())
            .filter(txos::key_image.is_null());

        if let Some(token_id) = token_id {
            query = query.filter(txos::token_id.eq(token_id as i64));
        }

        if let (Some(o), Some(l)) = (offset, limit) {
            query = query.offset(o as i64).limit(l as i64);
        }

        if let Some(min_received_block_index) = min_received_block_index {
            query = query.filter(txos::received_block_index.ge(min_received_block_index as i64));
        }

        if let Some(max_received_block_index) = max_received_block_index {
            query = query.filter(txos::received_block_index.le(max_received_block_index as i64));
        }

        Ok(query.order(txos::received_block_index.desc()).load(conn)?)
    }

    fn list_pending(
        account_id_hex: Option<&str>,
        assigned_subaddress_b58: Option<&str>,
        token_id: Option<u64>,
        min_received_block_index: Option<u64>,
        max_received_block_index: Option<u64>,
        offset: Option<u64>,
        limit: Option<u64>,
        conn: Conn,
    ) -> Result<Vec<Txo>, WalletDbError> {
        use crate::db::schema::{transaction_input_txos, transaction_logs, txos};

        let mut query = txos::table
            .into_boxed()
            .inner_join(transaction_input_txos::table)
            .inner_join(
                transaction_logs::table
                    .on(transaction_logs::id.eq(transaction_input_txos::transaction_log_id)),
            );

        query = query
            .filter(transaction_logs::failed.eq(false))
            .filter(transaction_logs::finalized_block_index.is_null())
            .filter(transaction_logs::submitted_block_index.is_not_null());

        query = query
            .filter(txos::subaddress_index.is_not_null())
            .filter(txos::spent_block_index.is_null());

        if let Some(account_id_hex) = account_id_hex {
            query = query.filter(txos::account_id.eq(account_id_hex));
        }

        if let Some(subaddress_b58) = assigned_subaddress_b58 {
            let subaddress = AssignedSubaddress::get(subaddress_b58, conn)?;
            query = query
                .filter(txos::subaddress_index.eq(subaddress.subaddress_index))
                .filter(txos::account_id.eq(subaddress.account_id));
        }

        if let Some(token_id) = token_id {
            query = query.filter(txos::token_id.eq(token_id as i64));
        }

        if let (Some(o), Some(l)) = (offset, limit) {
            query = query.offset(o as i64).limit(l as i64);
        }

        if let Some(min_received_block_index) = min_received_block_index {
            query = query.filter(txos::received_block_index.ge(min_received_block_index as i64));
        }

        if let Some(max_received_block_index) = max_received_block_index {
            query = query.filter(txos::received_block_index.le(max_received_block_index as i64));
        }

        Ok(query
            .select(txos::all_columns)
            .distinct()
            .order(txos::received_block_index.desc())
            .load(conn)?)
    }

    fn get(txo_id_hex: &str, conn: Conn) -> Result<Txo, WalletDbError> {
        use crate::db::schema::txos;

        let txo = match txos::table
            .filter(txos::id.eq(txo_id_hex))
            .get_result::<Txo>(conn)
        {
            Ok(t) => t,
            Err(diesel::result::Error::NotFound) => {
                return Err(WalletDbError::TxoNotFound(txo_id_hex.to_string()));
            }
            Err(e) => {
                return Err(e.into());
            }
        };

        Ok(txo)
    }

    fn select_by_public_key(
        public_keys: &[&CompressedRistrettoPublic],
        conn: Conn,
    ) -> Result<Vec<Txo>, WalletDbError> {
        use crate::db::schema::txos;

        let public_key_blobs: Vec<Vec<u8>> = public_keys
            .iter()
            .map(|p| mc_util_serial::encode(*p))
            .collect();
        let selected = txos::table
            .filter(txos::public_key.eq_any(public_key_blobs))
            .load(conn)?;
        Ok(selected)
    }

    fn select_by_id(txo_ids: &[String], conn: Conn) -> Result<Vec<Txo>, WalletDbError> {
        use crate::db::schema::txos;

        let txos: Vec<Txo> = txos::table.filter(txos::id.eq_any(txo_ids)).load(conn)?;

        Ok(txos)
    }

    fn list_spendable(
        account_id_hex: Option<&str>,
        max_spendable_value: Option<u64>,
        assigned_subaddress_b58: Option<&str>,
        token_id: u64,
        default_token_fee: u64,
        conn: Conn,
    ) -> Result<SpendableTxosResult, WalletDbError> {
        use crate::db::schema::{transaction_input_txos, transaction_logs, txos};

        let mut query = txos::table
            .into_boxed()
            .left_join(transaction_input_txos::table)
            .left_join(
                transaction_logs::table
                    .on(transaction_logs::id.eq(transaction_input_txos::transaction_log_id)),
            );

        query = query
            .filter(transaction_logs::id.is_null())
            .or_filter(transaction_logs::failed.eq(true))
            .or_filter(
                transaction_logs::id
                    .is_not_null()
                    .and(transaction_logs::submitted_block_index.is_null()),
            );

        query = query
            .filter(txos::received_block_index.is_not_null())
            .filter(txos::spent_block_index.is_null())
            .filter(txos::subaddress_index.is_not_null())
            .filter(txos::token_id.eq(token_id as i64));

        if let Some(subaddress_b58) = assigned_subaddress_b58 {
            let subaddress = AssignedSubaddress::get(subaddress_b58, conn)?;
            query = query
                .filter(txos::subaddress_index.eq(subaddress.subaddress_index))
                .filter(txos::account_id.eq(subaddress.account_id));
        }

        if let Some(account_id_hex) = account_id_hex {
            query = query.filter(txos::account_id.eq(account_id_hex));
        }

        let mut spendable_txos = query
            .select(txos::all_columns)
            .distinct()
            .load(conn)?
            .drain(..)
            .filter(|txo: &Txo| txo.value as u64 <= max_spendable_value.unwrap_or(u64::MAX))
            .collect::<Vec<Txo>>();

        spendable_txos.sort_by(|a: &Txo, b: &Txo| (b.value as u64).cmp(&(a.value as u64)));

        // The maximum spendable is limited by the maximal number of inputs we can use.
        // Since the txos are sorted by decreasing value, this is the maximum
        // value we can possibly spend in one transaction.
        // Note, u128::Max = 340_282_366_920_938_463_463_374_607_431_768_211_455, which
        // is far beyond the total number of pMOB in the MobileCoin system
        // (250_000_000_000_000_000_000)
        let mut max_spendable_in_wallet: u128 = spendable_txos
            .iter()
            .take(MAX_INPUTS as usize)
            .map(|utxo: &Txo| (utxo.value as u64) as u128)
            .sum();

        if max_spendable_in_wallet > default_token_fee as u128 {
            max_spendable_in_wallet -= default_token_fee as u128;
        } else {
            max_spendable_in_wallet = 0;
        }

        Ok(SpendableTxosResult {
            spendable_txos,
            max_spendable_in_wallet,
        })
    }

    fn select_spendable_txos_for_value(
        account_id_hex: &str,
        target_value: u128,
        max_spendable_value: Option<u64>,
        token_id: u64,
        default_token_fee: u64,
        conn: Conn,
    ) -> Result<Vec<Txo>, WalletDbError> {
        let SpendableTxosResult {
            mut spendable_txos,
            max_spendable_in_wallet,
        } = Txo::list_spendable(
            Some(account_id_hex),
            max_spendable_value,
            None,
            token_id,
            default_token_fee,
            conn,
        )?;

        if spendable_txos.is_empty() {
            return Err(WalletDbError::NoSpendableTxos(token_id.to_string()));
        }

        // If we're trying to spend more than we have in the wallet, we may need to
        // defrag
        if target_value > max_spendable_in_wallet + default_token_fee as u128 {
            // See if we merged the UTXOs we would be able to spend this amount.
            let total_unspent_value_in_wallet: u128 = spendable_txos
                .iter()
                .map(|utxo| (utxo.value as u64) as u128)
                .sum();

            if total_unspent_value_in_wallet >= target_value + default_token_fee as u128 {
                return Err(WalletDbError::InsufficientFundsFragmentedTxos);
            } else {
                return Err(WalletDbError::InsufficientFundsUnderMaxSpendable(format!(
                    "Max spendable value in wallet: {max_spendable_in_wallet:?}, but target value: {target_value:?}"
                )));
            }
        }

        // Select the actual Txos to spend. We want to opportunistically fill up the
        // input slots with dust, from any subaddress, so we take from the back
        // of the Txo vec. This is a knapsack problem, and the selection could
        // be improved. For now, we simply move the window of MAX_INPUTS up from
        // the back of the sorted vector until we have a window with
        // a large enough sum.
        let mut selected_utxos: Vec<Txo> = Vec::new();
        let mut total: u128 = 0;
        loop {
            if total >= target_value {
                global_log::debug!("total is greater than target value");
                break;
            }

            // Grab the next (smallest) utxo, in order to opportunistically sweep up dust
            let next_utxo = spendable_txos.pop().ok_or_else(|| {
                WalletDbError::InsufficientFunds(format!(
                    "Not enough Txos to sum to target value: {target_value:?}"
                ))
            })?;
            selected_utxos.push(next_utxo.clone());
            total += (next_utxo.value as u64) as u128;
            global_log::debug!(
                "select_spendable_txos_for_value: selected utxo: {:?}, total: {:?}, target: {:?}",
                next_utxo.value as u64,
                total,
                target_value,
            );

            // Cap at maximum allowed inputs.
            if selected_utxos.len() > MAX_INPUTS as usize {
                // Remove the lowest utxo.
                let removed = selected_utxos.remove(0);
                total -= (removed.value as u64) as u128;
            }
        }

        if selected_utxos.is_empty() || selected_utxos.len() > MAX_INPUTS as usize {
            return Err(WalletDbError::InsufficientFunds(
                "Logic error. Could not select Txos despite having sufficient funds".to_string(),
            ));
        }

        Ok(selected_utxos)
    }

    fn validate_confirmation(
        account_id: &AccountID,
        txo_id_hex: &str,
        confirmation: &TxOutConfirmationNumber,
        conn: Conn,
    ) -> Result<bool, WalletDbError> {
        let txo = Txo::get(txo_id_hex, conn)?;
        let public_key: RistrettoPublic = mc_util_serial::decode(&txo.public_key)?;
        let account = Account::get(account_id, conn)?;
        let account_key: AccountKey = mc_util_serial::decode(&account.account_key)?;
        Ok(confirmation.validate(&public_key, account_key.view_private_key()))
    }

    fn scrub_account(account_id_hex: &str, conn: Conn) -> Result<(), WalletDbError> {
        use crate::db::schema::txos;

        let txos_received_by_account = txos::table.filter(txos::account_id.eq(account_id_hex));

        diesel::update(txos_received_by_account)
            .set(txos::account_id.eq::<Option<String>>(None))
            .execute(conn)?;

        Ok(())
    }

    fn delete_unreferenced(conn: Conn) -> Result<(), WalletDbError> {
        use crate::db::schema::{transaction_input_txos, transaction_output_txos, txos};

        /*
           SELECT * FROM txos
           WHERE NOT EXISTS (SELECT * FROM transaction_input_txos WHERE transaction_input_txos.txo_id = txos.id)
           AND NOT EXISTS (SELECT * FROM transaction_output_txos WHERE transaction_output_txos.txo_id = txos.id)
           AND txos.account_id_hex IS NULL
        */

        let unreferenced_txos = txos::table
            .filter(not(exists(
                transaction_input_txos::table.filter(transaction_input_txos::txo_id.eq(txos::id)),
            )))
            .filter(not(exists(
                transaction_output_txos::table.filter(transaction_output_txos::txo_id.eq(txos::id)),
            )))
            .filter(txos::account_id.is_null());

        diesel::delete(unreferenced_txos).execute(conn)?;

        Ok(())
    }

    fn status(&self, conn: Conn) -> Result<TxoStatus, WalletDbError> {
        use crate::db::schema::{
            transaction_input_txos, transaction_logs, transaction_output_txos, txos,
        };

        if self.spent_block_index.is_some() {
            return Ok(TxoStatus::Spent);
        }

        let num_pending_logs: i64 = transaction_logs::table
            .inner_join(transaction_input_txos::table)
            .inner_join(transaction_output_txos::table)
            .filter(
                transaction_input_txos::txo_id
                    .eq(&self.id)
                    .or(transaction_output_txos::txo_id.eq(&self.id)),
            )
            .filter(transaction_logs::finalized_block_index.is_null())
            .filter(transaction_logs::submitted_block_index.is_not_null())
            .filter(transaction_logs::failed.eq(false))
            .select(count(transaction_logs::id))
            .first(conn)?;

        if num_pending_logs > 0 {
            return Ok(TxoStatus::Pending);
        }

        let num_secreted_logs: i64 = transaction_logs::table
            .left_join(transaction_output_txos::table)
            .left_join(txos::table.on(transaction_output_txos::txo_id.eq(txos::id)))
            .filter(transaction_output_txos::txo_id.eq(&self.id))
            .filter(transaction_output_txos::is_change.eq(false))
            .filter(transaction_logs::failed.eq(false))
            .filter(transaction_logs::finalized_block_index.is_not_null())
            .filter(transaction_logs::submitted_block_index.is_not_null())
            .filter(not(transaction_logs::account_id
                .nullable()
                .eq(txos::account_id)))
            .select(count(transaction_logs::id))
            .first(conn)?;

        if num_secreted_logs > 0 {
            return Ok(TxoStatus::Secreted);
        }

        let num_created_logs: i64 = transaction_logs::table
            .inner_join(transaction_output_txos::table)
            .filter(transaction_output_txos::txo_id.eq(&self.id))
            .filter(
                transaction_logs::failed
                    .eq(true)
                    .or(transaction_logs::failed
                        .eq(false)
                        .and(transaction_logs::finalized_block_index.is_null())
                        .and(transaction_logs::submitted_block_index.is_null())),
            )
            .select(count(transaction_logs::id))
            .first(conn)?;

        if num_created_logs > 0 {
            return Ok(TxoStatus::Created);
        }

        if self.subaddress_index.is_some() && self.key_image.is_some() {
            Ok(TxoStatus::Unspent)
        } else if self.subaddress_index.is_some() {
            Ok(TxoStatus::Unverified)
        } else {
            Ok(TxoStatus::Orphaned)
        }
    }

    fn memo(&self, conn: Conn) -> Result<TxoMemo, WalletDbError> {
        use crate::db::schema::authenticated_sender_memos;
        Ok(
            match self.memo_type {
                None => TxoMemo::Unused,
                Some(mtype) => {
                    match i32_to_two_bytes(mtype) {
                        <AuthenticatedSenderMemo as RegisteredMemoType>::MEMO_TYPE_BYTES |
                        <AuthenticatedSenderWithPaymentIntentIdMemo as RegisteredMemoType>::MEMO_TYPE_BYTES |
                        <AuthenticatedSenderWithPaymentRequestIdMemo as RegisteredMemoType>::MEMO_TYPE_BYTES
                            => {
                                let db_memo = authenticated_sender_memos::table.filter(
                                    authenticated_sender_memos::txo_id.eq(&self.id),
                                    ).first::<AuthenticatedSenderMemoModel>(conn)?;
                                TxoMemo::AuthenticatedSender(db_memo)
                            },
                        _ => TxoMemo::Unused,
                    }
                }
            }
        )
    }

    fn membership_proof(
        &self,
        ledger_db: &LedgerDB,
    ) -> Result<TxOutMembershipProof, WalletDbError> {
        let index = ledger_db.get_tx_out_index_by_public_key(&self.public_key()?)?;
        let membership_proof = ledger_db
            .get_tx_out_proof_of_memberships(&[index])?
            .first()
            .ok_or_else(|| WalletDbError::MissingTxoMembershipProof(self.id.clone()))?
            .clone();

        Ok(membership_proof)
    }

    fn update_key_image_by_pubkey(
        public_key: &CompressedRistrettoPublic,
        key_image: &KeyImage,
        spent_block_index: Option<u64>,
        conn: Conn,
    ) -> Result<(), WalletDbError> {
        use crate::db::schema::txos;

        let pubkey = &mc_util_serial::encode(public_key);

        let txo = txos::table
            .filter(txos::public_key.eq(pubkey))
            .first::<Txo>(conn)?;

        let txo = Txo::get(&txo.id, conn)?;
        Self::update_key_image(&txo.id, key_image, spent_block_index, conn)?;

        Ok(())
    }
}

fn add_authenticated_memo_to_database(
    txo_id: &str,
    sender_address_hash: &str,
    payment_request_id: Option<i64>,
    payment_intent_id: Option<i64>,
    conn: Conn,
) -> Result<(), WalletDbError> {
    use crate::db::schema::authenticated_sender_memos;

    let new_memo = NewAuthenticatedSenderMemo {
        txo_id,
        sender_address_hash,
        payment_request_id,
        payment_intent_id,
    };

    diesel::insert_into(authenticated_sender_memos::table)
        .values(&new_memo)
        .on_conflict_do_nothing()
        .execute(conn)?;

    Ok(())
}

fn i32_to_two_bytes(value: i32) -> [u8; 2] {
    [(value >> 8) as u8, (value & 0xFF) as u8]
}

fn two_bytes_to_i32(bytes: [u8; 2]) -> i32 {
    ((bytes[0] as i32) << 8) | (bytes[1] as i32)
}

#[cfg(test)]
mod tests {
    use mc_account_keys::{
        AccountKey, PublicAddress, RootIdentity, ShortAddressHash, CHANGE_SUBADDRESS_INDEX,
    };
    use mc_common::{
        logger::{async_test_with_logger, log, test_with_logger, Logger},
        HashSet,
    };
    use mc_fog_report_validation::MockFogPubkeyResolver;
    use mc_ledger_db::Ledger;
    use mc_rand::RngCore;
    use mc_transaction_core::{tokens::Mob, Amount, Token, TokenId};
    use mc_transaction_extra::{
        BurnRedemptionMemo, DefragmentationMemo, DestinationMemo,
        DestinationWithPaymentIntentIdMemo, DestinationWithPaymentRequestIdMemo,
        GiftCodeCancellationMemo, GiftCodeFundingMemo, GiftCodeSenderMemo,
    };
    use mc_util_from_random::FromRandom;
    use rand::{rngs::StdRng, SeedableRng};
    use std::{iter::FromIterator, ops::DerefMut, time::Duration};

    use crate::{
        db::{
            account::{AccountID, AccountModel},
            models::{Account, TransactionLog},
            transaction_log::TransactionLogModel,
        },
        service::{transaction::TransactionMemo, transaction_builder::WalletTransactionBuilder},
        test_utils::{
            add_block_with_tx, add_block_with_tx_outs, create_test_minted_and_change_txos,
            create_test_received_txo, create_test_txo_for_recipient,
            create_test_txo_for_recipient_with_memo, create_test_unsigned_txproposal_and_log,
            get_resolver_factory, get_test_ledger, manually_sync_account,
            random_account_with_seed_values, WalletDbTestContext, MOB,
        },
        WalletDb,
    };

    use super::*;

    /// We want to test that the conversions to and from using these methods
    /// result in appropriate values to store in the database.
    ///
    /// For the sake of full coverage across desired values, we will test all
    /// memo types defined in mobilecoin repo
    /*
       AuthenticatedSenderMemo, //[0x01, 0x00]
       AuthenticatedSenderWithPaymentRequestIdMemo, //[0x01, 0x01]
       AuthenticatedSenderWithPaymentIntentIdMemo, //[0x01, 0x02]
       BurnRedemptionMemo, //[0x00, 0x01]
       DefragmentationMemo, //[0x00, 0x03]
       DestinationMemo, //[0x02, 0x00]
       DestinationWithPaymentRequestIdMemo, //[0x02, 0x03]
       DestinationWithPaymentIntentIdMemo, //[0x02, 0x04]
       GiftCodeCancellationMemo, //[0x02, 0x02]
       GiftCodeFundingMemo, //[0x02, 0x01]
       GiftCodeSenderMemo, //[0x00, 0x02]
       UnusedMemo, //[0x00, 0x00]
    */
    #[test]
    fn test_two_bytes_to_i32_works_as_expected() {
        let value = two_bytes_to_i32(AuthenticatedSenderMemo::MEMO_TYPE_BYTES);
        assert_eq!(value, 256);

        let value = two_bytes_to_i32(AuthenticatedSenderWithPaymentRequestIdMemo::MEMO_TYPE_BYTES);
        assert_eq!(value, 257);

        let value = two_bytes_to_i32(AuthenticatedSenderWithPaymentIntentIdMemo::MEMO_TYPE_BYTES);
        assert_eq!(value, 258);

        let value = two_bytes_to_i32(BurnRedemptionMemo::MEMO_TYPE_BYTES);
        assert_eq!(value, 1);

        let value = two_bytes_to_i32(DefragmentationMemo::MEMO_TYPE_BYTES);
        assert_eq!(value, 3);

        let value = two_bytes_to_i32(DestinationMemo::MEMO_TYPE_BYTES);
        assert_eq!(value, 512);

        let value = two_bytes_to_i32(DestinationWithPaymentRequestIdMemo::MEMO_TYPE_BYTES);
        assert_eq!(value, 515);

        let value = two_bytes_to_i32(DestinationWithPaymentIntentIdMemo::MEMO_TYPE_BYTES);
        assert_eq!(value, 516);

        let value = two_bytes_to_i32(GiftCodeCancellationMemo::MEMO_TYPE_BYTES);
        assert_eq!(value, 514);

        let value = two_bytes_to_i32(GiftCodeFundingMemo::MEMO_TYPE_BYTES);
        assert_eq!(value, 513);

        let value = two_bytes_to_i32(GiftCodeSenderMemo::MEMO_TYPE_BYTES);
        assert_eq!(value, 2);

        let value = two_bytes_to_i32(UnusedMemo::MEMO_TYPE_BYTES);
        assert_eq!(value, 0);
    }

    #[test]
    fn test_i32_to_two_bytes_works_as_expected() {
        let bytes = i32_to_two_bytes(256);
        assert_eq!(bytes, AuthenticatedSenderMemo::MEMO_TYPE_BYTES);

        let bytes = i32_to_two_bytes(257);
        assert_eq!(
            bytes,
            AuthenticatedSenderWithPaymentRequestIdMemo::MEMO_TYPE_BYTES
        );

        let bytes = i32_to_two_bytes(258);
        assert_eq!(
            bytes,
            AuthenticatedSenderWithPaymentIntentIdMemo::MEMO_TYPE_BYTES
        );

        let bytes = i32_to_two_bytes(1);
        assert_eq!(bytes, BurnRedemptionMemo::MEMO_TYPE_BYTES);

        let bytes = i32_to_two_bytes(3);
        assert_eq!(bytes, DefragmentationMemo::MEMO_TYPE_BYTES);

        let bytes = i32_to_two_bytes(512);
        assert_eq!(bytes, DestinationMemo::MEMO_TYPE_BYTES);

        let bytes = i32_to_two_bytes(515);
        assert_eq!(bytes, DestinationWithPaymentRequestIdMemo::MEMO_TYPE_BYTES);

        let bytes = i32_to_two_bytes(516);
        assert_eq!(bytes, DestinationWithPaymentIntentIdMemo::MEMO_TYPE_BYTES);

        let bytes = i32_to_two_bytes(514);
        assert_eq!(bytes, GiftCodeCancellationMemo::MEMO_TYPE_BYTES);

        let bytes = i32_to_two_bytes(513);
        assert_eq!(bytes, GiftCodeFundingMemo::MEMO_TYPE_BYTES);

        let bytes = i32_to_two_bytes(2);
        assert_eq!(bytes, GiftCodeSenderMemo::MEMO_TYPE_BYTES);

        let bytes = i32_to_two_bytes(0);
        assert_eq!(bytes, UnusedMemo::MEMO_TYPE_BYTES);
    }

    // The narrative for this test is that Alice receives a Txo, then sends a
    // transaction to Bob. We verify expected qualities of the Txos involved at
    // each step of the lifecycle.
    // Note: This is not a replacement for a service-level test, but instead tests
    // basic assumptions after common DB operations with the Txo.
    #[async_test_with_logger]
    async fn test_received_txo_lifecycle(logger: Logger) {
        let mut rng: StdRng = SeedableRng::from_seed([20u8; 32]);

        let db_test_context = WalletDbTestContext::default();
        let wallet_db = db_test_context.get_db_instance(logger.clone());
        let mut ledger_db = get_test_ledger(5, &[], 12, &mut rng);

        let root_id = RootIdentity::from_random(&mut rng);
        let alice_account_key = AccountKey::from(&root_id);
        let (alice_account_id, _public_address_b58) = Account::create_from_root_entropy(
            &root_id.root_entropy,
            Some(1),
            None,
            None,
            "Alice's Main Account",
            "".to_string(),
            "".to_string(),
            &mut wallet_db.get_pooled_conn().unwrap(),
        )
        .unwrap();

        // Create TXO for Alice
        let (for_alice_txo, for_alice_key_image) = create_test_txo_for_recipient(
            &alice_account_key,
            0,
            Amount::new(1000 * MOB, Mob::ID),
            &mut rng,
        );

        // Let's add this txo to the ledger
        add_block_with_tx_outs(
            &mut ledger_db,
            &[for_alice_txo.clone()],
            &[KeyImage::from(rng.next_u64())],
            &mut rng,
        );
        assert_eq!(ledger_db.num_blocks().unwrap(), 13);

        let alice_account =
            manually_sync_account(&ledger_db, &wallet_db, &alice_account_id, &logger);

        let mut pooled_conn = wallet_db.get_pooled_conn().unwrap();
        let conn = pooled_conn.deref_mut();

        let txos = Txo::list_for_account(
            &alice_account_id.to_string(),
            None,
            None,
            None,
            None,
            None,
            Some(0),
            conn,
        )
        .unwrap();
        assert_eq!(txos.len(), 1);

        // Verify that the Txo is what we expect
        let shared_secret = alice_account
            .get_shared_secret(&RistrettoPublic::try_from(&for_alice_txo.public_key).unwrap())
            .unwrap();
        let expected_txo = Txo {
            id: TxoID::from(&for_alice_txo).to_string(),
            value: 1000 * MOB as i64,
            token_id: 0,
            target_key: mc_util_serial::encode(&for_alice_txo.target_key),
            public_key: mc_util_serial::encode(&for_alice_txo.public_key),
            e_fog_hint: mc_util_serial::encode(&for_alice_txo.e_fog_hint),
            subaddress_index: Some(0),
            key_image: Some(mc_util_serial::encode(&for_alice_key_image)),
            received_block_index: Some(12),
            spent_block_index: None,
            confirmation: None,
            account_id: Some(alice_account_id.to_string()),
            shared_secret: Some(shared_secret.encode_to_vec()),
            memo_type: Some(0),
        };

        assert_eq!(expected_txo, txos[0]);

        // Verify that the status filter works as well
        let unspent = Txo::list_unspent(
            Some(&alice_account_id.to_string()),
            None,
            Some(0),
            None,
            None,
            None,
            None,
            conn,
        )
        .unwrap();
        assert_eq!(unspent.len(), 1);

        // Now we'll "spend" the TXO by sending it to ourselves, but at a subaddress we
        // have not yet assigned. At the DB layer, we accomplish this by
        // constructing the output txos, then logging sent and received for this
        // account.
        let (mut transaction_log, unsigned_tx_proposal) = create_test_unsigned_txproposal_and_log(
            alice_account_key.clone(),
            alice_account_key.subaddress(4),
            33 * MOB,
            wallet_db.clone(),
            ledger_db.clone(),
        );

        check_associated_txos_status(
            conn,
            &transaction_log,
            TxoStatus::Unspent,
            TxoStatus::Created,
            TxoStatus::Created,
        );

        let tx_proposal = unsigned_tx_proposal.sign(&alice_account).await.unwrap();
        // There should be 2 outputs, one to dest and one change
        assert_eq!(tx_proposal.tx.prefix.outputs.len(), 2);
        transaction_log = TransactionLog::log_signed(
            tx_proposal.clone(),
            "".to_string(),
            &AccountID::from(&alice_account_key).to_string(),
            conn,
        )
        .unwrap();

        check_associated_txos_status(
            conn,
            &transaction_log,
            TxoStatus::Unspent,
            TxoStatus::Created,
            TxoStatus::Created,
        );

        transaction_log = TransactionLog::log_submitted(
            &tx_proposal,
            ledger_db.num_blocks().unwrap(),
            "".to_string(),
            &AccountID::from(&alice_account_key).to_string(),
            conn,
        )
        .unwrap();

        check_associated_txos_status(
            conn,
            &transaction_log,
            TxoStatus::Pending,
            TxoStatus::Pending,
            TxoStatus::Pending,
        );

        let associated_txos = transaction_log.get_associated_txos(conn).unwrap();
        let (minted_txo, _) = associated_txos.outputs.first().unwrap();
        let (change_txo, _) = associated_txos.change.first().unwrap();

        assert_eq!(minted_txo.value as u64, 33 * MOB);
        assert_eq!(change_txo.value as u64, 967 * MOB - Mob::MINIMUM_FEE);

        add_block_with_tx_outs(
            &mut ledger_db,
            &[
                tx_proposal.change_txos[0].tx_out.clone(),
                tx_proposal.payload_txos[0].tx_out.clone(),
            ],
            &[for_alice_key_image],
            &mut rng,
        );
        assert_eq!(ledger_db.num_blocks().unwrap(), 14);

        // Now we'll process these Txos and verify that the TXO was "spent."
        let _alice_account =
            manually_sync_account(&ledger_db, &wallet_db, &alice_account_id, &logger);

        check_associated_txos_status(
            conn,
            &transaction_log,
            TxoStatus::Spent,
            TxoStatus::Orphaned,
            TxoStatus::Unspent,
        );

        // We should now have 3 txos for this account - one spent, one change (minted),
        // and one minted (destined for alice).
        let txos = Txo::list_for_account(
            &alice_account_id.to_string(),
            None,
            None,
            None,
            None,
            None,
            Some(0),
            &mut wallet_db.get_pooled_conn().unwrap(),
        )
        .unwrap();
        assert_eq!(txos.len(), 3);

        // test spent
        let spent_txos = Txo::list_for_account(
            &alice_account_id.to_string(),
            Some(TxoStatus::Spent),
            None,
            None,
            None,
            None,
            Some(0),
            &mut wallet_db.get_pooled_conn().unwrap(),
        )
        .unwrap();
        assert_eq!(spent_txos.len(), 1);

        // test unspent
        let unspent_txos = Txo::list_for_account(
            &alice_account_id.to_string(),
            Some(TxoStatus::Unspent),
            None,
            None,
            None,
            None,
            Some(0),
            &mut wallet_db.get_pooled_conn().unwrap(),
        )
        .unwrap();
        assert_eq!(unspent_txos.len(), 1);

        // Check that we have 2 spendable (1 is orphaned)
        let spendable: Vec<&Txo> = txos.iter().filter(|f| f.key_image.is_some()).collect();
        assert_eq!(spendable.len(), 2);

        // Check that we have one spent - went from [Received, Unspent] -> [Received,
        // Spent]
        let spent = Txo::list_spent(
            Some(&alice_account_id.to_string()),
            None,
            Some(0),
            None,
            None,
            None,
            None,
            &mut wallet_db.get_pooled_conn().unwrap(),
        )
        .unwrap();
        assert_eq!(spent.len(), 1);
        assert_eq!(
            spent[0].key_image,
            Some(mc_util_serial::encode(&for_alice_key_image))
        );
        assert_eq!(spent[0].spent_block_index.unwrap(), 13);

        // Check that we have one orphaned - went from [Minted, Secreted] -> [Minted,
        // Orphaned]
        let orphaned = Txo::list_orphaned(
            Some(&alice_account_id.to_string()),
            Some(0),
            None,
            None,
            None,
            None,
            &mut wallet_db.get_pooled_conn().unwrap(),
        )
        .unwrap();
        assert_eq!(orphaned.len(), 1);
        assert!(orphaned[0].key_image.is_none());
        assert_eq!(orphaned[0].received_block_index.unwrap(), 13);
        assert!(orphaned[0].account_id.is_some());

        // Check that we have one unspent (change) - went from [Minted, Secreted] ->
        // [Minted, Unspent]
        let unspent = Txo::list_unspent(
            Some(&alice_account_id.to_string()),
            None,
            Some(0),
            None,
            None,
            None,
            None,
            &mut wallet_db.get_pooled_conn().unwrap(),
        )
        .unwrap();
        assert_eq!(unspent.len(), 1);
        assert_eq!(unspent[0].received_block_index.unwrap(), 13);
        // Store the key image for when we spend this Txo below
        let for_bob_key_image: KeyImage =
            mc_util_serial::decode(&unspent[0].key_image.clone().unwrap()).unwrap();

        // Note: To receive at Subaddress 4, we need to add an assigned subaddress
        // (currently this Txo is be orphaned). We add thrice, because currently
        // assigned subaddress is at 1.
        for _ in 0..3 {
            AssignedSubaddress::create_next_for_account(
                &alice_account_id.to_string(),
                "",
                &ledger_db,
                &mut wallet_db.get_pooled_conn().unwrap(),
            )
            .unwrap();
        }

        let alice_account =
            Account::get(&alice_account_id, &mut wallet_db.get_pooled_conn().unwrap()).unwrap();
        assert_eq!(alice_account.next_block_index, 14);
        assert_eq!(
            alice_account
                .next_subaddress_index(&mut wallet_db.get_pooled_conn().unwrap())
                .unwrap(),
            5
        );

        // Verify that there are two unspent txos - the one that was previously
        // orphaned, and change.
        let unspent = Txo::list_unspent(
            Some(&alice_account_id.to_string()),
            None,
            Some(0),
            None,
            None,
            None,
            None,
            &mut wallet_db.get_pooled_conn().unwrap(),
        )
        .unwrap();
        assert_eq!(unspent.len(), 2);

        let updated_txos = Txo::list_for_account(
            &alice_account_id.to_string(),
            None,
            None,
            None,
            None,
            None,
            Some(0),
            &mut wallet_db.get_pooled_conn().unwrap(),
        )
        .unwrap();

        // There are now 3 total Txos for our account
        assert_eq!(updated_txos.len(), 3);

        // Verify that there is one change Txo in our current Txos
        let change: Vec<&Txo> = updated_txos
            .iter()
            .filter(|f| {
                if let Some(subaddress_index) = f.subaddress_index {
                    subaddress_index as u64 == CHANGE_SUBADDRESS_INDEX
                } else {
                    false
                }
            })
            .collect();
        assert_eq!(change.len(), 1);

        // Create a new account and send some MOB to it
        let bob_root_id = RootIdentity::from_random(&mut rng);
        let bob_account_key = AccountKey::from(&bob_root_id);
        let (bob_account_id, _public_address_b58) = Account::create_from_root_entropy(
            &bob_root_id.root_entropy,
            Some(1),
            None,
            None,
            "Bob's Main Account",
            "".to_string(),
            "".to_string(),
            &mut wallet_db.get_pooled_conn().unwrap(),
        )
        .unwrap();

        let (transaction_log, tx_proposal) = create_test_minted_and_change_txos(
            alice_account_key.clone(),
            bob_account_key.subaddress(0),
            72 * MOB,
            wallet_db.clone(),
            ledger_db.clone(),
        )
        .await;

        let associated_txos = transaction_log
            .get_associated_txos(&mut wallet_db.get_pooled_conn().unwrap())
            .unwrap();

        let (minted_txo, _) = associated_txos.outputs.first().unwrap();
        let (change_txo, _) = associated_txos.change.first().unwrap();

        assert_eq!(minted_txo.value as u64, 72 * MOB);
        assert_eq!(change_txo.value as u64, 928 * MOB - (2 * Mob::MINIMUM_FEE));

        // Add the minted Txos to the ledger
        add_block_with_tx_outs(
            &mut ledger_db,
            &[
                tx_proposal.change_txos[0].tx_out.clone(),
                tx_proposal.payload_txos[0].tx_out.clone(),
            ],
            &[for_bob_key_image],
            &mut rng,
        );

        // Process the latest block for Bob (note, Bob is starting to sync from block 0)
        let _bob_account = manually_sync_account(&ledger_db, &wallet_db, &bob_account_id, &logger);
        // Process the latest block for Alice
        let _alice_account =
            manually_sync_account(&ledger_db, &wallet_db, &alice_account_id, &logger);

        check_associated_txos_status(
            conn,
            &transaction_log,
            TxoStatus::Spent,
            TxoStatus::Secreted,
            TxoStatus::Unspent,
        );

        // We should now have 1 txo in Bob's account.
        let txos = Txo::list_for_account(
            &AccountID::from(&bob_account_key).to_string(),
            None,
            None,
            None,
            None,
            None,
            Some(0),
            &mut wallet_db.get_pooled_conn().unwrap(),
        )
        .unwrap();
        assert_eq!(txos.len(), 1);

        let bob_txo = txos[0].clone();
        assert_eq!(bob_txo.subaddress_index.unwrap(), 0);
        assert!(bob_txo.key_image.is_some());
    }

    fn check_associated_txos_status(
        conn: Conn,
        transaction_log: &TransactionLog,
        expected_input_status: TxoStatus,
        expected_output_status: TxoStatus,
        expected_change_status: TxoStatus,
    ) {
        let mut associated_txos = transaction_log.get_associated_txos(conn).unwrap();
        associated_txos
            .inputs
            .sort_by(|a, b| (b.spent_block_index).cmp(&a.spent_block_index));
        let input_txo = associated_txos.inputs.first().unwrap();
        let (minted_txo, _) = associated_txos.outputs.first().unwrap();
        let (change_txo, _) = associated_txos.change.first().unwrap();
        assert_eq!(input_txo.status(conn).unwrap(), expected_input_status);
        assert_eq!(minted_txo.status(conn).unwrap(), expected_output_status);
        assert_eq!(change_txo.status(conn).unwrap(), expected_change_status);
    }

    #[test_with_logger]
    fn test_list_spendable_with_large_values(logger: Logger) {
        let mut rng: StdRng = SeedableRng::from_seed([20u8; 32]);

        let db_test_context = WalletDbTestContext::default();
        let wallet_db = db_test_context.get_db_instance(logger);
        let mut pooled_conn = wallet_db.get_pooled_conn().unwrap();
        let conn = pooled_conn.deref_mut();

        let root_id = RootIdentity::from_random(&mut rng);
        let account_key = AccountKey::from(&root_id);
        let (account_id_hex, _public_address_b58) = Account::create_from_root_entropy(
            &root_id.root_entropy,
            Some(1),
            None,
            None,
            "Alice's Main Account",
            "".to_string(),
            "".to_string(),
            conn,
        )
        .unwrap();

        // Create some very large TXOs for the account, above i64::MAX
        let (_txo_hex, _txo, _key_image) = create_test_received_txo(
            &account_key,
            0,
            Amount::new(u64::MAX, Mob::ID),
            145,
            &mut rng,
            &wallet_db,
        );

        let (_txo_hex, _txo, _key_image) = create_test_received_txo(
            &account_key,
            0,
            Amount::new(u64::MAX, Mob::ID),
            146,
            &mut rng,
            &wallet_db,
        );

        // Create some small TXOs for the account, more than the max number of TXOs we
        // can use as inputs per transaction (16). 20 should do.
        for i in 1..=20 {
            let (_txo_hex, _txo, _key_image) = create_test_received_txo(
                &account_key,
                0,
                Amount::new(100, Mob::ID), // 100.0 MOB
                (146 + i) as u64,
                &mut rng,
                &wallet_db,
            );
        }

        let spendable_txos = Txo::list_spendable(
            Some(&account_id_hex.to_string()),
            None,
            None,
            0,
            Mob::MINIMUM_FEE,
            conn,
        )
        .unwrap();

        // Max spendable SHOULD be the largest 16 txos in the wallet (which is the
        // limit enforced by consensus), which would be u64::MAX * 2 + (100 * 14) -
        // Mob::MINIMUM_FEE = u64::MAX * 2 + 1400 - Mob::MINIMUM_FEE
        assert_eq!(
            spendable_txos.max_spendable_in_wallet,
            (u64::MAX as u128) * 2 + (100 * 14) - Mob::MINIMUM_FEE as u128
        );
    }

    #[test_with_logger]
    fn test_select_txos_for_value(logger: Logger) {
        let mut rng: StdRng = SeedableRng::from_seed([20u8; 32]);

        let db_test_context = WalletDbTestContext::default();
        let wallet_db = db_test_context.get_db_instance(logger);

        let root_id = RootIdentity::from_random(&mut rng);
        let account_key = AccountKey::from(&root_id);
        let (account_id_hex, _public_address_b58) = Account::create_from_root_entropy(
            &root_id.root_entropy,
            Some(1),
            None,
            None,
            "Alice's Main Account",
            "".to_string(),
            "".to_string(),
            &mut wallet_db.get_pooled_conn().unwrap(),
        )
        .unwrap();

        // Create some TXOs for the account
        // [100, 200, 300, ... 2000]
        for i in 1..20 {
            let (_txo_hex, _txo, _key_image) = create_test_received_txo(
                &account_key,
                0,
                Amount::new(100 * MOB * i, Mob::ID), // 100.0 MOB * i
                144 + i,
                &mut rng,
                &wallet_db,
            );
        }

        // Greedily take smallest to exact value
        let txos_for_value = Txo::select_spendable_txos_for_value(
            &account_id_hex.to_string(),
            300 * MOB as u128,
            None,
            0,
            Mob::MINIMUM_FEE,
            &mut wallet_db.get_pooled_conn().unwrap(),
        )
        .unwrap();
        let result_set = HashSet::from_iter(txos_for_value.iter().map(|t| t.value as u64));
        assert_eq!(result_set, HashSet::from_iter([100 * MOB, 200 * MOB]));

        // Once we include the fee, we need another txo
        let txos_for_value = Txo::select_spendable_txos_for_value(
            &account_id_hex.to_string(),
            (300 * MOB + Mob::MINIMUM_FEE) as u128,
            None,
            0,
            Mob::MINIMUM_FEE,
            &mut wallet_db.get_pooled_conn().unwrap(),
        )
        .unwrap();
        let result_set = HashSet::from_iter(txos_for_value.iter().map(|t| t.value as u64));
        assert_eq!(
            result_set,
            HashSet::from_iter([100 * MOB, 200 * MOB, 300 * MOB])
        );

        // Setting max spendable value gives us insufficient funds - only allows 100
        let res = Txo::select_spendable_txos_for_value(
            &account_id_hex.to_string(),
            (300 * MOB + Mob::MINIMUM_FEE) as u128,
            Some(200 * MOB),
            0,
            Mob::MINIMUM_FEE,
            &mut wallet_db.get_pooled_conn().unwrap(),
        );

        match res {
            Err(WalletDbError::InsufficientFundsUnderMaxSpendable(_)) => {}
            Ok(_) => panic!("Should error with InsufficientFundsUnderMaxSpendable"),
            Err(_) => panic!("Should error with InsufficientFundsUnderMaxSpendable"),
        }

        // sum(300..1800) to get a window where we had to increase past the smallest
        // txos, and also fill up all 16 input slots.
        let txos_for_value = Txo::select_spendable_txos_for_value(
            &account_id_hex.to_string(),
            16800 * MOB as u128,
            None,
            0,
            Mob::MINIMUM_FEE,
            &mut wallet_db.get_pooled_conn().unwrap(),
        )
        .unwrap();
        let result_set = HashSet::from_iter(txos_for_value.iter().map(|t| t.value as u64));
        assert_eq!(
            result_set,
            HashSet::from_iter([
                300 * MOB,
                400 * MOB,
                500 * MOB,
                600 * MOB,
                700 * MOB,
                800 * MOB,
                900 * MOB,
                1000 * MOB,
                1100 * MOB,
                1200 * MOB,
                1300 * MOB,
                1400 * MOB,
                1500 * MOB,
                1600 * MOB,
                1700 * MOB,
                1800 * MOB,
            ])
        );
    }

    #[test_with_logger]
    fn test_select_txos_locked_when_flagged(logger: Logger) {
        let mut rng: StdRng = SeedableRng::from_seed([20u8; 32]);

        let db_test_context = WalletDbTestContext::default();
        let wallet_db = db_test_context.get_db_instance(logger);

        let root_id = RootIdentity::from_random(&mut rng);
        let account_key = AccountKey::from(&root_id);
        let (account_id_hex, _public_address_b58) = Account::create_from_root_entropy(
            &root_id.root_entropy,
            Some(1),
            None,
            None,
            "Alice's Main Account",
            "".to_string(),
            "".to_string(),
            &mut wallet_db.get_pooled_conn().unwrap(),
        )
        .unwrap();

        // Create some TXOs for the account
        // [100, 200, 300, ... 2000]
        for i in 1..20 {
            let (_txo_hex, _txo, _key_image) = create_test_received_txo(
                &account_key,
                0,
                Amount::new(100 * MOB * i, Mob::ID), // 100.0 MOB * i
                144 + i,
                &mut rng,
                &wallet_db,
            );
        }

        // sum(300..1800) to get a window where we had to increase past the smallest
        // txos, and also fill up all 16 input slots.
        Txo::select_spendable_txos_for_value(
            &account_id_hex.to_string(),
            16800 * MOB as u128,
            None,
            0,
            Mob::MINIMUM_FEE,
            &mut wallet_db.get_pooled_conn().unwrap(),
        )
        .unwrap();

        let res = Txo::select_spendable_txos_for_value(
            &account_id_hex.to_string(),
            16800 * MOB as u128,
            Some(100 * MOB),
            0,
            Mob::MINIMUM_FEE,
            &mut wallet_db.get_pooled_conn().unwrap(),
        );

        match res {
            Err(WalletDbError::InsufficientFundsUnderMaxSpendable(_)) => {}
            Ok(_) => panic!("Should error with InsufficientFundsUnderMaxSpendable, but got Ok"),
            Err(e) => panic!(
                "Should error with InsufficientFundsUnderMaxSpendable, but got {:?}",
                e
            ),
        }
    }

    #[test_with_logger]
    fn test_select_txos_fragmented(logger: Logger) {
        let mut rng: StdRng = SeedableRng::from_seed([20u8; 32]);

        let db_test_context = WalletDbTestContext::default();
        let wallet_db = db_test_context.get_db_instance(logger);

        let root_id = RootIdentity::from_random(&mut rng);
        let account_key = AccountKey::from(&root_id);
        let (account_id_hex, _public_address_b58) = Account::create_from_root_entropy(
            &root_id.root_entropy,
            Some(0),
            None,
            None,
            "Alice's Main Account",
            "".to_string(),
            "".to_string(),
            &mut wallet_db.get_pooled_conn().unwrap(),
        )
        .unwrap();

        // Create some TXOs for the account. Total value is 2000, but max can spend is
        // 1600 [100, 100, ... 100]
        for i in 1..20 {
            let (_txo_hex, _txo, _key_image) = create_test_received_txo(
                &account_key,
                0,
                Amount::new(100 * MOB, Mob::ID),
                144 + i as u64,
                &mut rng,
                &wallet_db,
            );
        }

        let res = Txo::select_spendable_txos_for_value(
            &account_id_hex.to_string(), // FIXME: WS-11 - take AccountID
            1800 * MOB as u128,
            None,
            0,
            Mob::MINIMUM_FEE,
            &mut wallet_db.get_pooled_conn().unwrap(),
        );
        match res {
            Err(WalletDbError::InsufficientFundsFragmentedTxos) => {}
            Ok(_) => panic!("Should error with InsufficientFundsFragmentedTxos"),
            Err(e) => panic!(
                "Should error with InsufficientFundsFragmentedTxos but got {:?}",
                e
            ),
        }
    }

    #[async_test_with_logger]
    async fn test_create_minted(logger: Logger) {
        let mut rng: StdRng = SeedableRng::from_seed([20u8; 32]);

        let root_id = RootIdentity::from_random(&mut rng);
        let src_account = AccountKey::from(&root_id);

        // Seed our ledger with some utxos for the src_account
        let known_recipients = vec![src_account.subaddress(0)];
        let ledger_db = get_test_ledger(5, &known_recipients, 12, &mut rng);

        let db_test_context = WalletDbTestContext::default();
        let wallet_db = db_test_context.get_db_instance(logger.clone());

        Account::create_from_root_entropy(
            &root_id.root_entropy,
            Some(0),
            None,
            None,
            "",
            "".to_string(),
            "".to_string(),
            &mut wallet_db.get_pooled_conn().unwrap(),
        )
        .unwrap();

        // Process the txos in the ledger into the DB
        manually_sync_account(
            &ledger_db,
            &wallet_db,
            &AccountID::from(&src_account),
            &logger,
        );

        let recipient =
            AccountKey::from(&RootIdentity::from_random(&mut rng)).subaddress(rng.next_u64());

        let txos = Txo::list_for_account(
            &AccountID::from(&src_account).to_string(),
            None,
            None,
            None,
            None,
            None,
            None,
            &mut wallet_db.get_pooled_conn().unwrap(),
        )
        .unwrap();

        assert_eq!(txos.len(), 12);

        let (transaction_log, _) = create_test_minted_and_change_txos(
            src_account,
            recipient,
            MOB,
            wallet_db.clone(),
            ledger_db,
        )
        .await;

        let associated_txos = transaction_log
            .get_associated_txos(&mut wallet_db.get_pooled_conn().unwrap())
            .unwrap();

        let (minted_txo, _) = associated_txos.outputs.first().unwrap();
        let (change_txo, _) = associated_txos.change.first().unwrap();

        assert_eq!(minted_txo.value as u64, MOB);
        assert!(minted_txo.account_id.is_none());

        assert_eq!(change_txo.value as u64, 4999 * MOB - Mob::MINIMUM_FEE);
        assert!(change_txo.account_id.is_none());
    }

    // Test that the confirmation number validates correctly.
    #[async_test_with_logger]
    async fn test_validate_confirmation(logger: Logger) {
        let mut rng: StdRng = SeedableRng::from_seed([20u8; 32]);

        let db_test_context = WalletDbTestContext::default();
        let wallet_db = db_test_context.get_db_instance(logger.clone());
        let known_recipients: Vec<PublicAddress> = Vec::new();
        let mut ledger_db = get_test_ledger(5, &known_recipients, 12, &mut rng);

        // The account which will receive the Txo
        log::info!(logger, "Creating account");
        let root_id = RootIdentity::from_random(&mut rng);
        let recipient_account_key = AccountKey::from(&root_id);
        let recipient_account_id = AccountID::from(&recipient_account_key);
        Account::create_from_root_entropy(
            &root_id.root_entropy,
            Some(0),
            None,
            None,
            "Alice",
            "".to_string(),
            "".to_string(),
            &mut wallet_db.get_pooled_conn().unwrap(),
        )
        .unwrap();

        // Start sync thread
        log::info!(logger, "Starting sync thread");

        log::info!(logger, "Creating a random sender account");
        let sender_account_key = random_account_with_seed_values(
            &wallet_db,
            &mut ledger_db,
            &[70 * MOB, 80 * MOB, 90 * MOB],
            &mut rng,
            &logger,
        );
        let sender_account_id = AccountID::from(&sender_account_key);

        // Create TxProposal from the sender account, which contains the Confirmation
        // Number
        log::info!(logger, "Creating transaction builder");
        let mut pooled_conn = wallet_db.get_pooled_conn().unwrap();
        let conn = pooled_conn.deref_mut();

        let sender_account = Account::get(&AccountID::from(&sender_account_key), conn).unwrap();

        let mut builder: WalletTransactionBuilder<MockFogPubkeyResolver> =
            WalletTransactionBuilder::new(
                AccountID::from(&sender_account_key).to_string(),
                ledger_db.clone(),
                get_resolver_factory(&mut rng).unwrap(),
            );
        builder
            .add_recipient(
                recipient_account_key.default_subaddress(),
                50 * MOB,
                Mob::ID,
            )
            .unwrap();
        builder.select_txos(conn, None).unwrap();
        builder.set_tombstone(0).unwrap();
        let unsigned_tx_proposal = builder
            .build(
                TransactionMemo::RTH {
                    subaddress_index: None,
                },
                conn,
            )
            .unwrap();
        let proposal = unsigned_tx_proposal.sign(&sender_account).await.unwrap();

        // Sleep to make sure that the foreign keys exist
        std::thread::sleep(Duration::from_secs(3));

        // Let's log this submitted Tx for the sender, which will create_minted for the
        // sent Txo
        log::info!(logger, "Logging submitted transaction");
        let tx_log = TransactionLog::log_submitted(
            &proposal,
            ledger_db.num_blocks().unwrap(),
            "".to_string(),
            &sender_account_id.to_string(),
            &mut wallet_db.get_pooled_conn().unwrap(),
        )
        .unwrap();

        // Now we need to let this txo hit the ledger, which will update sender and
        // receiver
        log::info!(logger, "Adding block from submitted");
        add_block_with_tx(&mut ledger_db, proposal.tx, &mut rng);

        // Now let our sync thread catch up for both sender and receiver
        log::info!(logger, "Manually syncing account");
        manually_sync_account(&ledger_db, &wallet_db, &recipient_account_id, &logger);
        manually_sync_account(&ledger_db, &wallet_db, &sender_account_id, &logger);

        // Then let's make sure we received the Txo on the recipient account
        log::info!(logger, "Listing all Txos for recipient account");
        let txos = Txo::list_for_account(
            &recipient_account_id.to_string(),
            None,
            None,
            None,
            None,
            None,
            Some(0),
            &mut wallet_db.get_pooled_conn().unwrap(),
        )
        .unwrap();
        assert_eq!(txos.len(), 1);

        let received_txo = txos[0].clone();

        // Note: Because this txo is both received and sent, between two different
        // accounts, its confirmation number does get updated. Typically, received txos
        // have None for the confirmation number.
        assert!(received_txo.confirmation.is_some());

        // Get the txo from the sent perspective
        log::info!(logger, "Listing all Txos for sender account");
        let sender_txos = Txo::list_for_account(
            &sender_account_id.to_string(),
            None,
            None,
            None,
            None,
            None,
            Some(0),
            &mut wallet_db.get_pooled_conn().unwrap(),
        )
        .unwrap();

        // We seeded with 3 received (70, 80, 90), and a change txo
        assert_eq!(sender_txos.len(), 4);

        // Get the associated Txos with the transaction log
        log::info!(logger, "Getting associated Txos with the transaction");
        let associated = tx_log
            .get_associated_txos(&mut wallet_db.get_pooled_conn().unwrap())
            .unwrap();
        let sent_outputs = associated.outputs;
        assert_eq!(sent_outputs.len(), 1);
        let sent_txo_details = Txo::get(
            &sent_outputs[0].0.id,
            &mut wallet_db.get_pooled_conn().unwrap(),
        )
        .unwrap();

        // These two txos should actually be the same txo, and the account_txo_status is
        // what differentiates them.
        assert_eq!(sent_txo_details, received_txo);

        assert!(sent_txo_details.confirmation.is_some());
        let confirmation: TxOutConfirmationNumber =
            mc_util_serial::decode(&sent_txo_details.confirmation.unwrap()).unwrap();
        log::info!(logger, "Validating the confirmation number");
        let verified = Txo::validate_confirmation(
            &AccountID::from(&recipient_account_key),
            &received_txo.id,
            &confirmation,
            &mut wallet_db.get_pooled_conn().unwrap(),
        )
        .unwrap();
        assert!(verified);
    }

    #[test_with_logger]
    fn test_select_txos_by_public_key(logger: Logger) {
        let mut rng: StdRng = SeedableRng::from_seed([20u8; 32]);

        let db_test_context = WalletDbTestContext::default();
        let wallet_db = db_test_context.get_db_instance(logger);

        let root_id = RootIdentity::from_random(&mut rng);
        let account_key = AccountKey::from(&root_id);
        let (_account_id, _address) = Account::create_from_root_entropy(
            &root_id.root_entropy,
            Some(0),
            None,
            None,
            "",
            "".to_string(),
            "".to_string(),
            &mut wallet_db.get_pooled_conn().unwrap(),
        )
        .unwrap();

        // Seed Txos
        let mut src_txos = Vec::new();
        for i in 0..10 {
            let (_txo_id, txo, _key_image) = create_test_received_txo(
                &account_key,
                i,
                Amount::new(i * MOB, Mob::ID),
                i,
                &mut rng,
                &wallet_db,
            );
            src_txos.push(txo);
        }
        let pubkeys: Vec<&CompressedRistrettoPublic> =
            src_txos.iter().map(|t| &t.public_key).collect();

        let txos_and_status =
            Txo::select_by_public_key(&pubkeys, &mut wallet_db.get_pooled_conn().unwrap())
                .expect("Could not get txos by public keys");
        assert_eq!(txos_and_status.len(), 10);

        let txos_and_status =
            Txo::select_by_public_key(&pubkeys[0..5], &mut wallet_db.get_pooled_conn().unwrap())
                .expect("Could not get txos by public keys");
        assert_eq!(txos_and_status.len(), 5);
    }

    #[test_with_logger]
    fn test_delete_unreferenced_txos(logger: Logger) {
        use crate::db::schema::txos;
        use diesel::dsl::count;

        let mut rng: StdRng = SeedableRng::from_seed([20u8; 32]);

        let db_test_context = WalletDbTestContext::default();
        let wallet_db = db_test_context.get_db_instance(logger);

        let root_id = RootIdentity::from_random(&mut rng);
        let account_key = AccountKey::from(&root_id);
        let (account_id_hex, _public_address_b58) = Account::create_from_root_entropy(
            &root_id.root_entropy,
            Some(1),
            None,
            None,
            "Alice's Main Account",
            "".to_string(),
            "".to_string(),
            &mut wallet_db.get_pooled_conn().unwrap(),
        )
        .unwrap();
        let account =
            Account::get(&account_id_hex, &mut wallet_db.get_pooled_conn().unwrap()).unwrap();

        // Create some txos.
        assert_eq!(
            txos::table
                .select(count(txos::id))
                .first::<i64>(&mut wallet_db.get_pooled_conn().unwrap())
                .unwrap(),
            0
        );
        for _ in 0..10 {
            let (_txo_hex, _txo, _key_image) = create_test_received_txo(
                &account_key,
                0,
                Amount::new(100 * MOB, Mob::ID), // 100.0 MOB * i
                144_u64,
                &mut rng,
                &wallet_db,
            );
        }
        assert_eq!(
            txos::table
                .select(count(txos::id))
                .first::<i64>(&mut wallet_db.get_pooled_conn().unwrap())
                .unwrap(),
            10
        );

        let txos = Txo::list_for_account(
            &account_id_hex.to_string(),
            None,
            None,
            None,
            None,
            None,
            Some(0),
            &mut wallet_db.get_pooled_conn().unwrap(),
        )
        .unwrap();
        assert_eq!(txos.len(), 10);

        // Delete the account. No Txos are left.
        account
            .delete(&mut wallet_db.get_pooled_conn().unwrap())
            .unwrap();

        let txos = Txo::list_for_account(
            &account_id_hex.to_string(),
            None,
            None,
            None,
            None,
            None,
            Some(0),
            &mut wallet_db.get_pooled_conn().unwrap(),
        )
        .unwrap();
        assert_eq!(txos.len(), 0);

        assert_eq!(
            txos::table
                .select(count(txos::id))
                .first::<i64>(&mut wallet_db.get_pooled_conn().unwrap())
                .unwrap(),
            0
        );
    }

    #[test_with_logger]
    fn test_list_spendable_more_txos(logger: Logger) {
        let mut rng: StdRng = SeedableRng::from_seed([20u8; 32]);

        let db_test_context = WalletDbTestContext::default();
        let wallet_db = db_test_context.get_db_instance(logger);
        let mut pooled_conn = wallet_db.get_pooled_conn().unwrap();
        let conn = pooled_conn.deref_mut();

        let root_id = RootIdentity::from_random(&mut rng);
        let account_key = AccountKey::from(&root_id);
        let (account_id, _address) = Account::create_from_root_entropy(
            &root_id.root_entropy,
            Some(0),
            None,
            None,
            "",
            "".to_string(),
            "".to_string(),
            conn,
        )
        .unwrap();

        let txo_value = 100 * MOB;

        for i in 1..=20 {
            let (_txo_id, _txo, _key_image) = create_test_received_txo(
                &account_key,
                i,
                Amount::new(txo_value, Mob::ID),
                i,
                &mut rng,
                &wallet_db,
            );
        }

        let SpendableTxosResult {
            spendable_txos,
            max_spendable_in_wallet,
        } = Txo::list_spendable(
            Some(&account_id.to_string()),
            None,
            None,
            0,
            Mob::MINIMUM_FEE,
            conn,
        )
        .unwrap();

        assert_eq!(spendable_txos.len(), 20);
        assert_eq!(
            max_spendable_in_wallet as u64,
            txo_value * 16 - Mob::MINIMUM_FEE
        );
    }

    #[test_with_logger]
    fn test_list_spendable_less_than_min_fee(logger: Logger) {
        let mut rng: StdRng = SeedableRng::from_seed([20u8; 32]);

        let db_test_context = WalletDbTestContext::default();
        let wallet_db = db_test_context.get_db_instance(logger);
        let mut pooled_conn = wallet_db.get_pooled_conn().unwrap();
        let conn = pooled_conn.deref_mut();

        let root_id = RootIdentity::from_random(&mut rng);
        let account_key = AccountKey::from(&root_id);
        let (account_id, _address) = Account::create_from_root_entropy(
            &root_id.root_entropy,
            Some(0),
            None,
            None,
            "",
            "".to_string(),
            "".to_string(),
            conn,
        )
        .unwrap();

        let txo_value = 100;

        for i in 1..=10 {
            let (_txo_id, _txo, _key_image) = create_test_received_txo(
                &account_key,
                i,
                Amount::new(txo_value, Mob::ID),
                i,
                &mut rng,
                &wallet_db,
            );
        }

        let SpendableTxosResult {
            spendable_txos,
            max_spendable_in_wallet,
        } = Txo::list_spendable(
            Some(&account_id.to_string()),
            None,
            None,
            0,
            Mob::MINIMUM_FEE,
            conn,
        )
        .unwrap();

        assert_eq!(spendable_txos.len(), 10);
        assert_eq!(max_spendable_in_wallet as u64, 0);
    }

    #[test_with_logger]
    fn test_list_spendable_max_spendable_value(logger: Logger) {
        let mut rng: StdRng = SeedableRng::from_seed([20u8; 32]);

        let db_test_context = WalletDbTestContext::default();
        let wallet_db = db_test_context.get_db_instance(logger);
        let mut pooled_conn = wallet_db.get_pooled_conn().unwrap();
        let conn = pooled_conn.deref_mut();

        let root_id = RootIdentity::from_random(&mut rng);
        let account_key = AccountKey::from(&root_id);
        let (account_id, _address) = Account::create_from_root_entropy(
            &root_id.root_entropy,
            Some(0),
            None,
            None,
            "",
            "".to_string(),
            "".to_string(),
            conn,
        )
        .unwrap();

        let txo_value_low = 100 * MOB;
        let txo_value_high = 200 * MOB;

        for i in 1..=5 {
            let (_txo_id, _txo, _key_image) = create_test_received_txo(
                &account_key,
                i,
                Amount::new(txo_value_low, Mob::ID),
                i,
                &mut rng,
                &wallet_db,
            );
        }
        for i in 1..=5 {
            let (_txo_id, _txo, _key_image) = create_test_received_txo(
                &account_key,
                i,
                Amount::new(txo_value_high, Mob::ID),
                i,
                &mut rng,
                &wallet_db,
            );
        }
        // Create some txos with token id != 0 to make sure it doesn't select those
        for i in 1..=5 {
            create_test_received_txo(
                &account_key,
                i,
                Amount::new(txo_value_low, TokenId::from(1)),
                i,
                &mut rng,
                &wallet_db,
            );
        }
        for i in 1..=5 {
            create_test_received_txo(
                &account_key,
                i,
                Amount::new(txo_value_high, TokenId::from(1)),
                i,
                &mut rng,
                &wallet_db,
            );
        }

        let SpendableTxosResult {
            spendable_txos,
            max_spendable_in_wallet,
        } = Txo::list_spendable(
            Some(&account_id.to_string()),
            Some(100 * MOB),
            None,
            0,
            Mob::MINIMUM_FEE,
            conn,
        )
        .unwrap();

        assert_eq!(spendable_txos.len(), 5);
        assert_eq!(
            max_spendable_in_wallet as u64,
            txo_value_low * 5 - Mob::MINIMUM_FEE
        );
    }

    #[test_with_logger]
    fn test_unspent_txo_query(logger: Logger) {
        // make sure it only includes txos with key image and subaddress
        let mut rng: StdRng = SeedableRng::from_seed([20u8; 32]);

        let db_test_context = WalletDbTestContext::default();
        let wallet_db = db_test_context.get_db_instance(logger);
        let mut pooled_conn = wallet_db.get_pooled_conn().unwrap();
        let conn = pooled_conn.deref_mut();

        let root_id = RootIdentity::from_random(&mut rng);
        let account_key = AccountKey::from(&root_id);
        let (account_id, _address) = Account::create_from_root_entropy(
            &root_id.root_entropy,
            Some(0),
            None,
            None,
            "",
            "".to_string(),
            "".to_string(),
            &mut wallet_db.get_pooled_conn().unwrap(),
        )
        .unwrap();

        let amount = Amount::new(28922973268924, Mob::ID);

        let (txo, key_image) = create_test_txo_for_recipient(&account_key, 1, amount, &mut rng);

        // create 1 txo with no key image and no subaddress
        Txo::create_received(
            txo.clone(),
            None,
            None,
            amount,
            15,
            &account_id.to_string(),
            &mut wallet_db.get_pooled_conn().unwrap(),
        )
        .unwrap();

        let txos = Txo::list_unspent(
            Some(&account_id.to_string()),
            None,
            None,
            None,
            None,
            None,
            None,
            conn,
        )
        .unwrap();
        assert_eq!(txos.len(), 0);

        // create 1 txo with subaddress, but not key image
        Txo::create_received(
            txo.clone(),
            Some(1),
            None,
            amount,
            15,
            &account_id.to_string(),
            &mut wallet_db.get_pooled_conn().unwrap(),
        )
        .unwrap();

        let txos = Txo::list_unspent(
            Some(&account_id.to_string()),
            None,
            None,
            None,
            None,
            None,
            None,
            conn,
        )
        .unwrap();
        assert_eq!(txos.len(), 0);

        // create 1 txo with key image and subaddress
        Txo::create_received(
            txo,
            Some(1),
            Some(key_image),
            amount,
            15,
            &account_id.to_string(),
            &mut wallet_db.get_pooled_conn().unwrap(),
        )
        .unwrap();

        let txos = Txo::list_unspent(
            Some(&account_id.to_string()),
            None,
            None,
            None,
            None,
            None,
            None,
            conn,
        )
        .unwrap();
        assert_eq!(txos.len(), 1);
    }

    fn setup_select_unspent_txos_tests(logger: Logger, fragmented: bool) -> (AccountID, WalletDb) {
        let mut rng: StdRng = SeedableRng::from_seed([20u8; 32]);

        let db_test_context = WalletDbTestContext::default();
        let wallet_db = db_test_context.get_db_instance(logger);

        let root_id = RootIdentity::from_random(&mut rng);
        let account_key = AccountKey::from(&root_id);
        let (account_id, _address) = Account::create_from_root_entropy(
            &root_id.root_entropy,
            Some(0),
            None,
            None,
            "",
            "".to_string(),
            "".to_string(),
            &mut wallet_db.get_pooled_conn().unwrap(),
        )
        .unwrap();

        if fragmented {
            let (_txo_id, _txo, _key_image) = create_test_received_txo(
                &account_key,
                0,
                Amount::new(28922973268924, Mob::ID),
                15,
                &mut rng,
                &wallet_db,
            );

            for i in 1..=15 {
                let (_txo_id, _txo, _key_image) = create_test_received_txo(
                    &account_key,
                    i,
                    Amount::new(10000000000, Mob::ID),
                    i,
                    &mut rng,
                    &wallet_db,
                );
            }

            for i in 1..=20 {
                let (_txo_id, _txo, _key_image) = create_test_received_txo(
                    &account_key,
                    i,
                    Amount::new(1000000000, Mob::ID),
                    i,
                    &mut rng,
                    &wallet_db,
                );
            }

            for i in 1..=500 {
                let (_txo_id, _txo, _key_image) = create_test_received_txo(
                    &account_key,
                    i,
                    Amount::new(100000000, Mob::ID),
                    i,
                    &mut rng,
                    &wallet_db,
                );
            }
        } else {
            for i in 1..=20 {
                let (_txo_id, _txo, _key_image) = create_test_received_txo(
                    &account_key,
                    i,
                    Amount::new(i * MOB, Mob::ID),
                    i,
                    &mut rng,
                    &wallet_db,
                );
            }
            // Create some txos with token id != 0
            for i in 1..=20 {
                let (_txo_id, _txo, _key_image) = create_test_received_txo(
                    &account_key,
                    i,
                    Amount::new(i * MOB, TokenId::from(1)),
                    i,
                    &mut rng,
                    &wallet_db,
                );
            }
        }

        (account_id, wallet_db)
    }

    #[test_with_logger]
    fn test_select_unspent_txos_target_value_equal_max_spendable_in_account(logger: Logger) {
        let target_value = (200 * MOB - Mob::MINIMUM_FEE) as u128;
        let (account_id, wallet_db) = setup_select_unspent_txos_tests(logger, false);

        let result = Txo::select_spendable_txos_for_value(
            &account_id.to_string(),
            target_value,
            None,
            0,
            Mob::MINIMUM_FEE,
            &mut wallet_db.get_pooled_conn().unwrap(),
        )
        .unwrap();
        assert_eq!(result.len(), 16);
        let sum: u64 = result.iter().map(|x| x.value as u64).sum();
        assert_eq!(target_value, (sum - Mob::MINIMUM_FEE) as u128);
    }

    #[test_with_logger]
    fn test_select_unspent_txos_target_value_over_max_spendable_in_account(logger: Logger) {
        let (account_id, wallet_db) = setup_select_unspent_txos_tests(logger, false);

        let result = Txo::select_spendable_txos_for_value(
            &account_id.to_string(),
            201 * MOB as u128,
            None,
            0,
            Mob::MINIMUM_FEE,
            &mut wallet_db.get_pooled_conn().unwrap(),
        );

        assert!(result.is_err());
    }

    #[test_with_logger]
    fn test_select_unspent_txos_target_value_under_max_spendable_in_account_selects_dust(
        logger: Logger,
    ) {
        let (account_id, wallet_db) = setup_select_unspent_txos_tests(logger, false);

        let result = Txo::select_spendable_txos_for_value(
            &account_id.to_string(),
            3,
            None,
            0,
            Mob::MINIMUM_FEE,
            &mut wallet_db.get_pooled_conn().unwrap(),
        )
        .unwrap();
        assert_eq!(result.len(), 1);
    }

    #[test_with_logger]
    fn test_select_unspent_txos_target_value_over_total_mob_in_account(logger: Logger) {
        let (account_id, wallet_db) = setup_select_unspent_txos_tests(logger, false);

        let result = Txo::select_spendable_txos_for_value(
            &account_id.to_string(),
            500 * MOB as u128,
            None,
            0,
            Mob::MINIMUM_FEE,
            &mut wallet_db.get_pooled_conn().unwrap(),
        );
        assert!(result.is_err());
    }

    #[test_with_logger]
    fn test_select_unspent_txos_for_value_selects_correct_subset_of_txos_when_fragmented(
        logger: Logger,
    ) {
        let (account_id, wallet_db) = setup_select_unspent_txos_tests(logger, true);

        let result = Txo::select_spendable_txos_for_value(
            &account_id.to_string(),
            12400000000,
            None,
            0,
            Mob::MINIMUM_FEE,
            &mut wallet_db.get_pooled_conn().unwrap(),
        )
        .unwrap();
        assert_eq!(result.len(), 16);
        let sum: i64 = result.iter().map(|x| x.value).sum();
        assert_eq!(12400000000_i64, sum);
    }

    #[test_with_logger]
    fn test_create_received_with_memo(logger: Logger) {
        let mut rng: StdRng = SeedableRng::from_seed([20u8; 32]);

        let db_test_context = WalletDbTestContext::default();
        let wallet_db = db_test_context.get_db_instance(logger);
        let mut pooled_conn = wallet_db.get_pooled_conn().unwrap();
        let conn = pooled_conn.deref_mut();

        let root_id = RootIdentity::from_random(&mut rng);
        let account_key = AccountKey::from(&root_id);
        let address_hash: ShortAddressHash = (&account_key.default_subaddress()).into();

        let (account_id, _address) = Account::create_from_root_entropy(
            &root_id.root_entropy,
            Some(0),
            None,
            None,
            "",
            "".to_string(),
            "".to_string(),
            &mut wallet_db.get_pooled_conn().unwrap(),
        )
        .unwrap();

        let amount = Amount::new(1000 * MOB, Mob::ID);

        // Create a received txo without a memo, and show that no memo is created.
        let (txo, key_image) = create_test_txo_for_recipient(&account_key, 0, amount, &mut rng);

        let txo_id = Txo::create_received(
            txo,
            Some(0),
            Some(key_image),
            amount,
            15,
            &account_id.to_string(),
            &mut wallet_db.get_pooled_conn().unwrap(),
        )
        .unwrap();

        let txo = Txo::get(&txo_id, conn).unwrap();
        let memo = txo.memo(conn).unwrap();
        match memo {
            TxoMemo::Unused => {}
            _ => panic!("expected unused memo"),
        }

        // Create a txo with an authenticated sender memo, and get the memo from the
        // wallet db.
        let (txo, key_image) = create_test_txo_for_recipient_with_memo(
            &account_key,
            0,
            amount,
            &mut rng,
            TransactionMemo::RTH {
                subaddress_index: None,
            },
        );

        let txo_id = Txo::create_received(
            txo,
            Some(0),
            Some(key_image),
            amount,
            15,
            &account_id.to_string(),
            &mut wallet_db.get_pooled_conn().unwrap(),
        )
        .unwrap();

        let txo = Txo::get(&txo_id, conn).unwrap();
        let memo = txo.memo(conn).expect("loading memo");
        match memo {
            TxoMemo::AuthenticatedSender(m) => {
                assert_eq!(m.sender_address_hash, address_hash.to_string());
                assert_eq!(m.payment_request_id, None);
                assert_eq!(m.payment_intent_id, None);
            }
            _ => panic!("expected sender memo"),
        }

        // Create a txo with an authenticated sender memo with payment request id, and
        // get the memo from the wallet db.
        let (txo, key_image) = create_test_txo_for_recipient_with_memo(
            &account_key,
            0,
            amount,
            &mut rng,
            TransactionMemo::RTHWithPaymentRequestId {
                subaddress_index: None,
                payment_request_id: 1000,
            },
        );

        let txo_id = Txo::create_received(
            txo,
            Some(0),
            Some(key_image),
            amount,
            15,
            &account_id.to_string(),
            &mut wallet_db.get_pooled_conn().unwrap(),
        )
        .unwrap();

        let txo = Txo::get(&txo_id, conn).unwrap();
        let memo = txo.memo(conn).expect("loading memo");
        match memo {
            TxoMemo::AuthenticatedSender(m) => {
                assert_eq!(m.sender_address_hash, address_hash.to_string());
                assert_eq!(m.payment_request_id, Some(1000));
                assert_eq!(m.payment_intent_id, None);
            }
            _ => panic!("expected sender memo"),
        }

        // Create a txo with an authenticated sender memo with payment intent id, and
        // get the memo from the wallet db.
        let (txo, key_image) = create_test_txo_for_recipient_with_memo(
            &account_key,
            0,
            amount,
            &mut rng,
            TransactionMemo::RTHWithPaymentIntentId {
                subaddress_index: None,
                payment_intent_id: 2000,
            },
        );

        let txo_id = Txo::create_received(
            txo,
            Some(0),
            Some(key_image),
            amount,
            15,
            &account_id.to_string(),
            &mut wallet_db.get_pooled_conn().unwrap(),
        )
        .unwrap();

        let txo = Txo::get(&txo_id, conn).unwrap();
        let memo = txo.memo(conn).expect("loading memo");
        match memo {
            TxoMemo::AuthenticatedSender(m) => {
                assert_eq!(m.sender_address_hash, address_hash.to_string());
                assert_eq!(m.payment_request_id, None);
                assert_eq!(m.payment_intent_id, Some(2000));
            }
            _ => panic!("expected sender memo"),
        }
    }

    // FIXME: once we have create_minted, then select_txos test with no
    // FIXME: test update txo after tombstone block is exceeded
    // FIXME: test update txo after it has landed via key_image update
    // FIXME: test for selecting utxos from multiple subaddresses in one account
    // FIXME: test for one TXO belonging to multiple accounts with get
    // FIXME: test create_received for various permutations of multiple accounts
}<|MERGE_RESOLUTION|>--- conflicted
+++ resolved
@@ -862,12 +862,8 @@
             received_block_index: None,
             spent_block_index: None,
             confirmation: Some(&encoded_confirmation),
-<<<<<<< HEAD
-            shared_secret: None, // no account id so we don't
+            shared_secret: shared_secret_bytes.as_deref(),
             memo_type: None,
-=======
-            shared_secret: shared_secret_bytes.as_deref(),
->>>>>>> 4f2ef9b7
         };
 
         diesel::insert_into(txos::table)
