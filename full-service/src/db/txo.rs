--- conflicted
+++ resolved
@@ -541,7 +541,6 @@
         conn: Conn,
     ) -> Result<SpendableTxosResult, WalletDbError>;
 
-<<<<<<< HEAD
     /// Get all created TxOuts in wallet associated with an account
     /// 
     /// # Arguments
@@ -573,15 +572,9 @@
         account_id_hex: Option<&str>, 
         conn: &Conn
     ) -> Result<Vec<Txo>, WalletDbError>;
-=======
-    fn list_created(account_id_hex: Option<&str>, conn: Conn) -> Result<Vec<Txo>, WalletDbError>;
-
-    fn list_secreted(account_id_hex: Option<&str>, conn: Conn) -> Result<Vec<Txo>, WalletDbError>;
->>>>>>> a98add56
 
     /// Get the details for a specific TxOut.
     ///
-<<<<<<< HEAD
     /// # Arguments
     /// 
     ///| Name         | Purpose                                                | Notes |
@@ -604,13 +597,12 @@
     ///|---------------|--------------------------------------------------------|-------|
     ///| `public_keys` | The public key where to retrieve TxOuts from           |       |
     ///| `conn`        | An reference to the pool connection of wallet database |       |
-=======
+    ///
     /// Returns:
     /// * Txo
     fn get(txo_id_hex: &str, conn: Conn) -> Result<Txo, WalletDbError>;
 
     /// Get several Txos by Txo public_keys
->>>>>>> a98add56
     ///
     /// # Returns:
     /// * Vector of TxoOut
@@ -621,7 +613,6 @@
 
     /// Select several TxOuts by their TxoIds
     ///
-<<<<<<< HEAD
     /// # Arguments
     /// 
     ///| Name      | Purpose                                                | Notes |
@@ -635,11 +626,6 @@
         txo_ids: &[String], 
         conn: &Conn
     ) -> Result<Vec<Txo>, WalletDbError>;
-=======
-    /// Returns:
-    /// * Vec<(Txo)>
-    fn select_by_id(txo_ids: &[String], conn: Conn) -> Result<Vec<Txo>, WalletDbError>;
->>>>>>> a98add56
 
     /// Select a set of unspent TxOuts to reach a given value.
     ///
@@ -685,7 +671,6 @@
         conn: Conn,
     ) -> Result<bool, WalletDbError>;
 
-<<<<<<< HEAD
     /// Remove account id from all TxOuts at which the account associates to
     /// 
     /// # Arguments
@@ -726,14 +711,6 @@
     /// # Returns
     /// * TxoStatus 
     fn status(&self, conn: &Conn) -> Result<TxoStatus, WalletDbError>;
-=======
-    fn scrub_account(account_id_hex: &str, conn: Conn) -> Result<(), WalletDbError>;
-
-    /// Delete txos which are not referenced by any account or transaction.
-    fn delete_unreferenced(conn: Conn) -> Result<(), WalletDbError>;
-
-    fn status(&self, conn: Conn) -> Result<TxoStatus, WalletDbError>;
->>>>>>> a98add56
 
 
     /// Get the membership proof from ledger DB for current TxOut
@@ -3134,15 +3111,11 @@
         .unwrap();
         assert_eq!(txos.len(), 10);
 
-<<<<<<< HEAD
-        // Delete the account. No TxOuts are left.
-        account.delete(&wallet_db.get_conn().unwrap()).unwrap();
-=======
+
         // Delete the account. No Txos are left.
         account
             .delete(&mut wallet_db.get_pooled_conn().unwrap())
             .unwrap();
->>>>>>> a98add56
 
         let txos = Txo::list_for_account(
             &account_id_hex.to_string(),
