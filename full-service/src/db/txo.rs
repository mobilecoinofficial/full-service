// Copyright (c) 2020-2021 MobileCoin Inc.

//! DB impl for the Txo model.

use diesel::{
    dsl::{count, exists, not},
    prelude::*,
};
use mc_account_keys::AccountKey;
use mc_common::HashMap;
use mc_crypto_digestible::{Digestible, MerlinTranscript};
use mc_crypto_keys::{CompressedRistrettoPublic, RistrettoPublic};
use mc_ledger_db::{Ledger, LedgerDB};
use mc_transaction_core::{
    constants::MAX_INPUTS,
    ring_signature::KeyImage,
<<<<<<< HEAD
    tokens::Mob,
    tx::{TxOut, TxOutConfirmationNumber},
    Amount, Token, TokenId,
=======
    tx::{TxOut, TxOutConfirmationNumber, TxOutMembershipProof},
    Amount, TokenId,
>>>>>>> db192898
};
use std::{fmt, str::FromStr};

use crate::{
    db::{
        account::{AccountID, AccountModel},
        assigned_subaddress::AssignedSubaddressModel,
        models::{Account, AssignedSubaddress, NewTransactionOutputTxo, NewTxo, Txo},
        transaction_log::TransactionID,
        Conn, WalletDbError,
    },
    json_rpc::v1::models::txo::Txo as TxoV1,
    service::models::tx_proposal::OutputTxo,
    util::b58::b58_encode_public_address,
};

#[derive(Debug, PartialEq)]
pub enum TxoStatus {
    // The txo has been received at a known subaddress index, but the key image cannot
    // be derived (usually because this is a view only account)
    Unverified,
    // The txo has been received at a known subaddress index with a known key image, has not been
    // spent, and is not part of a pending transaction
    Unspent,
    // The txo is part of a pending transaction
    Pending,
    // The txo has a known spent block index
    Spent,
    // The txo has been received but the subaddress index and key image cannot be determined. This
    // happens typically when an account is imported but all subaddresses it was using were not
    // recreated
    Orphaned,
}

impl fmt::Display for TxoStatus {
    fn fmt(&self, f: &mut fmt::Formatter<'_>) -> fmt::Result {
        match self {
            TxoStatus::Unverified => write!(f, "unverified"),
            TxoStatus::Unspent => write!(f, "unspent"),
            TxoStatus::Pending => write!(f, "pending"),
            TxoStatus::Spent => write!(f, "spent"),
            TxoStatus::Orphaned => write!(f, "orphaned"),
        }
    }
}

impl FromStr for TxoStatus {
    type Err = WalletDbError;

    fn from_str(s: &str) -> Result<Self, Self::Err> {
        match s {
            "unverified" => Ok(TxoStatus::Unverified),
            "unspent" => Ok(TxoStatus::Unspent),
            "pending" => Ok(TxoStatus::Pending),
            "spent" => Ok(TxoStatus::Spent),
            "orphaned" => Ok(TxoStatus::Orphaned),
            _ => Err(WalletDbError::InvalidTxoStatus(s.to_string())),
        }
    }
}

/// A unique ID derived from a TxOut in the ledger.
#[derive(Debug)]
pub struct TxoID(pub String);

impl From<&TxOut> for TxoID {
    fn from(src: &TxOut) -> TxoID {
        let digest: [u8; 32] = src.digest32::<MerlinTranscript>(b"txo_data");
        Self(hex::encode(digest))
    }
}

impl From<&Txo> for TxoID {
    fn from(src: &Txo) -> TxoID {
        Self(src.id.clone())
    }
}

impl fmt::Display for TxoID {
    fn fmt(&self, f: &mut fmt::Formatter) -> fmt::Result {
        write!(f, "{}", self.0)
    }
}

pub struct SpendableTxosResult {
    pub spendable_txos: Vec<Txo>,
    pub max_spendable_in_wallet: u128,
}

impl Txo {
    pub fn amount(&self) -> Amount {
        Amount::new(self.value as u64, TokenId::from(self.token_id as u64))
    }
}

pub trait TxoModel {
    /// Upserts a received Txo.
    ///
    /// # Arguments
    /// * `txo` - a TxOut contained in the ledger.
    /// * `subaddress_index` - The receiving subaddress index, if known.
    /// * `key_image` -
    /// * `value` - The value of the output, in picoMob.
    /// * `received_block_index` - the block at which the Txo was received.
    /// * `account_id_hex` - the account ID for the account which received this
    ///   Txo.
    /// * `conn` - Sqlite database connection.
    ///
    /// The subaddress_index may be None, and the Txo is said to be "orphaned",
    /// if the subaddress is not yet being tracked by the wallet.
    ///
    /// # Returns
    /// * txo_id_hex
    fn create_received(
        tx_out: TxOut,
        subaddress_index: Option<u64>,
        key_image: Option<KeyImage>,
        amount: Amount,
        received_block_index: u64,
        account_id_hex: &str,
        conn: &Conn,
    ) -> Result<String, WalletDbError>;

    fn create_new_output(
        output_txo: &OutputTxo,
        is_change: bool,
        transaction_id: &TransactionID,
        conn: &Conn,
    ) -> Result<(), WalletDbError>;

    /// Update an existing Txo to spendable by including its subaddress_index
    /// and optionally the key_image in the case of view only accounts.
    fn update_as_received(
        &self,
        account_id_hex: &str,
        subaddress_index: Option<u64>,
        key_image: Option<KeyImage>,
        block_index: u64,
        conn: &Conn,
    ) -> Result<(), WalletDbError>;

    /// Update a Txo's status to spent
    fn update_spent_block_index(
        txo_id_hex: &str,
        spent_block_index: u64,
        conn: &Conn,
    ) -> Result<(), WalletDbError>;

    fn update_key_image(
        txo_id_hex: &str,
        key_image: &KeyImage,
        spent_block_index: Option<u64>,
        conn: &Conn,
    ) -> Result<(), WalletDbError>;

    fn list(
        status: Option<TxoStatus>,
        min_received_block_index: Option<u64>,
        max_received_block_index: Option<u64>,
        offset: Option<u64>,
        limit: Option<u64>,
        token_id: Option<u64>,
        conn: &Conn,
    ) -> Result<Vec<Txo>, WalletDbError>;

    /// Get all Txos associated with a given account.
    #[allow(clippy::too_many_arguments)]
    fn list_for_account(
        account_id_hex: &str,
        status: Option<TxoStatus>,
        min_received_block_index: Option<u64>,
        max_received_block_index: Option<u64>,
        offset: Option<u64>,
        limit: Option<u64>,
        token_id: Option<u64>,
        conn: &Conn,
    ) -> Result<Vec<Txo>, WalletDbError>;

    #[allow(clippy::too_many_arguments)]
    fn list_for_address(
        assigned_subaddress_b58: &str,
        status: Option<TxoStatus>,
        min_received_block_index: Option<u64>,
        max_received_block_index: Option<u64>,
        offset: Option<u64>,
        limit: Option<u64>,
        token_id: Option<u64>,
        conn: &Conn,
    ) -> Result<Vec<Txo>, WalletDbError>;

    /// Get a map from key images to unspent txos for this account.
    fn list_unspent_or_pending_key_images(
        account_id_hex: &str,
        token_id: Option<u64>,
        conn: &Conn,
    ) -> Result<HashMap<KeyImage, String>, WalletDbError>;

    #[allow(clippy::too_many_arguments)]
    fn list_unspent(
        account_id_hex: Option<&str>,
        assigned_subaddress_b58: Option<&str>,
        token_id: Option<u64>,
        min_received_block_index: Option<u64>,
        max_received_block_index: Option<u64>,
        offset: Option<u64>,
        limit: Option<u64>,
        conn: &Conn,
    ) -> Result<Vec<Txo>, WalletDbError>;

    #[allow(clippy::too_many_arguments)]
    fn list_spent(
        account_id_hex: Option<&str>,
        assigned_subaddress_b58: Option<&str>,
        token_id: Option<u64>,
        min_received_block_index: Option<u64>,
        max_received_block_index: Option<u64>,
        offset: Option<u64>,
        limit: Option<u64>,
        conn: &Conn,
    ) -> Result<Vec<Txo>, WalletDbError>;

    fn list_orphaned(
        account_id_hex: Option<&str>,
        token_id: Option<u64>,
        min_received_block_index: Option<u64>,
        max_received_block_index: Option<u64>,
        offset: Option<u64>,
        limit: Option<u64>,
        conn: &Conn,
    ) -> Result<Vec<Txo>, WalletDbError>;

    #[allow(clippy::too_many_arguments)]
    fn list_pending(
        account_id_hex: Option<&str>,
        assigned_subaddress_b58: Option<&str>,
        token_id: Option<u64>,
        min_received_block_index: Option<u64>,
        max_received_block_index: Option<u64>,
        offset: Option<u64>,
        limit: Option<u64>,
        conn: &Conn,
    ) -> Result<Vec<Txo>, WalletDbError>;

    #[allow(clippy::too_many_arguments)]
    fn list_unverified(
        account_id_hex: Option<&str>,
        assigned_subaddress_b58: Option<&str>,
        token_id: Option<u64>,
        min_received_block_index: Option<u64>,
        max_received_block_index: Option<u64>,
        offset: Option<u64>,
        limit: Option<u64>,
        conn: &Conn,
    ) -> Result<Vec<Txo>, WalletDbError>;

    fn list_spendable(
        account_id_hex: Option<&str>,
        max_spendable_value: Option<u64>,
        assigned_subaddress_b58: Option<&str>,
        token_id: u64,
        default_token_fee: u64,
        conn: &Conn,
    ) -> Result<SpendableTxosResult, WalletDbError>;

    /// Get the details for a specific Txo.
    ///
    /// Returns:
    /// * Txo
    fn get(txo_id_hex: &str, conn: &Conn) -> Result<Txo, WalletDbError>;

    /// Get several Txos by Txo public_keys
    ///
    /// Returns:
    /// * Vec<Txo>
    fn select_by_public_key(
        public_keys: &[&CompressedRistrettoPublic],
        conn: &Conn,
    ) -> Result<Vec<Txo>, WalletDbError>;

    /// Select several Txos by their TxoIds
    ///
    /// Returns:
    /// * Vec<(Txo)>
    fn select_by_id(txo_ids: &[String], conn: &Conn) -> Result<Vec<Txo>, WalletDbError>;

    /// Select a set of unspent Txos to reach a given value.
    ///
    /// Returns:
    /// * Vec<Txo>
    fn select_spendable_txos_for_value(
        account_id_hex: &str,
        target_value: u64,
        max_spendable_value: Option<u64>,
        token_id: u64,
        default_token_fee: u64,
        conn: &Conn,
    ) -> Result<Vec<Txo>, WalletDbError>;

    /// Validate a confirmation number for a Txo
    ///
    /// Returns:
    /// * Bool - true if verified
    fn validate_confirmation(
        account_id: &AccountID,
        txo_id_hex: &str,
        confirmation: &TxOutConfirmationNumber,
        conn: &Conn,
    ) -> Result<bool, WalletDbError>;

    fn scrub_account(account_id_hex: &str, conn: &Conn) -> Result<(), WalletDbError>;

    /// Delete txos which are not referenced by any account or transaction.
    fn delete_unreferenced(conn: &Conn) -> Result<(), WalletDbError>;

    fn status(&self, conn: &Conn) -> Result<TxoStatus, WalletDbError>;

<<<<<<< HEAD
    fn import_from_v1(txo: TxoV1, conn: &Conn) -> Result<(), WalletDbError>;
=======
    fn membership_proof(&self, ledger_db: &LedgerDB)
        -> Result<TxOutMembershipProof, WalletDbError>;
>>>>>>> db192898
}

impl TxoModel for Txo {
    fn create_received(
        txo: TxOut,
        subaddress_index: Option<u64>,
        key_image: Option<KeyImage>,
        amount: Amount,
        received_block_index: u64,
        account_id_hex: &str,
        conn: &Conn,
    ) -> Result<String, WalletDbError> {
        // Verify that the account exists.
        Account::get(&AccountID(account_id_hex.to_string()), conn)?;

        let txo_id = TxoID::from(&txo);
        match Txo::get(&txo_id.to_string(), conn) {
            // If we already have this TXO for this account (e.g. from minting in a previous
            // transaction), we need to update it
            Ok(txo) => {
                txo.update_as_received(
                    account_id_hex,
                    subaddress_index,
                    key_image,
                    received_block_index,
                    conn,
                )?;
            }

            // If we don't already have this TXO, create a new entry
            Err(WalletDbError::TxoNotFound(_)) => {
                let key_image_bytes = key_image.map(|k| mc_util_serial::encode(&k));
                let new_txo = NewTxo {
                    id: &txo_id.to_string(),
                    value: amount.value as i64,
                    token_id: *amount.token_id as i64,
                    target_key: &mc_util_serial::encode(&txo.target_key),
                    public_key: &mc_util_serial::encode(&txo.public_key),
                    e_fog_hint: &mc_util_serial::encode(&txo.e_fog_hint),
                    txo: &mc_util_serial::encode(&txo),
                    subaddress_index: subaddress_index.map(|i| i as i64),
                    key_image: key_image_bytes.as_deref(),
                    received_block_index: Some(received_block_index as i64),
                    spent_block_index: None,
                    shared_secret: None,
                    account_id: Some(account_id_hex.to_string()),
                };

                diesel::insert_into(crate::db::schema::txos::table)
                    .values(&new_txo)
                    .execute(conn)?;
            }
            Err(e) => {
                return Err(e);
            }
        };
        Ok(txo_id.to_string())
    }

    fn create_new_output(
        output_txo: &OutputTxo,
        is_change: bool,
        transaction_id: &TransactionID,
        conn: &Conn,
    ) -> Result<(), WalletDbError> {
        use crate::db::schema::txos;

        let txo_id = TxoID::from(&output_txo.tx_out);
        let encoded_confirmation = mc_util_serial::encode(&output_txo.confirmation_number);

        let new_txo = NewTxo {
            id: &txo_id.to_string(),
            account_id: None,
            value: output_txo.amount.value as i64,
            token_id: *output_txo.amount.token_id as i64,
            target_key: &mc_util_serial::encode(&output_txo.tx_out.target_key),
            public_key: &mc_util_serial::encode(&output_txo.tx_out.public_key),
            e_fog_hint: &mc_util_serial::encode(&output_txo.tx_out.e_fog_hint),
            txo: &mc_util_serial::encode(&output_txo.tx_out),
            subaddress_index: None,
            key_image: None,
            received_block_index: None,
            spent_block_index: None,
            shared_secret: Some(&encoded_confirmation),
        };

        diesel::insert_into(txos::table)
            .values(&new_txo)
            .execute(conn)?;

        let recipient_public_address_b58 =
            &b58_encode_public_address(&output_txo.recipient_public_address)?;

        let new_transaction_output_txo = NewTransactionOutputTxo {
            transaction_log_id: &transaction_id.to_string(),
            txo_id: &txo_id.to_string(),
            recipient_public_address_b58,
            is_change,
        };

        diesel::insert_into(crate::db::schema::transaction_output_txos::table)
            .values(&new_transaction_output_txo)
            .execute(conn)?;

        Ok(())
    }

    fn update_as_received(
        &self,
        received_account_id_hex: &str,
        received_subaddress_index: Option<u64>,
        received_key_image: Option<KeyImage>,
        block_index: u64,
        conn: &Conn,
    ) -> Result<(), WalletDbError> {
        use crate::db::schema::txos;

        let encoded_key_image = received_key_image.map(|k| mc_util_serial::encode(&k));

        diesel::update(self)
            .set((
                txos::account_id.eq(Some(received_account_id_hex)),
                txos::received_block_index.eq(Some(block_index as i64)),
                txos::subaddress_index.eq(received_subaddress_index.map(|i| i as i64)),
                txos::key_image.eq(encoded_key_image),
            ))
            .execute(conn)?;
        Ok(())
    }

    fn update_spent_block_index(
        txo_id_hex: &str,
        spent_block_index: u64,
        conn: &Conn,
    ) -> Result<(), WalletDbError> {
        use crate::db::schema::txos;

        diesel::update(txos::table.filter(txos::id.eq(txo_id_hex)))
            .set((txos::spent_block_index.eq(Some(spent_block_index as i64)),))
            .execute(conn)?;
        Ok(())
    }

    fn update_key_image(
        txo_id_hex: &str,
        key_image: &KeyImage,
        spent_block_index: Option<u64>,
        conn: &Conn,
    ) -> Result<(), WalletDbError> {
        use crate::db::schema::txos;

        let encoded_key_image = mc_util_serial::encode(key_image);

        diesel::update(txos::table.filter(txos::id.eq(txo_id_hex)))
            .set((
                txos::key_image.eq(Some(encoded_key_image)),
                txos::spent_block_index.eq(spent_block_index.map(|i| i as i64)),
            ))
            .execute(conn)?;

        Ok(())
    }

    fn list(
        status: Option<TxoStatus>,
        min_received_block_index: Option<u64>,
        max_received_block_index: Option<u64>,
        offset: Option<u64>,
        limit: Option<u64>,
        token_id: Option<u64>,
        conn: &Conn,
    ) -> Result<Vec<Txo>, WalletDbError> {
        use crate::db::schema::txos;

        if let Some(status) = status {
            match status {
                TxoStatus::Unverified => {
                    return Txo::list_unverified(
                        None,
                        None,
                        token_id,
                        min_received_block_index,
                        max_received_block_index,
                        offset,
                        limit,
                        conn,
                    )
                }
                TxoStatus::Unspent => {
                    return Txo::list_unspent(
                        None,
                        None,
                        token_id,
                        min_received_block_index,
                        max_received_block_index,
                        offset,
                        limit,
                        conn,
                    )
                }
                TxoStatus::Pending => {
                    return Txo::list_pending(
                        None,
                        None,
                        token_id,
                        min_received_block_index,
                        max_received_block_index,
                        offset,
                        limit,
                        conn,
                    )
                }
                TxoStatus::Spent => {
                    return Txo::list_spent(
                        None,
                        None,
                        token_id,
                        min_received_block_index,
                        max_received_block_index,
                        offset,
                        limit,
                        conn,
                    )
                }
                TxoStatus::Orphaned => {
                    return Txo::list_orphaned(
                        None,
                        token_id,
                        min_received_block_index,
                        max_received_block_index,
                        offset,
                        limit,
                        conn,
                    )
                }
            }
        }

        let mut query = txos::table.into_boxed();

        if let (Some(o), Some(l)) = (offset, limit) {
            query = query.offset(o as i64).limit(l as i64);
        }

        if let Some(token_id) = token_id {
            query = query.filter(txos::token_id.eq(token_id as i64));
        }

        if let Some(min_received_block_index) = min_received_block_index {
            query = query.filter(txos::received_block_index.ge(min_received_block_index as i64));
        }

        if let Some(max_received_block_index) = max_received_block_index {
            query = query.filter(txos::received_block_index.le(max_received_block_index as i64));
        }

        Ok(query.load(conn)?)
    }

    fn list_for_account(
        account_id_hex: &str,
        status: Option<TxoStatus>,
        min_received_block_index: Option<u64>,
        max_received_block_index: Option<u64>,
        offset: Option<u64>,
        limit: Option<u64>,
        token_id: Option<u64>,
        conn: &Conn,
    ) -> Result<Vec<Txo>, WalletDbError> {
        use crate::db::schema::txos;

        if let Some(status) = status {
            match status {
                TxoStatus::Unverified => {
                    return Txo::list_unverified(
                        Some(account_id_hex),
                        None,
                        token_id,
                        min_received_block_index,
                        max_received_block_index,
                        offset,
                        limit,
                        conn,
                    )
                }
                TxoStatus::Unspent => {
                    return Txo::list_unspent(
                        Some(account_id_hex),
                        None,
                        token_id,
                        min_received_block_index,
                        max_received_block_index,
                        offset,
                        limit,
                        conn,
                    )
                }
                TxoStatus::Pending => {
                    return Txo::list_pending(
                        Some(account_id_hex),
                        None,
                        token_id,
                        min_received_block_index,
                        max_received_block_index,
                        offset,
                        limit,
                        conn,
                    )
                }
                TxoStatus::Spent => {
                    return Txo::list_spent(
                        Some(account_id_hex),
                        None,
                        token_id,
                        min_received_block_index,
                        max_received_block_index,
                        offset,
                        limit,
                        conn,
                    )
                }
                TxoStatus::Orphaned => {
                    return Txo::list_orphaned(
                        Some(account_id_hex),
                        token_id,
                        min_received_block_index,
                        max_received_block_index,
                        offset,
                        limit,
                        conn,
                    )
                }
            }
        }

        let mut query = txos::table.into_boxed();

        query = query.filter(txos::account_id.eq(account_id_hex));

        if let (Some(o), Some(l)) = (offset, limit) {
            query = query.offset(o as i64).limit(l as i64);
        }

        if let Some(token_id) = token_id {
            query = query.filter(txos::token_id.eq(token_id as i64));
        }

        if let Some(min_received_block_index) = min_received_block_index {
            query = query.filter(txos::received_block_index.ge(min_received_block_index as i64));
        }

        if let Some(max_received_block_index) = max_received_block_index {
            query = query.filter(txos::received_block_index.le(max_received_block_index as i64));
        }

        Ok(query.load(conn)?)
    }

    fn list_for_address(
        assigned_subaddress_b58: &str,
        status: Option<TxoStatus>,
        min_received_block_index: Option<u64>,
        max_received_block_index: Option<u64>,
        offset: Option<u64>,
        limit: Option<u64>,
        token_id: Option<u64>,
        conn: &Conn,
    ) -> Result<Vec<Txo>, WalletDbError> {
        use crate::db::schema::txos;

        if let Some(status) = status {
            match status {
                TxoStatus::Unverified => {
                    return Txo::list_unverified(
                        None,
                        Some(assigned_subaddress_b58),
                        token_id,
                        min_received_block_index,
                        max_received_block_index,
                        offset,
                        limit,
                        conn,
                    )
                }
                TxoStatus::Unspent => {
                    return Txo::list_unspent(
                        None,
                        Some(assigned_subaddress_b58),
                        token_id,
                        min_received_block_index,
                        max_received_block_index,
                        offset,
                        limit,
                        conn,
                    )
                }
                TxoStatus::Pending => {
                    return Txo::list_pending(
                        None,
                        Some(assigned_subaddress_b58),
                        token_id,
                        min_received_block_index,
                        max_received_block_index,
                        offset,
                        limit,
                        conn,
                    )
                }
                TxoStatus::Spent => {
                    return Txo::list_spent(
                        None,
                        Some(assigned_subaddress_b58),
                        token_id,
                        min_received_block_index,
                        max_received_block_index,
                        offset,
                        limit,
                        conn,
                    )
                }
                TxoStatus::Orphaned => {
                    return Ok(vec![]);
                }
            }
        }

        let subaddress = AssignedSubaddress::get(assigned_subaddress_b58, conn)?;

        let mut query = txos::table.into_boxed();

        query = query
            .filter(txos::subaddress_index.eq(subaddress.subaddress_index))
            .filter(txos::account_id.eq(subaddress.account_id));

        if let Some(token_id) = token_id {
            query = query.filter(txos::token_id.eq(token_id as i64));
        }

        if let Some(min_received_block_index) = min_received_block_index {
            query = query.filter(txos::received_block_index.ge(min_received_block_index as i64));
        }

        if let Some(max_received_block_index) = max_received_block_index {
            query = query.filter(txos::received_block_index.le(max_received_block_index as i64));
        }

        let txos: Vec<Txo> = query.load(conn)?;

        Ok(txos)
    }

    fn list_unspent(
        account_id_hex: Option<&str>,
        assigned_subaddress_b58: Option<&str>,
        token_id: Option<u64>,
        min_received_block_index: Option<u64>,
        max_received_block_index: Option<u64>,
        offset: Option<u64>,
        limit: Option<u64>,
        conn: &Conn,
    ) -> Result<Vec<Txo>, WalletDbError> {
        use crate::db::schema::{transaction_input_txos, transaction_logs, txos};

        /*
            SELECT * FROM txos
            LEFT JOIN transaction_txos
            ON txos.id = transaction_txos.txo_id
            LEFT JOIN transaction_logs
            ON transaction_txos.transaction_log_id = transaction_logs.id
            WHERE (transaction_logs.id IS NULL
            OR ((transaction_txos.used_as = "input" AND (transaction_logs.failed = 1 OR transaction_logs.submitted_block_index = null))
            OR (transaction_txos.used_as != "input" AND transaction_logs.failed = 0)))
            AND txos.key_image IS NOT NULL
            AND txos.spent_block_index IS NULL
        */

        let mut query = txos::table
            .into_boxed()
            .left_join(transaction_input_txos::table)
            .left_join(
                transaction_logs::table
                    .on(transaction_logs::id.eq(transaction_input_txos::transaction_log_id)),
            );

        query = query.filter(
            transaction_logs::id
                .is_null()
                .or(transaction_logs::failed.eq(true))
                .or(transaction_logs::id
                    .is_not_null()
                    .and(transaction_logs::submitted_block_index.is_null())),
        );

        query = query.filter(txos::received_block_index.is_not_null());
        query = query.filter(txos::key_image.is_not_null());
        query = query.filter(txos::spent_block_index.is_null());

        if let Some(account_id_hex) = account_id_hex {
            query = query.filter(txos::account_id.eq(account_id_hex));
        }

        if let (Some(o), Some(l)) = (offset, limit) {
            query = query.offset(o as i64).limit(l as i64);
        }

        if let Some(subaddress_b58) = assigned_subaddress_b58 {
            let subaddress = AssignedSubaddress::get(subaddress_b58, conn)?;
            query = query.filter(txos::subaddress_index.eq(subaddress.subaddress_index));
        }

        if let Some(token_id) = token_id {
            query = query.filter(txos::token_id.eq(token_id as i64));
        }

        if let Some(min_received_block_index) = min_received_block_index {
            query = query.filter(txos::received_block_index.ge(min_received_block_index as i64));
        }

        if let Some(max_received_block_index) = max_received_block_index {
            query = query.filter(txos::received_block_index.le(max_received_block_index as i64));
        }

        Ok(query.select(txos::all_columns).distinct().load(conn)?)
    }

    fn list_unverified(
        account_id_hex: Option<&str>,
        assigned_subaddress_b58: Option<&str>,
        token_id: Option<u64>,
        min_received_block_index: Option<u64>,
        max_received_block_index: Option<u64>,
        offset: Option<u64>,
        limit: Option<u64>,
        conn: &Conn,
    ) -> Result<Vec<Txo>, WalletDbError> {
        use crate::db::schema::{transaction_input_txos, transaction_logs, txos};

        let mut query = txos::table
            .into_boxed()
            .left_join(transaction_input_txos::table)
            .left_join(
                transaction_logs::table
                    .on(transaction_logs::id.eq(transaction_input_txos::transaction_log_id)),
            );

        query = query.filter(
            transaction_logs::id
                .is_null()
                .or(transaction_logs::failed.eq(true))
                .or(transaction_logs::id
                    .is_not_null()
                    .and(transaction_logs::submitted_block_index.is_null())),
        );

        query = query
            .filter(txos::received_block_index.is_not_null())
            .filter(txos::subaddress_index.is_not_null())
            .filter(txos::key_image.is_null());

        if let Some(account_id_hex) = account_id_hex {
            query = query.filter(txos::account_id.eq(account_id_hex));
        }

        if let (Some(o), Some(l)) = (offset, limit) {
            query = query.offset(o as i64).limit(l as i64);
        }

        if let Some(subaddress_b58) = assigned_subaddress_b58 {
            let subaddress = AssignedSubaddress::get(subaddress_b58, conn)?;
            query = query.filter(txos::subaddress_index.eq(subaddress.subaddress_index));
        }

        if let Some(token_id) = token_id {
            query = query.filter(txos::token_id.eq(token_id as i64));
        }

        if let Some(min_received_block_index) = min_received_block_index {
            query = query.filter(txos::received_block_index.ge(min_received_block_index as i64));
        }

        if let Some(max_received_block_index) = max_received_block_index {
            query = query.filter(txos::received_block_index.le(max_received_block_index as i64));
        }

        Ok(query.distinct().load(conn)?)
    }

    fn list_unspent_or_pending_key_images(
        account_id_hex: &str,
        token_id: Option<u64>,
        conn: &Conn,
    ) -> Result<HashMap<KeyImage, String>, WalletDbError> {
        use crate::db::schema::txos;

        let mut query = txos::table.into_boxed();

        query = query
            .filter(txos::key_image.is_not_null())
            .filter(txos::account_id.eq(account_id_hex))
            .filter(txos::subaddress_index.is_not_null())
            .filter(txos::spent_block_index.is_null());

        if let Some(token_id) = token_id {
            query = query.filter(txos::token_id.eq(token_id as i64));
        }

        let results: Vec<(Option<Vec<u8>>, String)> =
            query.select((txos::key_image, txos::id)).load(conn)?;

        Ok(results
            .into_iter()
            .filter_map(|(key_image, txo_id_hex)| match key_image {
                Some(key_image_encoded) => {
                    let key_image = mc_util_serial::decode(key_image_encoded.as_slice()).ok()?;
                    Some((key_image, txo_id_hex))
                }
                None => None,
            })
            .collect())
    }

    fn list_spent(
        account_id_hex: Option<&str>,
        assigned_subaddress_b58: Option<&str>,
        token_id: Option<u64>,
        min_received_block_index: Option<u64>,
        max_received_block_index: Option<u64>,
        offset: Option<u64>,
        limit: Option<u64>,
        conn: &Conn,
    ) -> Result<Vec<Txo>, WalletDbError> {
        use crate::db::schema::txos;

        let mut query = txos::table.into_boxed();

        if let Some(account_id_hex) = account_id_hex {
            query = query.filter(txos::account_id.eq(account_id_hex));
        }

        query = query.filter(txos::spent_block_index.is_not_null());

        if let Some(subaddress_b58) = assigned_subaddress_b58 {
            let subaddress = AssignedSubaddress::get(subaddress_b58, conn)?;
            query = query.filter(txos::subaddress_index.eq(subaddress.subaddress_index));
        }

        if let Some(token_id) = token_id {
            query = query.filter(txos::token_id.eq(token_id as i64));
        }

        if let (Some(o), Some(l)) = (offset, limit) {
            query = query.offset(o as i64).limit(l as i64);
        }

        if let Some(min_received_block_index) = min_received_block_index {
            query = query.filter(txos::received_block_index.ge(min_received_block_index as i64));
        }

        if let Some(max_received_block_index) = max_received_block_index {
            query = query.filter(txos::received_block_index.le(max_received_block_index as i64));
        }

        Ok(query.load(conn)?)
    }

    fn list_orphaned(
        account_id_hex: Option<&str>,
        token_id: Option<u64>,
        min_received_block_index: Option<u64>,
        max_received_block_index: Option<u64>,
        offset: Option<u64>,
        limit: Option<u64>,
        conn: &Conn,
    ) -> Result<Vec<Txo>, WalletDbError> {
        use crate::db::schema::txos;

        let mut query = txos::table.into_boxed();

        if let Some(account_id_hex) = account_id_hex {
            query = query.filter(txos::account_id.eq(account_id_hex));
        }

        query = query
            .filter(txos::subaddress_index.is_null())
            .filter(txos::key_image.is_null());

        if let Some(token_id) = token_id {
            query = query.filter(txos::token_id.eq(token_id as i64));
        }

        if let (Some(o), Some(l)) = (offset, limit) {
            query = query.offset(o as i64).limit(l as i64);
        }

        if let Some(min_received_block_index) = min_received_block_index {
            query = query.filter(txos::received_block_index.ge(min_received_block_index as i64));
        }

        if let Some(max_received_block_index) = max_received_block_index {
            query = query.filter(txos::received_block_index.le(max_received_block_index as i64));
        }

        let txos: Vec<Txo> = query.load(conn)?;

        Ok(txos)
    }

    fn list_pending(
        account_id_hex: Option<&str>,
        assigned_subaddress_b58: Option<&str>,
        token_id: Option<u64>,
        min_received_block_index: Option<u64>,
        max_received_block_index: Option<u64>,
        offset: Option<u64>,
        limit: Option<u64>,
        conn: &Conn,
    ) -> Result<Vec<Txo>, WalletDbError> {
        use crate::db::schema::{transaction_input_txos, transaction_logs, txos};

        let mut query = txos::table
            .into_boxed()
            .inner_join(transaction_input_txos::table)
            .inner_join(
                transaction_logs::table
                    .on(transaction_logs::id.eq(transaction_input_txos::transaction_log_id)),
            );

        query = query
            .filter(transaction_logs::failed.eq(false))
            .filter(transaction_logs::finalized_block_index.is_null())
            .filter(transaction_logs::submitted_block_index.is_not_null());

        query = query
            .filter(txos::subaddress_index.is_not_null())
            .filter(txos::spent_block_index.is_null());

        if let Some(account_id_hex) = account_id_hex {
            query = query.filter(txos::account_id.eq(account_id_hex));
        }

        if let Some(subaddress_b58) = assigned_subaddress_b58 {
            let subaddress = AssignedSubaddress::get(subaddress_b58, conn)?;
            query = query.filter(txos::subaddress_index.eq(subaddress.subaddress_index));
        }

        if let Some(token_id) = token_id {
            query = query.filter(txos::token_id.eq(token_id as i64));
        }

        if let (Some(o), Some(l)) = (offset, limit) {
            query = query.offset(o as i64).limit(l as i64);
        }

        if let Some(min_received_block_index) = min_received_block_index {
            query = query.filter(txos::received_block_index.ge(min_received_block_index as i64));
        }

        if let Some(max_received_block_index) = max_received_block_index {
            query = query.filter(txos::received_block_index.le(max_received_block_index as i64));
        }

        let txos: Vec<Txo> = query.select(txos::all_columns).distinct().load(conn)?;

        Ok(txos)
    }

    fn get(txo_id_hex: &str, conn: &Conn) -> Result<Txo, WalletDbError> {
        use crate::db::schema::txos;

        let txo = match txos::table
            .filter(txos::id.eq(txo_id_hex))
            .get_result::<Txo>(conn)
        {
            Ok(t) => t,
            Err(diesel::result::Error::NotFound) => {
                return Err(WalletDbError::TxoNotFound(txo_id_hex.to_string()));
            }
            Err(e) => {
                return Err(e.into());
            }
        };

        Ok(txo)
    }

    fn select_by_public_key(
        public_keys: &[&CompressedRistrettoPublic],
        conn: &Conn,
    ) -> Result<Vec<Txo>, WalletDbError> {
        use crate::db::schema::txos;

        let public_key_blobs: Vec<Vec<u8>> = public_keys
            .iter()
            .map(|p| mc_util_serial::encode(*p))
            .collect();
        let selected = txos::table
            .filter(txos::public_key.eq_any(public_key_blobs))
            .load(conn)?;
        Ok(selected)
    }

    fn select_by_id(txo_ids: &[String], conn: &Conn) -> Result<Vec<Txo>, WalletDbError> {
        use crate::db::schema::txos;

        let txos: Vec<Txo> = txos::table.filter(txos::id.eq_any(txo_ids)).load(conn)?;

        Ok(txos)
    }

    fn list_spendable(
        account_id_hex: Option<&str>,
        max_spendable_value: Option<u64>,
        assigned_subaddress_b58: Option<&str>,
        token_id: u64,
        default_token_fee: u64,
        conn: &Conn,
    ) -> Result<SpendableTxosResult, WalletDbError> {
        use crate::db::schema::{transaction_input_txos, transaction_logs, txos};

        let mut query = txos::table
            .into_boxed()
            .left_join(transaction_input_txos::table)
            .left_join(
                transaction_logs::table
                    .on(transaction_logs::id.eq(transaction_input_txos::transaction_log_id)),
            );

        query = query
            .filter(transaction_logs::id.is_null())
            .or_filter(transaction_logs::failed.eq(true))
            .or_filter(
                transaction_logs::id
                    .is_not_null()
                    .and(transaction_logs::submitted_block_index.is_null()),
            );

        query = query
            .filter(txos::received_block_index.is_not_null())
            .filter(txos::spent_block_index.is_null())
            .filter(txos::subaddress_index.is_not_null())
            .filter(txos::token_id.eq(token_id as i64));

        if let Some(subaddress_b58) = assigned_subaddress_b58 {
            let subaddress = AssignedSubaddress::get(subaddress_b58, conn)?;
            query = query.filter(txos::subaddress_index.eq(subaddress.subaddress_index));
        }

        if let Some(max_spendable_value) = max_spendable_value {
            query = query.filter(txos::value.le(max_spendable_value as i64));
        }

        if let Some(account_id_hex) = account_id_hex {
            query = query.filter(txos::account_id.eq(account_id_hex));
        }

        let spendable_txos = query
            .select(txos::all_columns)
            .distinct()
            .order_by(txos::value.desc())
            .load(conn)?;

        // The maximum spendable is limited by the maximal number of inputs we can use.
        // Since the txos are sorted by decreasing value, this is the maximum
        // value we can possibly spend in one transaction.
        // Note, u128::Max = 340_282_366_920_938_463_463_374_607_431_768_211_455, which
        // is far beyond the total number of pMOB in the MobileCoin system
        // (250_000_000_000_000_000_000)
        let mut max_spendable_in_wallet: u128 = spendable_txos
            .iter()
            .take(MAX_INPUTS as usize)
            .map(|utxo: &Txo| (utxo.value as u64) as u128)
            .sum();

        if max_spendable_in_wallet > default_token_fee as u128 {
            max_spendable_in_wallet -= default_token_fee as u128;
        } else {
            max_spendable_in_wallet = 0;
        }

        Ok(SpendableTxosResult {
            spendable_txos,
            max_spendable_in_wallet,
        })
    }

    fn select_spendable_txos_for_value(
        account_id_hex: &str,
        target_value: u64,
        max_spendable_value: Option<u64>,
        token_id: u64,
        default_token_fee: u64,
        conn: &Conn,
    ) -> Result<Vec<Txo>, WalletDbError> {
        let SpendableTxosResult {
            mut spendable_txos,
            max_spendable_in_wallet,
        } = Txo::list_spendable(
            Some(account_id_hex),
            max_spendable_value,
            None,
            token_id,
            default_token_fee,
            conn,
        )?;

        if spendable_txos.is_empty() {
            return Err(WalletDbError::NoSpendableTxos);
        }

        // If we're trying to spend more than we have in the wallet, we may need to
        // defrag
        if target_value as u128 > max_spendable_in_wallet + default_token_fee as u128 {
            // See if we merged the UTXOs we would be able to spend this amount.
            let total_unspent_value_in_wallet: u128 = spendable_txos
                .iter()
                .map(|utxo| (utxo.value as u64) as u128)
                .sum();

            if total_unspent_value_in_wallet >= (target_value + default_token_fee) as u128 {
                return Err(WalletDbError::InsufficientFundsFragmentedTxos);
            } else {
                return Err(WalletDbError::InsufficientFundsUnderMaxSpendable(format!(
                    "Max spendable value in wallet: {:?}, but target value: {:?}",
                    max_spendable_in_wallet, target_value
                )));
            }
        }

        // Select the actual Txos to spend. We want to opportunistically fill up the
        // input slots with dust, from any subaddress, so we take from the back
        // of the Txo vec. This is a knapsack problem, and the selection could
        // be improved. For now, we simply move the window of MAX_INPUTS up from
        // the back of the sorted vector until we have a window with
        // a large enough sum.
        let mut selected_utxos: Vec<Txo> = Vec::new();
        let mut total: u64 = 0;
        loop {
            if total >= target_value {
                break;
            }

            // Grab the next (smallest) utxo, in order to opportunistically sweep up dust
            let next_utxo = spendable_txos.pop().ok_or_else(|| {
                WalletDbError::InsufficientFunds(format!(
                    "Not enough Txos to sum to target value: {:?}",
                    target_value
                ))
            })?;
            selected_utxos.push(next_utxo.clone());
            total += next_utxo.value as u64;

            // Cap at maximum allowed inputs.
            if selected_utxos.len() > MAX_INPUTS as usize {
                // Remove the lowest utxo.
                let removed = selected_utxos.remove(0);
                total -= removed.value as u64;
            }
        }

        if selected_utxos.is_empty() || selected_utxos.len() > MAX_INPUTS as usize {
            return Err(WalletDbError::InsufficientFunds(
                "Logic error. Could not select Txos despite having sufficient funds".to_string(),
            ));
        }

        Ok(selected_utxos)
    }

    fn validate_confirmation(
        account_id: &AccountID,
        txo_id_hex: &str,
        confirmation: &TxOutConfirmationNumber,
        conn: &Conn,
    ) -> Result<bool, WalletDbError> {
        let txo = Txo::get(txo_id_hex, conn)?;
        let public_key: RistrettoPublic = mc_util_serial::decode(&txo.public_key)?;
        let account = Account::get(account_id, conn)?;
        let account_key: AccountKey = mc_util_serial::decode(&account.account_key)?;
        Ok(confirmation.validate(&public_key, account_key.view_private_key()))
    }

    fn scrub_account(account_id_hex: &str, conn: &Conn) -> Result<(), WalletDbError> {
        use crate::db::schema::txos;

        let txos_received_by_account = txos::table.filter(txos::account_id.eq(account_id_hex));

        diesel::update(txos_received_by_account)
            .set(txos::account_id.eq::<Option<String>>(None))
            .execute(conn)?;

        Ok(())
    }

    fn delete_unreferenced(conn: &Conn) -> Result<(), WalletDbError> {
        use crate::db::schema::{transaction_input_txos, transaction_output_txos, txos};

        /*
           SELECT * FROM txos
           WHERE NOT EXISTS (SELECT * FROM transaction_input_txos WHERE transaction_input_txos.txo_id = txos.id)
           AND NOT EXISTS (SELECT * FROM transaction_output_txos WHERE transaction_output_txos.txo_id = txos.id)
           AND txos.account_id_hex IS NULL
        */

        let unreferenced_txos = txos::table
            .filter(not(exists(
                transaction_input_txos::table.filter(transaction_input_txos::txo_id.eq(txos::id)),
            )))
            .filter(not(exists(
                transaction_output_txos::table.filter(transaction_output_txos::txo_id.eq(txos::id)),
            )))
            .filter(txos::account_id.is_null());

        diesel::delete(unreferenced_txos).execute(conn)?;

        Ok(())
    }

    fn status(&self, conn: &Conn) -> Result<TxoStatus, WalletDbError> {
        use crate::db::schema::{
            transaction_input_txos, transaction_logs, transaction_output_txos,
        };

        if self.spent_block_index.is_some() {
            return Ok(TxoStatus::Spent);
        }

        let num_pending_logs: i64 = transaction_logs::table
            .inner_join(transaction_input_txos::table)
            .inner_join(transaction_output_txos::table)
            .filter(
                transaction_input_txos::txo_id
                    .eq(&self.id)
                    .or(transaction_output_txos::txo_id.eq(&self.id)),
            )
            .filter(transaction_logs::tombstone_block_index.is_not_null())
            .filter(transaction_logs::finalized_block_index.is_null())
            .filter(transaction_logs::failed.eq(false))
            .select(count(transaction_logs::id))
            .first(conn)?;

        let pending = num_pending_logs > 0;

        if pending {
            return Ok(TxoStatus::Pending);
        }

        if self.subaddress_index.is_some() && self.key_image.is_some() {
            Ok(TxoStatus::Unspent)
        } else if self.subaddress_index.is_some() {
            Ok(TxoStatus::Unverified)
        } else {
            Ok(TxoStatus::Orphaned)
        }
    }

<<<<<<< HEAD
    fn import_from_v1(txo: TxoV1, conn: &Conn) -> Result<(), WalletDbError> {
        use crate::db::schema::txos;

        if Txo::get(&txo.txo_id_hex, conn).is_ok() {
            return Ok(());
        }

        let new_txo = NewTxo {
            id: &txo.txo_id_hex,
            account_id: txo.received_account_id,
            value: txo.value_pmob.parse::<i64>().unwrap(),
            token_id: *Mob::ID as i64,
            target_key: &hex::decode(&txo.target_key).unwrap(),
            public_key: &hex::decode(&txo.public_key).unwrap(),
            e_fog_hint: &hex::decode(&txo.e_fog_hint).unwrap(),
            txo: &[],
            subaddress_index: None,
            key_image: None,
            received_block_index: None,
            spent_block_index: None,
            shared_secret: None,
        };

        diesel::insert_into(txos::table)
            .values(&new_txo)
            .execute(conn)?;

        Ok(())
=======
    fn membership_proof(
        &self,
        ledger_db: &LedgerDB,
    ) -> Result<TxOutMembershipProof, WalletDbError> {
        let index = ledger_db.get_tx_out_index_by_public_key(&self.public_key()?)?;
        let membership_proof = ledger_db
            .get_tx_out_proof_of_memberships(&[index])?
            .first()
            .ok_or_else(|| WalletDbError::MissingTxoMembershipProof(self.id.clone()))?
            .clone();

        Ok(membership_proof)
>>>>>>> db192898
    }
}

#[cfg(test)]
mod tests {
    use mc_account_keys::{AccountKey, PublicAddress, RootIdentity, CHANGE_SUBADDRESS_INDEX};
    use mc_common::{
        logger::{log, test_with_logger, Logger},
        HashSet,
    };
    use mc_crypto_rand::RngCore;
    use mc_fog_report_validation::MockFogPubkeyResolver;
    use mc_ledger_db::Ledger;
    use mc_transaction_core::{tokens::Mob, Amount, Token, TokenId};
    use mc_util_from_random::FromRandom;
    use rand::{rngs::StdRng, SeedableRng};
    use std::{iter::FromIterator, time::Duration};

    use crate::{
        db::{
            account::{AccountID, AccountModel},
            models::{Account, TransactionLog},
            transaction_log::TransactionLogModel,
        },
        service::{
            sync::{sync_account, SyncThread},
            transaction::TransactionMemo,
            transaction_builder::WalletTransactionBuilder,
        },
        test_utils::{
            add_block_with_db_txos, add_block_with_tx, add_block_with_tx_outs,
            create_test_minted_and_change_txos, create_test_received_txo,
            create_test_txo_for_recipient, get_resolver_factory, get_test_ledger,
            manually_sync_account, random_account_with_seed_values, WalletDbTestContext, MOB,
        },
        WalletDb,
    };

    use super::*;

    // The narrative for this test is that Alice receives a Txo, then sends a
    // transaction to Bob. We verify expected qualities of the Txos involved at
    // each step of the lifecycle.
    // Note: This is not a replacement for a service-level test, but instead tests
    // basic assumptions after common DB operations with the Txo.
    #[test_with_logger]
    fn test_received_txo_lifecycle(logger: Logger) {
        let mut rng: StdRng = SeedableRng::from_seed([20u8; 32]);

        let db_test_context = WalletDbTestContext::default();
        let wallet_db = db_test_context.get_db_instance(logger.clone());
        let mut ledger_db = get_test_ledger(5, &[], 12, &mut rng);

        let root_id = RootIdentity::from_random(&mut rng);
        let alice_account_key = AccountKey::from(&root_id);
        let (alice_account_id, _public_address_b58) = Account::create_from_root_entropy(
            &root_id.root_entropy,
            Some(1),
            None,
            None,
            "Alice's Main Account",
            "".to_string(),
            "".to_string(),
            "".to_string(),
            &wallet_db.get_conn().unwrap(),
        )
        .unwrap();

        // Create TXO for Alice
        let (for_alice_txo, for_alice_key_image) = create_test_txo_for_recipient(
            &alice_account_key,
            0,
            Amount::new(1000 * MOB, Mob::ID),
            &mut rng,
        );

        // Let's add this txo to the ledger
        add_block_with_tx_outs(
            &mut ledger_db,
            &[for_alice_txo.clone()],
            &[KeyImage::from(rng.next_u64())],
            &mut rng,
        );
        assert_eq!(ledger_db.num_blocks().unwrap(), 13);

        let _alice_account =
            manually_sync_account(&ledger_db, &wallet_db, &alice_account_id, &logger);

        let txos = Txo::list_for_account(
            &alice_account_id.to_string(),
            None,
            None,
            None,
            None,
            None,
            Some(0),
            &wallet_db.get_conn().unwrap(),
        )
        .unwrap();
        assert_eq!(txos.len(), 1);

        // Verify that the Txo is what we expect
        let expected_txo = Txo {
            id: TxoID::from(&for_alice_txo).to_string(),
            value: 1000 * MOB as i64,
            token_id: 0,
            target_key: mc_util_serial::encode(&for_alice_txo.target_key),
            public_key: mc_util_serial::encode(&for_alice_txo.public_key),
            e_fog_hint: mc_util_serial::encode(&for_alice_txo.e_fog_hint),
            txo: mc_util_serial::encode(&for_alice_txo),
            subaddress_index: Some(0),
            key_image: Some(mc_util_serial::encode(&for_alice_key_image)),
            received_block_index: Some(12),
            spent_block_index: None,
            shared_secret: None,
            account_id: Some(alice_account_id.to_string()),
        };

        assert_eq!(expected_txo, txos[0]);

        // Verify that the status filter works as well
        let unspent = Txo::list_unspent(
            Some(&alice_account_id.to_string()),
            None,
            Some(0),
            None,
            None,
            None,
            None,
            &wallet_db.get_conn().unwrap(),
        )
        .unwrap();
        assert_eq!(unspent.len(), 1);

        // Now we'll "spend" the TXO by sending it to ourselves, but at a subaddress we
        // have not yet assigned. At the DB layer, we accomplish this by
        // constructing the output txos, then logging sent and received for this
        // account.
        let transaction_log = create_test_minted_and_change_txos(
            alice_account_key.clone(),
            alice_account_key.subaddress(4),
            33 * MOB,
            wallet_db.clone(),
            ledger_db.clone(),
        );

        let associated_txos = transaction_log
            .get_associated_txos(&wallet_db.get_conn().unwrap())
            .unwrap();

        let (minted_txo, _) = associated_txos.outputs.first().unwrap();
        let (change_txo, _) = associated_txos.change.first().unwrap();

        assert_eq!(minted_txo.value as u64, 33 * MOB);
        assert_eq!(change_txo.value as u64, 967 * MOB - Mob::MINIMUM_FEE);

        add_block_with_db_txos(
            &mut ledger_db,
            &wallet_db,
            &[minted_txo.id.clone(), change_txo.id.clone()],
            &[KeyImage::from(for_alice_key_image)],
            &mut rng,
        );
        assert_eq!(ledger_db.num_blocks().unwrap(), 14);

        // Now we'll process these Txos and verify that the TXO was "spent."
        let _alice_account =
            manually_sync_account(&ledger_db, &wallet_db, &alice_account_id, &logger);

        // We should now have 3 txos for this account - one spent, one change (minted),
        // and one minted (destined for alice).
        let txos = Txo::list_for_account(
            &alice_account_id.to_string(),
            None,
            None,
            None,
            None,
            None,
            Some(0),
            &wallet_db.get_conn().unwrap(),
        )
        .unwrap();
        assert_eq!(txos.len(), 3);

        // test spent
        let spent_txos = Txo::list_for_account(
            &alice_account_id.to_string(),
            Some(TxoStatus::Spent),
            None,
            None,
            None,
            None,
            Some(0),
            &wallet_db.get_conn().unwrap(),
        )
        .unwrap();
        assert_eq!(spent_txos.len(), 1);

        // test unspent
        let unspent_txos = Txo::list_for_account(
            &alice_account_id.to_string(),
            Some(TxoStatus::Unspent),
            None,
            None,
            None,
            None,
            Some(0),
            &wallet_db.get_conn().unwrap(),
        )
        .unwrap();
        assert_eq!(unspent_txos.len(), 1);

        // Check that we have 2 spendable (1 is orphaned)
        let spendable: Vec<&Txo> = txos.iter().filter(|f| f.key_image.is_some()).collect();
        assert_eq!(spendable.len(), 2);

        // Check that we have one spent - went from [Received, Unspent] -> [Received,
        // Spent]
        let spent = Txo::list_spent(
            Some(&alice_account_id.to_string()),
            None,
            Some(0),
            None,
            None,
            None,
            None,
            &wallet_db.get_conn().unwrap(),
        )
        .unwrap();
        assert_eq!(spent.len(), 1);
        assert_eq!(
            spent[0].key_image,
            Some(mc_util_serial::encode(&for_alice_key_image))
        );
        assert_eq!(spent[0].spent_block_index.clone().unwrap(), 13);

        // Check that we have one orphaned - went from [Minted, Secreted] -> [Minted,
        // Orphaned]
        let orphaned = Txo::list_orphaned(
            Some(&alice_account_id.to_string()),
            Some(0),
            None,
            None,
            None,
            None,
            &wallet_db.get_conn().unwrap(),
        )
        .unwrap();
        assert_eq!(orphaned.len(), 1);
        assert!(orphaned[0].key_image.is_none());
        assert_eq!(orphaned[0].received_block_index.clone().unwrap(), 13);
        assert!(orphaned[0].account_id.is_some());

        // Check that we have one unspent (change) - went from [Minted, Secreted] ->
        // [Minted, Unspent]
        let unspent = Txo::list_unspent(
            Some(&alice_account_id.to_string()),
            None,
            Some(0),
            None,
            None,
            None,
            None,
            &wallet_db.get_conn().unwrap(),
        )
        .unwrap();
        assert_eq!(unspent.len(), 1);
        assert_eq!(unspent[0].received_block_index.clone().unwrap(), 13);
        // Store the key image for when we spend this Txo below
        let for_bob_key_image: KeyImage =
            mc_util_serial::decode(&unspent[0].key_image.clone().unwrap()).unwrap();

        // Note: To receive at Subaddress 4, we need to add an assigned subaddress
        // (currently this Txo is be orphaned). We add thrice, because currently
        // assigned subaddress is at 1.
        for _ in 0..3 {
            AssignedSubaddress::create_next_for_account(
                &alice_account_id.to_string(),
                "",
                &ledger_db,
                &wallet_db.get_conn().unwrap(),
            )
            .unwrap();
        }

        let alice_account =
            Account::get(&alice_account_id, &wallet_db.get_conn().unwrap()).unwrap();
        assert_eq!(alice_account.next_block_index, 14);
        assert_eq!(
            alice_account
                .next_subaddress_index(&wallet_db.get_conn().unwrap())
                .unwrap(),
            5
        );

        // Verify that there are two unspent txos - the one that was previously
        // orphaned, and change.
        let unspent = Txo::list_unspent(
            Some(&alice_account_id.to_string()),
            None,
            Some(0),
            None,
            None,
            None,
            None,
            &wallet_db.get_conn().unwrap(),
        )
        .unwrap();
        assert_eq!(unspent.len(), 2);

        let updated_txos = Txo::list_for_account(
            &alice_account_id.to_string(),
            None,
            None,
            None,
            None,
            None,
            Some(0),
            &wallet_db.get_conn().unwrap(),
        )
        .unwrap();

        // There are now 3 total Txos for our account
        assert_eq!(updated_txos.len(), 3);

        // Verify that there is one change Txo in our current Txos
        let change: Vec<&Txo> = updated_txos
            .iter()
            .filter(|f| {
                if let Some(subaddress_index) = f.subaddress_index.clone() {
                    subaddress_index as u64 == CHANGE_SUBADDRESS_INDEX
                } else {
                    false
                }
            })
            .collect();
        assert_eq!(change.len(), 1);

        // Create a new account and send some MOB to it
        let bob_root_id = RootIdentity::from_random(&mut rng);
        let bob_account_key = AccountKey::from(&bob_root_id);
        let (bob_account_id, _public_address_b58) = Account::create_from_root_entropy(
            &bob_root_id.root_entropy,
            Some(1),
            None,
            None,
            "Bob's Main Account",
            "".to_string(),
            "".to_string(),
            "".to_string(),
            &wallet_db.get_conn().unwrap(),
        )
        .unwrap();

        let transaction_log = create_test_minted_and_change_txos(
            alice_account_key.clone(),
            bob_account_key.subaddress(0),
            72 * MOB,
            wallet_db.clone(),
            ledger_db.clone(),
        );

        let associated_txos = transaction_log
            .get_associated_txos(&wallet_db.get_conn().unwrap())
            .unwrap();

        let (minted_txo, _) = associated_txos.outputs.first().unwrap();
        let (change_txo, _) = associated_txos.change.first().unwrap();

        assert_eq!(minted_txo.value as u64, 72 * MOB);
        assert_eq!(change_txo.value as u64, 928 * MOB - (2 * Mob::MINIMUM_FEE));

        // Add the minted Txos to the ledger
        add_block_with_db_txos(
            &mut ledger_db,
            &wallet_db,
            &[minted_txo.id.clone(), change_txo.id.clone()],
            &[KeyImage::from(for_bob_key_image)],
            &mut rng,
        );

        // Process the latest block for Bob (note, Bob is starting to sync from block 0)
        let _bob_account = manually_sync_account(&ledger_db, &wallet_db, &bob_account_id, &logger);
        // Process the latest block for Alice
        let _alice_account =
            manually_sync_account(&ledger_db, &wallet_db, &alice_account_id, &logger);

        // We should now have 1 txo in Bob's account.
        let txos = Txo::list_for_account(
            &AccountID::from(&bob_account_key).to_string(),
            None,
            None,
            None,
            None,
            None,
            Some(0),
            &wallet_db.get_conn().unwrap(),
        )
        .unwrap();
        assert_eq!(txos.len(), 1);

        let bob_txo = txos[0].clone();
        assert_eq!(bob_txo.subaddress_index.unwrap(), 0);
        assert!(bob_txo.key_image.is_some());
    }

    #[test_with_logger]
    fn test_select_txos_for_value(logger: Logger) {
        let mut rng: StdRng = SeedableRng::from_seed([20u8; 32]);

        let db_test_context = WalletDbTestContext::default();
        let wallet_db = db_test_context.get_db_instance(logger);

        let root_id = RootIdentity::from_random(&mut rng);
        let account_key = AccountKey::from(&root_id);
        let (account_id_hex, _public_address_b58) = Account::create_from_root_entropy(
            &root_id.root_entropy,
            Some(1),
            None,
            None,
            "Alice's Main Account",
            "".to_string(),
            "".to_string(),
            "".to_string(),
            &wallet_db.get_conn().unwrap(),
        )
        .unwrap();

        // Create some TXOs for the account
        // [100, 200, 300, ... 2000]
        for i in 1..20 {
            let (_txo_hex, _txo, _key_image) = create_test_received_txo(
                &account_key,
                0,
                Amount::new((100 * MOB * i) as u64, Mob::ID), // 100.0 MOB * i
                (144 + i) as u64,
                &mut rng,
                &wallet_db,
            );
        }

        // Greedily take smallest to exact value
        let txos_for_value = Txo::select_spendable_txos_for_value(
            &account_id_hex.to_string(),
            300 * MOB,
            None,
            0,
            Mob::MINIMUM_FEE,
            &wallet_db.get_conn().unwrap(),
        )
        .unwrap();
        let result_set = HashSet::from_iter(txos_for_value.iter().map(|t| t.value as u64));
        assert_eq!(result_set, HashSet::from_iter([100 * MOB, 200 * MOB]));

        // Once we include the fee, we need another txo
        let txos_for_value = Txo::select_spendable_txos_for_value(
            &account_id_hex.to_string(),
            300 * MOB + Mob::MINIMUM_FEE,
            None,
            0,
            Mob::MINIMUM_FEE,
            &wallet_db.get_conn().unwrap(),
        )
        .unwrap();
        let result_set = HashSet::from_iter(txos_for_value.iter().map(|t| t.value as u64));
        assert_eq!(
            result_set,
            HashSet::from_iter([100 * MOB, 200 * MOB, 300 * MOB])
        );

        // Setting max spendable value gives us insufficient funds - only allows 100
        let res = Txo::select_spendable_txos_for_value(
            &account_id_hex.to_string(),
            300 * MOB + Mob::MINIMUM_FEE,
            Some(200 * MOB),
            0,
            Mob::MINIMUM_FEE,
            &wallet_db.get_conn().unwrap(),
        );

        match res {
            Err(WalletDbError::InsufficientFundsUnderMaxSpendable(_)) => {}
            Ok(_) => panic!("Should error with InsufficientFundsUnderMaxSpendable"),
            Err(_) => panic!("Should error with InsufficientFundsUnderMaxSpendable"),
        }

        // sum(300..1800) to get a window where we had to increase past the smallest
        // txos, and also fill up all 16 input slots.
        let txos_for_value = Txo::select_spendable_txos_for_value(
            &account_id_hex.to_string(),
            16800 * MOB,
            None,
            0,
            Mob::MINIMUM_FEE,
            &wallet_db.get_conn().unwrap(),
        )
        .unwrap();
        let result_set = HashSet::from_iter(txos_for_value.iter().map(|t| t.value as u64));
        assert_eq!(
            result_set,
            HashSet::from_iter([
                300 * MOB,
                400 * MOB,
                500 * MOB,
                600 * MOB,
                700 * MOB,
                800 * MOB,
                900 * MOB,
                1000 * MOB,
                1100 * MOB,
                1200 * MOB,
                1300 * MOB,
                1400 * MOB,
                1500 * MOB,
                1600 * MOB,
                1700 * MOB,
                1800 * MOB,
            ])
        );
    }

    #[test_with_logger]
    fn test_select_txos_locked_when_flagged(logger: Logger) {
        let mut rng: StdRng = SeedableRng::from_seed([20u8; 32]);

        let db_test_context = WalletDbTestContext::default();
        let wallet_db = db_test_context.get_db_instance(logger);

        let root_id = RootIdentity::from_random(&mut rng);
        let account_key = AccountKey::from(&root_id);
        let (account_id_hex, _public_address_b58) = Account::create_from_root_entropy(
            &root_id.root_entropy,
            Some(1),
            None,
            None,
            "Alice's Main Account",
            "".to_string(),
            "".to_string(),
            "".to_string(),
            &wallet_db.get_conn().unwrap(),
        )
        .unwrap();

        // Create some TXOs for the account
        // [100, 200, 300, ... 2000]
        for i in 1..20 {
            let (_txo_hex, _txo, _key_image) = create_test_received_txo(
                &account_key,
                0,
                Amount::new((100 * MOB * i) as u64, Mob::ID), // 100.0 MOB * i
                (144 + i) as u64,
                &mut rng,
                &wallet_db,
            );
        }

        // sum(300..1800) to get a window where we had to increase past the smallest
        // txos, and also fill up all 16 input slots.
        Txo::select_spendable_txos_for_value(
            &account_id_hex.to_string(),
            16800 * MOB,
            None,
            0,
            Mob::MINIMUM_FEE,
            &wallet_db.get_conn().unwrap(),
        )
        .unwrap();

        let res = Txo::select_spendable_txos_for_value(
            &account_id_hex.to_string(),
            16800 * MOB,
            Some(100 * MOB),
            0,
            Mob::MINIMUM_FEE,
            &wallet_db.get_conn().unwrap(),
        );

        match res {
            Err(WalletDbError::InsufficientFundsUnderMaxSpendable(_)) => {}
            Ok(_) => panic!("Should error with InsufficientFundsUnderMaxSpendable, but got Ok"),
            Err(e) => panic!(
                "Should error with InsufficientFundsUnderMaxSpendable, but got {:?}",
                e
            ),
        }
    }

    #[test_with_logger]
    fn test_select_txos_fragmented(logger: Logger) {
        let mut rng: StdRng = SeedableRng::from_seed([20u8; 32]);

        let db_test_context = WalletDbTestContext::default();
        let wallet_db = db_test_context.get_db_instance(logger);

        let root_id = RootIdentity::from_random(&mut rng);
        let account_key = AccountKey::from(&root_id);
        let (account_id_hex, _public_address_b58) = Account::create_from_root_entropy(
            &root_id.root_entropy,
            Some(0),
            None,
            None,
            "Alice's Main Account",
            "".to_string(),
            "".to_string(),
            "".to_string(),
            &wallet_db.get_conn().unwrap(),
        )
        .unwrap();

        // Create some TXOs for the account. Total value is 2000, but max can spend is
        // 1600 [100, 100, ... 100]
        for i in 1..20 {
            let (_txo_hex, _txo, _key_image) = create_test_received_txo(
                &account_key,
                0,
                Amount::new((100 * MOB) as u64, Mob::ID),
                (144 + i) as u64,
                &mut rng,
                &wallet_db,
            );
        }

        let res = Txo::select_spendable_txos_for_value(
            &account_id_hex.to_string(), // FIXME: WS-11 - take AccountID
            1800 * MOB,
            None,
            0,
            Mob::MINIMUM_FEE,
            &wallet_db.get_conn().unwrap(),
        );
        match res {
            Err(WalletDbError::InsufficientFundsFragmentedTxos) => {}
            Ok(_) => panic!("Should error with InsufficientFundsFragmentedTxos"),
            Err(e) => panic!(
                "Should error with InsufficientFundsFragmentedTxos but got {:?}",
                e
            ),
        }
    }

    #[test_with_logger]
    fn test_create_minted(logger: Logger) {
        let mut rng: StdRng = SeedableRng::from_seed([20u8; 32]);

        let root_id = RootIdentity::from_random(&mut rng);
        let src_account = AccountKey::from(&root_id);

        // Seed our ledger with some utxos for the src_account
        let known_recipients = vec![src_account.subaddress(0)];
        let ledger_db = get_test_ledger(5, &known_recipients, 12, &mut rng);

        let db_test_context = WalletDbTestContext::default();
        let wallet_db = db_test_context.get_db_instance(logger.clone());

        Account::create_from_root_entropy(
            &root_id.root_entropy,
            Some(0),
            None,
            None,
            "",
            "".to_string(),
            "".to_string(),
            "".to_string(),
            &wallet_db.get_conn().unwrap(),
        )
        .unwrap();

        // Process the txos in the ledger into the DB
        sync_account(
            &ledger_db,
            &wallet_db,
            &AccountID::from(&src_account).to_string(),
            &logger,
        )
        .unwrap();

        let recipient =
            AccountKey::from(&RootIdentity::from_random(&mut rng)).subaddress(rng.next_u64());

        let txos = Txo::list_for_account(
            &AccountID::from(&src_account).to_string(),
            None,
            None,
            None,
            None,
            None,
            None,
            &wallet_db.get_conn().unwrap(),
        )
        .unwrap();

        assert_eq!(txos.len(), 12);

        let transaction_log = create_test_minted_and_change_txos(
            src_account.clone(),
            recipient,
            1 * MOB,
            wallet_db.clone(),
            ledger_db,
        );

        let associated_txos = transaction_log
            .get_associated_txos(&wallet_db.get_conn().unwrap())
            .unwrap();

        let (minted_txo, _) = associated_txos.outputs.first().unwrap();
        let (change_txo, _) = associated_txos.change.first().unwrap();

        assert_eq!(minted_txo.value as u64, 1 * MOB);
        assert!(minted_txo.account_id.is_none());

        assert_eq!(change_txo.value as u64, 4999 * MOB - Mob::MINIMUM_FEE);
        assert!(change_txo.account_id.is_none());
    }

    // Test that the confirmation number validates correctly.
    #[test_with_logger]
    fn test_validate_confirmation(logger: Logger) {
        let mut rng: StdRng = SeedableRng::from_seed([20u8; 32]);

        let db_test_context = WalletDbTestContext::default();
        let wallet_db = db_test_context.get_db_instance(logger.clone());
        let known_recipients: Vec<PublicAddress> = Vec::new();
        let mut ledger_db = get_test_ledger(5, &known_recipients, 12, &mut rng);

        // The account which will receive the Txo
        log::info!(logger, "Creating account");
        let root_id = RootIdentity::from_random(&mut rng);
        let recipient_account_key = AccountKey::from(&root_id);
        let recipient_account_id = AccountID::from(&recipient_account_key);
        Account::create_from_root_entropy(
            &root_id.root_entropy,
            Some(0),
            None,
            None,
            "Alice",
            "".to_string(),
            "".to_string(),
            "".to_string(),
            &wallet_db.get_conn().unwrap(),
        )
        .unwrap();

        // Start sync thread
        log::info!(logger, "Starting sync thread");
        let _sync_thread = SyncThread::start(ledger_db.clone(), wallet_db.clone(), logger.clone());

        log::info!(logger, "Creating a random sender account");
        let sender_account_key = random_account_with_seed_values(
            &wallet_db,
            &mut ledger_db,
            &vec![70 * MOB, 80 * MOB, 90 * MOB],
            &mut rng,
            &logger,
        );
        let sender_account_id = AccountID::from(&sender_account_key);

        // Create TxProposal from the sender account, which contains the Confirmation
        // Number
        log::info!(logger, "Creating transaction builder");
        let conn = wallet_db.get_conn().unwrap();

        let mut builder: WalletTransactionBuilder<MockFogPubkeyResolver> =
            WalletTransactionBuilder::new(
                AccountID::from(&sender_account_key).to_string(),
                ledger_db.clone(),
                get_resolver_factory(&mut rng).unwrap(),
            );
        builder
            .add_recipient(
                recipient_account_key.default_subaddress(),
                50 * MOB,
                Mob::ID,
            )
            .unwrap();
        builder.select_txos(&conn, None).unwrap();
        builder.set_tombstone(0).unwrap();
        let unsigned_tx = builder.build(TransactionMemo::RTH).unwrap();
        let fog_resolver = builder.get_fs_fog_resolver(&conn).unwrap();
        let proposal = unsigned_tx.sign(&sender_account_key, fog_resolver).unwrap();

        // Sleep to make sure that the foreign keys exist
        std::thread::sleep(Duration::from_secs(3));

        // Let's log this submitted Tx for the sender, which will create_minted for the
        // sent Txo
        log::info!(logger, "Logging submitted transaction");
        let tx_log = TransactionLog::log_submitted(
            &proposal,
            ledger_db.num_blocks().unwrap(),
            "".to_string(),
            &sender_account_id.to_string(),
            &wallet_db.get_conn().unwrap(),
        )
        .unwrap();

        // Now we need to let this txo hit the ledger, which will update sender and
        // receiver
        log::info!(logger, "Adding block from submitted");
        add_block_with_tx(&mut ledger_db, proposal.tx.clone(), &mut rng);

        // Now let our sync thread catch up for both sender and receiver
        log::info!(logger, "Manually syncing account");
        manually_sync_account(&ledger_db, &wallet_db, &recipient_account_id, &logger);
        manually_sync_account(&ledger_db, &wallet_db, &sender_account_id, &logger);

        // Then let's make sure we received the Txo on the recipient account
        log::info!(logger, "Listing all Txos for recipient account");
        let txos = Txo::list_for_account(
            &recipient_account_id.to_string(),
            None,
            None,
            None,
            None,
            None,
            Some(0),
            &wallet_db.get_conn().unwrap(),
        )
        .unwrap();
        assert_eq!(txos.len(), 1);

        let received_txo = txos[0].clone();

        // Note: Because this txo is both received and sent, between two different
        // accounts, its confirmation number does get updated. Typically, received txos
        // have None for the confirmation number.
        assert!(received_txo.shared_secret.is_some());

        // Get the txo from the sent perspective
        log::info!(logger, "Listing all Txos for sender account");
        let sender_txos = Txo::list_for_account(
            &sender_account_id.to_string(),
            None,
            None,
            None,
            None,
            None,
            Some(0),
            &wallet_db.get_conn().unwrap(),
        )
        .unwrap();

        // We seeded with 3 received (70, 80, 90), and a change txo
        assert_eq!(sender_txos.len(), 4);

        // Get the associated Txos with the transaction log
        log::info!(logger, "Getting associated Txos with the transaction");
        let associated = tx_log
            .get_associated_txos(&wallet_db.get_conn().unwrap())
            .unwrap();
        let sent_outputs = associated.outputs;
        assert_eq!(sent_outputs.len(), 1);
        let sent_txo_details =
            Txo::get(&sent_outputs[0].0.id, &wallet_db.get_conn().unwrap()).unwrap();

        // These two txos should actually be the same txo, and the account_txo_status is
        // what differentiates them.
        assert_eq!(sent_txo_details, received_txo);

        assert!(sent_txo_details.shared_secret.is_some());
        let confirmation: TxOutConfirmationNumber =
            mc_util_serial::decode(&sent_txo_details.shared_secret.unwrap()).unwrap();
        log::info!(logger, "Validating the confirmation number");
        let verified = Txo::validate_confirmation(
            &AccountID::from(&recipient_account_key),
            &received_txo.id,
            &confirmation,
            &wallet_db.get_conn().unwrap(),
        )
        .unwrap();
        assert!(verified);
    }

    #[test_with_logger]
    fn test_select_txos_by_public_key(logger: Logger) {
        let mut rng: StdRng = SeedableRng::from_seed([20u8; 32]);

        let db_test_context = WalletDbTestContext::default();
        let wallet_db = db_test_context.get_db_instance(logger);

        let root_id = RootIdentity::from_random(&mut rng);
        let account_key = AccountKey::from(&root_id);
        let (_account_id, _address) = Account::create_from_root_entropy(
            &root_id.root_entropy,
            Some(0),
            None,
            None,
            "",
            "".to_string(),
            "".to_string(),
            "".to_string(),
            &wallet_db.get_conn().unwrap(),
        )
        .unwrap();

        // Seed Txos
        let mut src_txos = Vec::new();
        for i in 0..10 {
            let (_txo_id, txo, _key_image) = create_test_received_txo(
                &account_key,
                i,
                Amount::new(i * MOB, Mob::ID),
                i,
                &mut rng,
                &wallet_db,
            );
            src_txos.push(txo);
        }
        let pubkeys: Vec<&CompressedRistrettoPublic> =
            src_txos.iter().map(|t| &t.public_key).collect();

        let txos_and_status = Txo::select_by_public_key(&pubkeys, &wallet_db.get_conn().unwrap())
            .expect("Could not get txos by public keys");
        assert_eq!(txos_and_status.len(), 10);

        let txos_and_status =
            Txo::select_by_public_key(&pubkeys[0..5], &wallet_db.get_conn().unwrap())
                .expect("Could not get txos by public keys");
        assert_eq!(txos_and_status.len(), 5);
    }

    #[test_with_logger]
    fn test_delete_unreferenced_txos(logger: Logger) {
        use crate::db::schema::txos;
        use diesel::dsl::count;

        let mut rng: StdRng = SeedableRng::from_seed([20u8; 32]);

        let db_test_context = WalletDbTestContext::default();
        let wallet_db = db_test_context.get_db_instance(logger);

        let root_id = RootIdentity::from_random(&mut rng);
        let account_key = AccountKey::from(&root_id);
        let (account_id_hex, _public_address_b58) = Account::create_from_root_entropy(
            &root_id.root_entropy,
            Some(1),
            None,
            None,
            "Alice's Main Account",
            "".to_string(),
            "".to_string(),
            "".to_string(),
            &wallet_db.get_conn().unwrap(),
        )
        .unwrap();
        let account = Account::get(&account_id_hex, &wallet_db.get_conn().unwrap()).unwrap();

        // Create some txos.
        assert_eq!(
            txos::table
                .select(count(txos::id))
                .first::<i64>(&wallet_db.get_conn().unwrap())
                .unwrap(),
            0
        );
        for _ in 0..10 {
            let (_txo_hex, _txo, _key_image) = create_test_received_txo(
                &account_key,
                0,
                Amount::new((100 * MOB) as u64, Mob::ID), // 100.0 MOB * i
                (144) as u64,
                &mut rng,
                &wallet_db,
            );
        }
        assert_eq!(
            txos::table
                .select(count(txos::id))
                .first::<i64>(&wallet_db.get_conn().unwrap())
                .unwrap(),
            10
        );

        let txos = Txo::list_for_account(
            &account_id_hex.to_string(),
            None,
            None,
            None,
            None,
            None,
            Some(0),
            &wallet_db.get_conn().unwrap(),
        )
        .unwrap();
        assert_eq!(txos.len(), 10);

        // Delete the account. No Txos are left.
        account.delete(&wallet_db.get_conn().unwrap()).unwrap();

        let txos = Txo::list_for_account(
            &account_id_hex.to_string(),
            None,
            None,
            None,
            None,
            None,
            Some(0),
            &wallet_db.get_conn().unwrap(),
        )
        .unwrap();
        assert_eq!(txos.len(), 0);

        assert_eq!(
            txos::table
                .select(count(txos::id))
                .first::<i64>(&wallet_db.get_conn().unwrap())
                .unwrap(),
            0
        );
    }

    #[test_with_logger]
    fn test_list_spendable_more_txos(logger: Logger) {
        let mut rng: StdRng = SeedableRng::from_seed([20u8; 32]);

        let db_test_context = WalletDbTestContext::default();
        let wallet_db = db_test_context.get_db_instance(logger);
        let conn = wallet_db.get_conn().unwrap();

        let root_id = RootIdentity::from_random(&mut rng);
        let account_key = AccountKey::from(&root_id);
        let (account_id, _address) = Account::create_from_root_entropy(
            &root_id.root_entropy,
            Some(0),
            None,
            None,
            "",
            "".to_string(),
            "".to_string(),
            "".to_string(),
            &conn,
        )
        .unwrap();

        let txo_value = 100 * MOB;

        for i in 1..=20 {
            let (_txo_id, _txo, _key_image) = create_test_received_txo(
                &account_key,
                i,
                Amount::new(txo_value, Mob::ID),
                i,
                &mut rng,
                &wallet_db,
            );
        }

        let SpendableTxosResult {
            spendable_txos,
            max_spendable_in_wallet,
        } = Txo::list_spendable(
            Some(&account_id.to_string()),
            None,
            None,
            0,
            Mob::MINIMUM_FEE,
            &conn,
        )
        .unwrap();

        assert_eq!(spendable_txos.len(), 20);
        assert_eq!(
            max_spendable_in_wallet as u64,
            txo_value * 16 - Mob::MINIMUM_FEE
        );
    }

    #[test_with_logger]
    fn test_list_spendable_less_than_min_fee(logger: Logger) {
        let mut rng: StdRng = SeedableRng::from_seed([20u8; 32]);

        let db_test_context = WalletDbTestContext::default();
        let wallet_db = db_test_context.get_db_instance(logger);
        let conn = wallet_db.get_conn().unwrap();

        let root_id = RootIdentity::from_random(&mut rng);
        let account_key = AccountKey::from(&root_id);
        let (account_id, _address) = Account::create_from_root_entropy(
            &root_id.root_entropy,
            Some(0),
            None,
            None,
            "",
            "".to_string(),
            "".to_string(),
            "".to_string(),
            &conn,
        )
        .unwrap();

        let txo_value = 100;

        for i in 1..=10 {
            let (_txo_id, _txo, _key_image) = create_test_received_txo(
                &account_key,
                i,
                Amount::new(txo_value, Mob::ID),
                i,
                &mut rng,
                &wallet_db,
            );
        }

        let SpendableTxosResult {
            spendable_txos,
            max_spendable_in_wallet,
        } = Txo::list_spendable(
            Some(&account_id.to_string()),
            None,
            None,
            0,
            Mob::MINIMUM_FEE,
            &conn,
        )
        .unwrap();

        assert_eq!(spendable_txos.len(), 10);
        assert_eq!(max_spendable_in_wallet as u64, 0);
    }

    #[test_with_logger]
    fn test_list_spendable_max_spendable_value(logger: Logger) {
        let mut rng: StdRng = SeedableRng::from_seed([20u8; 32]);

        let db_test_context = WalletDbTestContext::default();
        let wallet_db = db_test_context.get_db_instance(logger);
        let conn = wallet_db.get_conn().unwrap();

        let root_id = RootIdentity::from_random(&mut rng);
        let account_key = AccountKey::from(&root_id);
        let (account_id, _address) = Account::create_from_root_entropy(
            &root_id.root_entropy,
            Some(0),
            None,
            None,
            "",
            "".to_string(),
            "".to_string(),
            "".to_string(),
            &conn,
        )
        .unwrap();

        let txo_value_low = 100 * MOB;
        let txo_value_high = 200 * MOB;

        for i in 1..=5 {
            let (_txo_id, _txo, _key_image) = create_test_received_txo(
                &account_key,
                i,
                Amount::new(txo_value_low, Mob::ID),
                i,
                &mut rng,
                &wallet_db,
            );
        }
        for i in 1..=5 {
            let (_txo_id, _txo, _key_image) = create_test_received_txo(
                &account_key,
                i,
                Amount::new(txo_value_high, Mob::ID),
                i,
                &mut rng,
                &wallet_db,
            );
        }
        // Create some txos with token id != 0 to make sure it doesn't select those
        for i in 1..=5 {
            create_test_received_txo(
                &account_key,
                i,
                Amount::new(txo_value_low, TokenId::from(1)),
                i,
                &mut rng,
                &wallet_db,
            );
        }
        for i in 1..=5 {
            create_test_received_txo(
                &account_key,
                i,
                Amount::new(txo_value_high, TokenId::from(1)),
                i,
                &mut rng,
                &wallet_db,
            );
        }

        let SpendableTxosResult {
            spendable_txos,
            max_spendable_in_wallet,
        } = Txo::list_spendable(
            Some(&account_id.to_string()),
            Some(100 * MOB),
            None,
            0,
            Mob::MINIMUM_FEE,
            &conn,
        )
        .unwrap();

        assert_eq!(spendable_txos.len(), 5);
        assert_eq!(
            max_spendable_in_wallet as u64,
            txo_value_low * 5 - Mob::MINIMUM_FEE
        );
    }

    #[test_with_logger]
    fn test_unspent_txo_query(logger: Logger) {
        // make sure it only includes txos with key image and subaddress
        let mut rng: StdRng = SeedableRng::from_seed([20u8; 32]);

        let db_test_context = WalletDbTestContext::default();
        let wallet_db = db_test_context.get_db_instance(logger);
        let conn = wallet_db.get_conn().unwrap();

        let root_id = RootIdentity::from_random(&mut rng);
        let account_key = AccountKey::from(&root_id);
        let (account_id, _address) = Account::create_from_root_entropy(
            &root_id.root_entropy,
            Some(0),
            None,
            None,
            "",
            "".to_string(),
            "".to_string(),
            "".to_string(),
            &wallet_db.get_conn().unwrap(),
        )
        .unwrap();

        let amount = Amount::new(28922973268924, Mob::ID);

        let (txo, key_image) =
            create_test_txo_for_recipient(&account_key, 1, amount.clone(), &mut rng);

        // create 1 txo with no key image and no subaddress
        Txo::create_received(
            txo.clone(),
            None,
            None,
            amount.clone(),
            15,
            &account_id.to_string(),
            &wallet_db.get_conn().unwrap(),
        )
        .unwrap();

        let txos = Txo::list_unspent(
            Some(&account_id.to_string()),
            None,
            None,
            None,
            None,
            None,
            None,
            &conn,
        )
        .unwrap();
        assert_eq!(txos.len(), 0);

        // create 1 txo with subaddress, but not key image
        Txo::create_received(
            txo.clone(),
            Some(1),
            None,
            amount.clone(),
            15,
            &account_id.to_string(),
            &wallet_db.get_conn().unwrap(),
        )
        .unwrap();

        let txos = Txo::list_unspent(
            Some(&account_id.to_string()),
            None,
            None,
            None,
            None,
            None,
            None,
            &conn,
        )
        .unwrap();
        assert_eq!(txos.len(), 0);

        // create 1 txo with key image and subaddress
        Txo::create_received(
            txo.clone(),
            Some(1),
            Some(key_image),
            amount.clone(),
            15,
            &account_id.to_string(),
            &wallet_db.get_conn().unwrap(),
        )
        .unwrap();

        let txos = Txo::list_unspent(
            Some(&account_id.to_string()),
            None,
            None,
            None,
            None,
            None,
            None,
            &conn,
        )
        .unwrap();
        assert_eq!(txos.len(), 1);
    }

    fn setup_select_unspent_txos_tests(logger: Logger, fragmented: bool) -> (AccountID, WalletDb) {
        let mut rng: StdRng = SeedableRng::from_seed([20u8; 32]);

        let db_test_context = WalletDbTestContext::default();
        let wallet_db = db_test_context.get_db_instance(logger);

        let root_id = RootIdentity::from_random(&mut rng);
        let account_key = AccountKey::from(&root_id);
        let (account_id, _address) = Account::create_from_root_entropy(
            &root_id.root_entropy,
            Some(0),
            None,
            None,
            "",
            "".to_string(),
            "".to_string(),
            "".to_string(),
            &wallet_db.get_conn().unwrap(),
        )
        .unwrap();

        if fragmented {
            let (_txo_id, _txo, _key_image) = create_test_received_txo(
                &account_key,
                0,
                Amount::new(28922973268924, Mob::ID),
                15,
                &mut rng,
                &wallet_db,
            );

            for i in 1..=15 {
                let (_txo_id, _txo, _key_image) = create_test_received_txo(
                    &account_key,
                    i,
                    Amount::new(10000000000, Mob::ID),
                    i,
                    &mut rng,
                    &wallet_db,
                );
            }

            for i in 1..=20 {
                let (_txo_id, _txo, _key_image) = create_test_received_txo(
                    &account_key,
                    i,
                    Amount::new(1000000000, Mob::ID),
                    i,
                    &mut rng,
                    &wallet_db,
                );
            }

            for i in 1..=500 {
                let (_txo_id, _txo, _key_image) = create_test_received_txo(
                    &account_key,
                    i,
                    Amount::new(100000000, Mob::ID),
                    i,
                    &mut rng,
                    &wallet_db,
                );
            }
        } else {
            for i in 1..=20 {
                let (_txo_id, _txo, _key_image) = create_test_received_txo(
                    &account_key,
                    i,
                    Amount::new(i as u64 * MOB, Mob::ID),
                    i,
                    &mut rng,
                    &wallet_db,
                );
            }
            // Create some txos with token id != 0
            for i in 1..=20 {
                let (_txo_id, _txo, _key_image) = create_test_received_txo(
                    &account_key,
                    i,
                    Amount::new(i as u64 * MOB, TokenId::from(1)),
                    i,
                    &mut rng,
                    &wallet_db,
                );
            }
        }

        (account_id, wallet_db)
    }

    #[test_with_logger]
    fn test_select_unspent_txos_target_value_equal_max_spendable_in_account(logger: Logger) {
        let target_value: u64 = 200 as u64 * MOB - Mob::MINIMUM_FEE;
        let (account_id, wallet_db) = setup_select_unspent_txos_tests(logger, false);

        let result = Txo::select_spendable_txos_for_value(
            &account_id.to_string(),
            target_value,
            None,
            0,
            Mob::MINIMUM_FEE,
            &wallet_db.get_conn().unwrap(),
        )
        .unwrap();
        assert_eq!(result.len(), 16);
        let sum: u64 = result.iter().map(|x| x.value as u64).sum();
        assert_eq!(target_value, sum - Mob::MINIMUM_FEE);
    }

    #[test_with_logger]
    fn test_select_unspent_txos_target_value_over_max_spendable_in_account(logger: Logger) {
        let (account_id, wallet_db) = setup_select_unspent_txos_tests(logger, false);

        let result = Txo::select_spendable_txos_for_value(
            &account_id.to_string(),
            201 as u64 * MOB,
            None,
            0,
            Mob::MINIMUM_FEE,
            &wallet_db.get_conn().unwrap(),
        );

        assert!(result.is_err());
    }

    #[test_with_logger]
    fn test_select_unspent_txos_target_value_under_max_spendable_in_account_selects_dust(
        logger: Logger,
    ) {
        let (account_id, wallet_db) = setup_select_unspent_txos_tests(logger, false);

        let result = Txo::select_spendable_txos_for_value(
            &account_id.to_string(),
            3 as u64,
            None,
            0,
            Mob::MINIMUM_FEE,
            &wallet_db.get_conn().unwrap(),
        )
        .unwrap();
        assert_eq!(result.len(), 1);
    }

    #[test_with_logger]
    fn test_select_unspent_txos_target_value_over_total_mob_in_account(logger: Logger) {
        let (account_id, wallet_db) = setup_select_unspent_txos_tests(logger, false);

        let result = Txo::select_spendable_txos_for_value(
            &account_id.to_string(),
            500 as u64 * MOB,
            None,
            0,
            Mob::MINIMUM_FEE,
            &wallet_db.get_conn().unwrap(),
        );
        assert!(result.is_err());
    }

    #[test_with_logger]
    fn test_select_unspent_txos_for_value_selects_correct_subset_of_txos_when_fragmented(
        logger: Logger,
    ) {
        let (account_id, wallet_db) = setup_select_unspent_txos_tests(logger, true);

        let result = Txo::select_spendable_txos_for_value(
            &account_id.to_string(),
            12400000000 as u64,
            None,
            0,
            Mob::MINIMUM_FEE,
            &wallet_db.get_conn().unwrap(),
        )
        .unwrap();
        assert_eq!(result.len(), 16);
        let sum: i64 = result.iter().map(|x| x.value).sum();
        assert_eq!(12400000000 as i64, sum);
    }

    // FIXME: once we have create_minted, then select_txos test with no
    // FIXME: test update txo after tombstone block is exceeded
    // FIXME: test update txo after it has landed via key_image update
    // FIXME: test for selecting utxos from multiple subaddresses in one account
    // FIXME: test for one TXO belonging to multiple accounts with get
    // FIXME: test create_received for various permutations of multiple accounts
}<|MERGE_RESOLUTION|>--- conflicted
+++ resolved
@@ -14,14 +14,10 @@
 use mc_transaction_core::{
     constants::MAX_INPUTS,
     ring_signature::KeyImage,
-<<<<<<< HEAD
     tokens::Mob,
     tx::{TxOut, TxOutConfirmationNumber},
     Amount, Token, TokenId,
-=======
     tx::{TxOut, TxOutConfirmationNumber, TxOutMembershipProof},
-    Amount, TokenId,
->>>>>>> db192898
 };
 use std::{fmt, str::FromStr};
 
@@ -338,12 +334,10 @@
 
     fn status(&self, conn: &Conn) -> Result<TxoStatus, WalletDbError>;
 
-<<<<<<< HEAD
     fn import_from_v1(txo: TxoV1, conn: &Conn) -> Result<(), WalletDbError>;
-=======
+
     fn membership_proof(&self, ledger_db: &LedgerDB)
         -> Result<TxOutMembershipProof, WalletDbError>;
->>>>>>> db192898
 }
 
 impl TxoModel for Txo {
@@ -1399,7 +1393,6 @@
         }
     }
 
-<<<<<<< HEAD
     fn import_from_v1(txo: TxoV1, conn: &Conn) -> Result<(), WalletDbError> {
         use crate::db::schema::txos;
 
@@ -1428,7 +1421,8 @@
             .execute(conn)?;
 
         Ok(())
-=======
+    }
+
     fn membership_proof(
         &self,
         ledger_db: &LedgerDB,
@@ -1441,7 +1435,6 @@
             .clone();
 
         Ok(membership_proof)
->>>>>>> db192898
     }
 }
 
