--- conflicted
+++ resolved
@@ -688,7 +688,6 @@
             query = query.filter(txos::account_id_hex.eq(account_id_hex));
         }
 
-<<<<<<< HEAD
         // filter out any txos that are part of pending transactions, but potentially
         // built transactions
         query = query.filter(
@@ -724,14 +723,6 @@
         //     .filter(txos::key_image.is_not_null())
         //     .filter(txos::subaddress_index.is_not_null())
         //     .filter(txos::spent_block_index.is_null());
-=======
-        query = query
-            .filter(txos::received_account_id_hex.eq(account_id_hex))
-            .filter(txos::subaddress_index.is_not_null())
-            .filter(txos::key_image.is_not_null())
-            .filter(txos::pending_tombstone_block_index.is_null())
-            .filter(txos::spent_block_index.is_null());
->>>>>>> f4f807ba
 
         if let (Some(o), Some(l)) = (offset, limit) {
             query = query.offset(o as i64).limit(l as i64);
