// Copyright (c) 2020-2021 MobileCoin Inc.

//! DB impl for the Txo model.

use diesel::{
    dsl::{count, exists, not},
    prelude::*,
};
use mc_account_keys::AccountKey;
use mc_common::{logger::global_log, HashMap};
use mc_crypto_digestible::{Digestible, MerlinTranscript};
use mc_crypto_keys::{CompressedRistrettoPublic, RistrettoPublic};
use mc_ledger_db::{Ledger, LedgerDB};
use mc_transaction_core::{
    constants::MAX_INPUTS,
    get_tx_out_shared_secret,
    ring_signature::KeyImage,
    tx::{TxOut, TxOutMembershipProof},
    Amount, TokenId,
};
use mc_transaction_extra::TxOutConfirmationNumber;
use mc_util_serial::Message;
use std::{convert::TryFrom, fmt, str::FromStr};

use crate::{
    db::{
        account::{AccountID, AccountModel},
        assigned_subaddress::AssignedSubaddressModel,
        models::{Account, AssignedSubaddress, NewTransactionOutputTxo, NewTxo, Txo},
        transaction_log::TransactionId,
        Conn, WalletDbError,
    },
    service::models::tx_proposal::OutputTxo,
    util::b58::b58_encode_public_address,
};

#[derive(Debug, PartialEq)]
pub enum TxoStatus {
    // The txo has been created as part of build-transaction, but its associated transaction is
    // neither pending, or submitted successfully
    Created,

    // The txo has been received but the subaddress index and key image cannot be determined. This
    // happens typically when an account is imported but all subaddresses it was using were not
    // recreated
    Orphaned,

    // The txo is part of a pending transaction
    Pending,

    // The txo is created and released as part of a successful transaction, but we do not know
    // what block it was received at, the subaddress, keyimage, nor spent block. For example,
    // the txo going to a recipient's account is often secreted.
    Secreted,

    // The txo has a known spent block index
    Spent,

    // The txo has been received at a known subaddress index with a known key image, has not been
    // spent, and is not part of a pending transaction
    Unspent,

    // The txo has been received at a known subaddress index, but the key image cannot
    // be derived (usually because this is a view only account)
    Unverified,
}

impl fmt::Display for TxoStatus {
    fn fmt(&self, f: &mut fmt::Formatter<'_>) -> fmt::Result {
        match self {
            TxoStatus::Created => write!(f, "created"),
            TxoStatus::Orphaned => write!(f, "orphaned"),
            TxoStatus::Pending => write!(f, "pending"),
            TxoStatus::Secreted => write!(f, "secreted"),
            TxoStatus::Spent => write!(f, "spent"),
            TxoStatus::Unspent => write!(f, "unspent"),
            TxoStatus::Unverified => write!(f, "unverified"),
        }
    }
}

impl FromStr for TxoStatus {
    type Err = WalletDbError;

    fn from_str(s: &str) -> Result<Self, Self::Err> {
        match s {
            "created" => Ok(TxoStatus::Created),
            "orphaned" => Ok(TxoStatus::Orphaned),
            "pending" => Ok(TxoStatus::Pending),
            "secreted" => Ok(TxoStatus::Secreted),
            "spent" => Ok(TxoStatus::Spent),
            "unspent" => Ok(TxoStatus::Unspent),
            "unverified" => Ok(TxoStatus::Unverified),
            _ => Err(WalletDbError::InvalidTxoStatus(s.to_string())),
        }
    }
}

/// A unique ID derived from a TxOut in the ledger.
#[derive(Debug)]
pub struct TxoID(pub String);

impl From<&TxOut> for TxoID {
    fn from(src: &TxOut) -> TxoID {
        let digest: [u8; 32] = src.digest32::<MerlinTranscript>(b"txo_data");
        Self(hex::encode(digest))
    }
}

impl From<&Txo> for TxoID {
    fn from(src: &Txo) -> TxoID {
        Self(src.id.clone())
    }
}

impl fmt::Display for TxoID {
    fn fmt(&self, f: &mut fmt::Formatter) -> fmt::Result {
        write!(f, "{}", self.0)
    }
}

pub struct SpendableTxosResult {
    pub spendable_txos: Vec<Txo>,
    pub max_spendable_in_wallet: u128,
}

fn get_shared_secret_if_possible(account: &Account, tx_out: &TxOut) -> Option<RistrettoPublic> {
    match RistrettoPublic::try_from(&tx_out.public_key) {
        Err(_) => None,
        Ok(k) => {
            let account_key: Result<AccountKey, _> = mc_util_serial::decode(&account.account_key);
            match account_key {
                Err(_) => None,
                Ok(account_key) => Some(get_tx_out_shared_secret(
                    &account_key.view_private_key(),
                    &k,
                )),
            }
        }
    }
}

impl Txo {
    pub fn amount(&self) -> Amount {
        Amount::new(self.value as u64, TokenId::from(self.token_id as u64))
    }
}

pub trait TxoModel {
    /// Upserts a received Txo.
    ///
    /// # Arguments
    /// * `txo` - a TxOut contained in the ledger.
    /// * `subaddress_index` - The receiving subaddress index, if known.
    /// * `key_image` -
    /// * `value` - The value of the output, in picoMob.
    /// * `received_block_index` - the block at which the Txo was received.
    /// * `account_id_hex` - the account ID for the account which received this
    ///   Txo.
    /// * `conn` - Sqlite database connection.
    ///
    /// The subaddress_index may be None, and the Txo is said to be "orphaned",
    /// if the subaddress is not yet being tracked by the wallet.
    ///
    /// # Returns
    /// * txo_id_hex
    fn create_received(
        tx_out: TxOut,
        subaddress_index: Option<u64>,
        key_image: Option<KeyImage>,
        amount: Amount,
        received_block_index: u64,
        account_id_hex: &str,
        conn: Conn,
    ) -> Result<String, WalletDbError>;

    fn create_new_output(
        output_txo: &OutputTxo,
        is_change: bool,
        transaction_id: &TransactionId,
        conn: Conn,
    ) -> Result<(), WalletDbError>;

    /// Update an existing Txo to spendable by including its subaddress_index
    /// and optionally the key_image in the case of view only accounts.
    #[allow(clippy::too_many_arguments)]
    fn update_as_received(
        &self,
        subaddress_index: Option<u64>,
        received_key_image: Option<KeyImage>,
        block_index: u64,
        account_id_hex: &str,
        amount: Amount,
        target_key: &[u8],
        public_key: &[u8],
        e_fog_hint: &[u8],
<<<<<<< HEAD
        conn: Conn,
=======
        shared_secret: Option<&[u8]>,
        conn: &Conn,
>>>>>>> 0868e6db
    ) -> Result<(), WalletDbError>;

    /// Update a Txo's status to spent
    fn update_spent_block_index(
        txo_id_hex: &str,
        spent_block_index: u64,
        conn: Conn,
    ) -> Result<(), WalletDbError>;

    fn update_key_image(
        txo_id_hex: &str,
        key_image: &KeyImage,
        spent_block_index: Option<u64>,
        conn: Conn,
    ) -> Result<(), WalletDbError>;

    fn list(
        status: Option<TxoStatus>,
        min_received_block_index: Option<u64>,
        max_received_block_index: Option<u64>,
        offset: Option<u64>,
        limit: Option<u64>,
        token_id: Option<u64>,
        conn: Conn,
    ) -> Result<Vec<Txo>, WalletDbError>;

    /// Get all Txos associated with a given account.
    #[allow(clippy::too_many_arguments)]
    fn list_for_account(
        account_id_hex: &str,
        status: Option<TxoStatus>,
        min_received_block_index: Option<u64>,
        max_received_block_index: Option<u64>,
        offset: Option<u64>,
        limit: Option<u64>,
        token_id: Option<u64>,
        conn: Conn,
    ) -> Result<Vec<Txo>, WalletDbError>;

    #[allow(clippy::too_many_arguments)]
    fn list_for_address(
        assigned_subaddress_b58: &str,
        status: Option<TxoStatus>,
        min_received_block_index: Option<u64>,
        max_received_block_index: Option<u64>,
        offset: Option<u64>,
        limit: Option<u64>,
        token_id: Option<u64>,
        conn: Conn,
    ) -> Result<Vec<Txo>, WalletDbError>;

    /// Get a map from key images to unspent txos for this account.
    fn list_unspent_or_pending_key_images(
        account_id_hex: &str,
        token_id: Option<u64>,
        conn: Conn,
    ) -> Result<HashMap<KeyImage, String>, WalletDbError>;

    #[allow(clippy::too_many_arguments)]
    fn list_unspent(
        account_id_hex: Option<&str>,
        assigned_subaddress_b58: Option<&str>,
        token_id: Option<u64>,
        min_received_block_index: Option<u64>,
        max_received_block_index: Option<u64>,
        offset: Option<u64>,
        limit: Option<u64>,
        conn: Conn,
    ) -> Result<Vec<Txo>, WalletDbError>;

    #[allow(clippy::too_many_arguments)]
    fn list_spent(
        account_id_hex: Option<&str>,
        assigned_subaddress_b58: Option<&str>,
        token_id: Option<u64>,
        min_received_block_index: Option<u64>,
        max_received_block_index: Option<u64>,
        offset: Option<u64>,
        limit: Option<u64>,
        conn: Conn,
    ) -> Result<Vec<Txo>, WalletDbError>;

    fn list_orphaned(
        account_id_hex: Option<&str>,
        token_id: Option<u64>,
        min_received_block_index: Option<u64>,
        max_received_block_index: Option<u64>,
        offset: Option<u64>,
        limit: Option<u64>,
        conn: Conn,
    ) -> Result<Vec<Txo>, WalletDbError>;

    #[allow(clippy::too_many_arguments)]
    fn list_pending(
        account_id_hex: Option<&str>,
        assigned_subaddress_b58: Option<&str>,
        token_id: Option<u64>,
        min_received_block_index: Option<u64>,
        max_received_block_index: Option<u64>,
        offset: Option<u64>,
        limit: Option<u64>,
        conn: Conn,
    ) -> Result<Vec<Txo>, WalletDbError>;

    #[allow(clippy::too_many_arguments)]
    fn list_unverified(
        account_id_hex: Option<&str>,
        assigned_subaddress_b58: Option<&str>,
        token_id: Option<u64>,
        min_received_block_index: Option<u64>,
        max_received_block_index: Option<u64>,
        offset: Option<u64>,
        limit: Option<u64>,
        conn: Conn,
    ) -> Result<Vec<Txo>, WalletDbError>;

    fn list_spendable(
        account_id_hex: Option<&str>,
        max_spendable_value: Option<u64>,
        assigned_subaddress_b58: Option<&str>,
        token_id: u64,
        default_token_fee: u64,
        conn: Conn,
    ) -> Result<SpendableTxosResult, WalletDbError>;

    fn list_created(account_id_hex: Option<&str>, conn: Conn) -> Result<Vec<Txo>, WalletDbError>;

    fn list_secreted(account_id_hex: Option<&str>, conn: Conn) -> Result<Vec<Txo>, WalletDbError>;

    /// Get the details for a specific Txo.
    ///
    /// Returns:
    /// * Txo
    fn get(txo_id_hex: &str, conn: Conn) -> Result<Txo, WalletDbError>;

    /// Get several Txos by Txo public_keys
    ///
    /// Returns:
    /// * Vec<Txo>
    fn select_by_public_key(
        public_keys: &[&CompressedRistrettoPublic],
        conn: Conn,
    ) -> Result<Vec<Txo>, WalletDbError>;

    /// Select several Txos by their TxoIds
    ///
    /// Returns:
    /// * Vec<(Txo)>
    fn select_by_id(txo_ids: &[String], conn: Conn) -> Result<Vec<Txo>, WalletDbError>;

    /// Select a set of unspent Txos to reach a given value.
    ///
    /// Returns:
    /// * Vec<Txo>
    fn select_spendable_txos_for_value(
        account_id_hex: &str,
        target_value: u128,
        max_spendable_value: Option<u64>,
        token_id: u64,
        default_token_fee: u64,
        conn: Conn,
    ) -> Result<Vec<Txo>, WalletDbError>;

    /// Validate a confirmation number for a Txo
    ///
    /// Returns:
    /// * Bool - true if verified
    fn validate_confirmation(
        account_id: &AccountID,
        txo_id_hex: &str,
        confirmation: &TxOutConfirmationNumber,
        conn: Conn,
    ) -> Result<bool, WalletDbError>;

    fn scrub_account(account_id_hex: &str, conn: Conn) -> Result<(), WalletDbError>;

    /// Delete txos which are not referenced by any account or transaction.
    fn delete_unreferenced(conn: Conn) -> Result<(), WalletDbError>;

    fn status(&self, conn: Conn) -> Result<TxoStatus, WalletDbError>;

    fn membership_proof(&self, ledger_db: &LedgerDB)
        -> Result<TxOutMembershipProof, WalletDbError>;
}

impl TxoModel for Txo {
    fn create_received(
        txo: TxOut,
        subaddress_index: Option<u64>,
        key_image: Option<KeyImage>,
        amount: Amount,
        received_block_index: u64,
        account_id_hex: &str,
        conn: Conn,
    ) -> Result<String, WalletDbError> {
        // Verify that the account exists.
        let account = Account::get(&AccountID(account_id_hex.to_string()), conn)?;
        let txo_id = TxoID::from(&txo);
        let shared_secret =
            get_shared_secret_if_possible(&account, &txo).map(|secret| secret.encode_to_vec());
        match Txo::get(&txo_id.to_string(), conn) {
            // If we already have this TXO for this account (e.g. from minting in a previous
            // transaction), we need to update it
            Ok(found_txo) => {
                found_txo.update_as_received(
                    subaddress_index,
                    key_image,
                    received_block_index,
                    account_id_hex,
                    amount,
                    &mc_util_serial::encode(&txo.target_key),
                    &mc_util_serial::encode(&txo.public_key),
                    &mc_util_serial::encode(&txo.e_fog_hint),
                    shared_secret.as_deref(),
                    conn,
                )?;
            }

            // If we don't already have this TXO, create a new entry
            Err(WalletDbError::TxoNotFound(_)) => {
                let key_image_bytes = key_image.map(|k| mc_util_serial::encode(&k));
                let new_txo = NewTxo {
                    id: &txo_id.to_string(),
                    value: amount.value as i64,
                    token_id: *amount.token_id as i64,
                    target_key: &mc_util_serial::encode(&txo.target_key),
                    public_key: &mc_util_serial::encode(&txo.public_key),
                    e_fog_hint: &mc_util_serial::encode(&txo.e_fog_hint),
                    subaddress_index: subaddress_index.map(|i| i as i64),
                    key_image: key_image_bytes.as_deref(),
                    received_block_index: Some(received_block_index as i64),
                    spent_block_index: None,
                    confirmation: None,
                    account_id: Some(account_id_hex.to_string()),
                    shared_secret: shared_secret.as_deref(),
                };

                diesel::insert_into(crate::db::schema::txos::table)
                    .values(&new_txo)
                    .execute(conn)?;
            }
            Err(e) => {
                return Err(e);
            }
        };
        Ok(txo_id.to_string())
    }

    fn create_new_output(
        output_txo: &OutputTxo,
        is_change: bool,
        transaction_id: &TransactionId,
        conn: Conn,
    ) -> Result<(), WalletDbError> {
        use crate::db::schema::txos;

        let txo_id = TxoID::from(&output_txo.tx_out);
        let encoded_confirmation = mc_util_serial::encode(&output_txo.confirmation_number);
        let new_txo = NewTxo {
            id: &txo_id.to_string(),
            account_id: None,
            value: output_txo.amount.value as i64,
            token_id: *output_txo.amount.token_id as i64,
            target_key: &mc_util_serial::encode(&output_txo.tx_out.target_key),
            public_key: &mc_util_serial::encode(&output_txo.tx_out.public_key),
            e_fog_hint: &mc_util_serial::encode(&output_txo.tx_out.e_fog_hint),
            subaddress_index: None,
            key_image: None,
            received_block_index: None,
            spent_block_index: None,
            confirmation: Some(&encoded_confirmation),
            shared_secret: None, // no account id so we don't
        };

        diesel::insert_into(txos::table)
            .values(&new_txo)
            .execute(conn)?;

        let recipient_public_address_b58 =
            &b58_encode_public_address(&output_txo.recipient_public_address)?;

        let new_transaction_output_txo = NewTransactionOutputTxo {
            transaction_log_id: &transaction_id.to_string(),
            txo_id: &txo_id.to_string(),
            recipient_public_address_b58,
            is_change,
        };

        diesel::insert_into(crate::db::schema::transaction_output_txos::table)
            .values(&new_transaction_output_txo)
            .execute(conn)?;

        Ok(())
    }

    fn update_as_received(
        &self,
        subaddress_index: Option<u64>,
        received_key_image: Option<KeyImage>,
        block_index: u64,
        account_id_hex: &str,
        amount: Amount,
        target_key: &[u8],
        public_key: &[u8],
        e_fog_hint: &[u8],
<<<<<<< HEAD
        conn: Conn,
=======
        shared_secret: Option<&[u8]>,
        conn: &Conn,
>>>>>>> 0868e6db
    ) -> Result<(), WalletDbError> {
        use crate::db::schema::txos;

        let encoded_key_image = received_key_image.map(|k| mc_util_serial::encode(&k));

        diesel::update(self)
            .set((
                txos::subaddress_index.eq(subaddress_index.map(|i| i as i64)),
                txos::key_image.eq(encoded_key_image),
                txos::received_block_index.eq(Some(block_index as i64)),
                txos::account_id.eq(Some(account_id_hex)),
                txos::value.eq(amount.value as i64),
                txos::token_id.eq(*amount.token_id as i64),
                txos::target_key.eq(target_key),
                txos::public_key.eq(public_key),
                txos::e_fog_hint.eq(e_fog_hint),
                txos::shared_secret.eq(shared_secret),
            ))
            .execute(conn)?;
        Ok(())
    }

    fn update_spent_block_index(
        txo_id_hex: &str,
        spent_block_index: u64,
        conn: Conn,
    ) -> Result<(), WalletDbError> {
        use crate::db::schema::txos;

        diesel::update(txos::table.filter(txos::id.eq(txo_id_hex)))
            .set((txos::spent_block_index.eq(Some(spent_block_index as i64)),))
            .execute(conn)?;
        Ok(())
    }

    fn update_key_image(
        txo_id_hex: &str,
        key_image: &KeyImage,
        spent_block_index: Option<u64>,
        conn: Conn,
    ) -> Result<(), WalletDbError> {
        use crate::db::schema::txos;

        let encoded_key_image = mc_util_serial::encode(key_image);

        diesel::update(txos::table.filter(txos::id.eq(txo_id_hex)))
            .set((
                txos::key_image.eq(Some(encoded_key_image)),
                txos::spent_block_index.eq(spent_block_index.map(|i| i as i64)),
            ))
            .execute(conn)?;

        Ok(())
    }

    fn list(
        status: Option<TxoStatus>,
        min_received_block_index: Option<u64>,
        max_received_block_index: Option<u64>,
        offset: Option<u64>,
        limit: Option<u64>,
        token_id: Option<u64>,
        conn: Conn,
    ) -> Result<Vec<Txo>, WalletDbError> {
        use crate::db::schema::txos;

        if let Some(status) = status {
            match status {
                TxoStatus::Unverified => {
                    return Txo::list_unverified(
                        None,
                        None,
                        token_id,
                        min_received_block_index,
                        max_received_block_index,
                        offset,
                        limit,
                        conn,
                    )
                }
                TxoStatus::Unspent => {
                    return Txo::list_unspent(
                        None,
                        None,
                        token_id,
                        min_received_block_index,
                        max_received_block_index,
                        offset,
                        limit,
                        conn,
                    )
                }
                TxoStatus::Pending => {
                    return Txo::list_pending(
                        None,
                        None,
                        token_id,
                        min_received_block_index,
                        max_received_block_index,
                        offset,
                        limit,
                        conn,
                    )
                }
                TxoStatus::Spent => {
                    return Txo::list_spent(
                        None,
                        None,
                        token_id,
                        min_received_block_index,
                        max_received_block_index,
                        offset,
                        limit,
                        conn,
                    )
                }
                TxoStatus::Orphaned => {
                    return Txo::list_orphaned(
                        None,
                        token_id,
                        min_received_block_index,
                        max_received_block_index,
                        offset,
                        limit,
                        conn,
                    )
                }
                TxoStatus::Created => {
                    return Txo::list_created(None, conn);
                }
                TxoStatus::Secreted => {
                    return Txo::list_secreted(None, conn);
                }
            }
        }

        let mut query = txos::table.into_boxed();

        if let (Some(o), Some(l)) = (offset, limit) {
            query = query.offset(o as i64).limit(l as i64);
        }

        if let Some(token_id) = token_id {
            query = query.filter(txos::token_id.eq(token_id as i64));
        }

        if let Some(min_received_block_index) = min_received_block_index {
            query = query.filter(txos::received_block_index.ge(min_received_block_index as i64));
        }

        if let Some(max_received_block_index) = max_received_block_index {
            query = query.filter(txos::received_block_index.le(max_received_block_index as i64));
        }

        Ok(query.order(txos::received_block_index.desc()).load(conn)?)
    }

    fn list_for_account(
        account_id_hex: &str,
        status: Option<TxoStatus>,
        min_received_block_index: Option<u64>,
        max_received_block_index: Option<u64>,
        offset: Option<u64>,
        limit: Option<u64>,
        token_id: Option<u64>,
        conn: Conn,
    ) -> Result<Vec<Txo>, WalletDbError> {
        use crate::db::schema::txos;

        if let Some(status) = status {
            match status {
                TxoStatus::Unverified => {
                    return Txo::list_unverified(
                        Some(account_id_hex),
                        None,
                        token_id,
                        min_received_block_index,
                        max_received_block_index,
                        offset,
                        limit,
                        conn,
                    )
                }
                TxoStatus::Unspent => {
                    return Txo::list_unspent(
                        Some(account_id_hex),
                        None,
                        token_id,
                        min_received_block_index,
                        max_received_block_index,
                        offset,
                        limit,
                        conn,
                    )
                }
                TxoStatus::Pending => {
                    return Txo::list_pending(
                        Some(account_id_hex),
                        None,
                        token_id,
                        min_received_block_index,
                        max_received_block_index,
                        offset,
                        limit,
                        conn,
                    )
                }
                TxoStatus::Spent => {
                    return Txo::list_spent(
                        Some(account_id_hex),
                        None,
                        token_id,
                        min_received_block_index,
                        max_received_block_index,
                        offset,
                        limit,
                        conn,
                    )
                }
                TxoStatus::Orphaned => {
                    return Txo::list_orphaned(
                        Some(account_id_hex),
                        token_id,
                        min_received_block_index,
                        max_received_block_index,
                        offset,
                        limit,
                        conn,
                    )
                }
                TxoStatus::Created => {
                    return Txo::list_created(Some(account_id_hex), conn);
                }
                TxoStatus::Secreted => {
                    return Txo::list_secreted(Some(account_id_hex), conn);
                }
            }
        }

        let mut query = txos::table.into_boxed();

        query = query.filter(txos::account_id.eq(account_id_hex));

        if let (Some(o), Some(l)) = (offset, limit) {
            query = query.offset(o as i64).limit(l as i64);
        }

        if let Some(token_id) = token_id {
            query = query.filter(txos::token_id.eq(token_id as i64));
        }

        if let Some(min_received_block_index) = min_received_block_index {
            query = query.filter(txos::received_block_index.ge(min_received_block_index as i64));
        }

        if let Some(max_received_block_index) = max_received_block_index {
            query = query.filter(txos::received_block_index.le(max_received_block_index as i64));
        }

        Ok(query.order(txos::received_block_index.desc()).load(conn)?)
    }

    fn list_for_address(
        assigned_subaddress_b58: &str,
        status: Option<TxoStatus>,
        min_received_block_index: Option<u64>,
        max_received_block_index: Option<u64>,
        offset: Option<u64>,
        limit: Option<u64>,
        token_id: Option<u64>,
        conn: Conn,
    ) -> Result<Vec<Txo>, WalletDbError> {
        use crate::db::schema::txos;

        if let Some(status) = status {
            match status {
                TxoStatus::Unverified => {
                    return Txo::list_unverified(
                        None,
                        Some(assigned_subaddress_b58),
                        token_id,
                        min_received_block_index,
                        max_received_block_index,
                        offset,
                        limit,
                        conn,
                    )
                }
                TxoStatus::Unspent => {
                    return Txo::list_unspent(
                        None,
                        Some(assigned_subaddress_b58),
                        token_id,
                        min_received_block_index,
                        max_received_block_index,
                        offset,
                        limit,
                        conn,
                    )
                }
                TxoStatus::Pending => {
                    return Txo::list_pending(
                        None,
                        Some(assigned_subaddress_b58),
                        token_id,
                        min_received_block_index,
                        max_received_block_index,
                        offset,
                        limit,
                        conn,
                    )
                }
                TxoStatus::Spent => {
                    return Txo::list_spent(
                        None,
                        Some(assigned_subaddress_b58),
                        token_id,
                        min_received_block_index,
                        max_received_block_index,
                        offset,
                        limit,
                        conn,
                    )
                }
                TxoStatus::Orphaned => {
                    return Ok(vec![]);
                }
                TxoStatus::Created => {
                    return Ok(vec![]);
                }
                TxoStatus::Secreted => {
                    return Ok(vec![]);
                }
            }
        }

        let subaddress = AssignedSubaddress::get(assigned_subaddress_b58, conn)?;

        let mut query = txos::table.into_boxed();

        query = query
            .filter(txos::subaddress_index.eq(subaddress.subaddress_index))
            .filter(txos::account_id.eq(subaddress.account_id));

        if let Some(token_id) = token_id {
            query = query.filter(txos::token_id.eq(token_id as i64));
        }

        if let Some(min_received_block_index) = min_received_block_index {
            query = query.filter(txos::received_block_index.ge(min_received_block_index as i64));
        }

        if let Some(max_received_block_index) = max_received_block_index {
            query = query.filter(txos::received_block_index.le(max_received_block_index as i64));
        }

        Ok(query.order(txos::received_block_index.desc()).load(conn)?)
    }

    fn list_unspent(
        account_id_hex: Option<&str>,
        assigned_subaddress_b58: Option<&str>,
        token_id: Option<u64>,
        min_received_block_index: Option<u64>,
        max_received_block_index: Option<u64>,
        offset: Option<u64>,
        limit: Option<u64>,
        conn: Conn,
    ) -> Result<Vec<Txo>, WalletDbError> {
        use crate::db::schema::{transaction_input_txos, transaction_logs, txos};

        /*
            SELECT * FROM txos
            LEFT JOIN transaction_txos
            ON txos.id = transaction_txos.txo_id
            LEFT JOIN transaction_logs
            ON transaction_txos.transaction_log_id = transaction_logs.id
            WHERE (transaction_logs.id IS NULL
            OR ((transaction_txos.used_as = "input" AND (transaction_logs.failed = 1 OR transaction_logs.submitted_block_index = null))
            OR (transaction_txos.used_as != "input" AND transaction_logs.failed = 0)))
            AND txos.key_image IS NOT NULL
            AND txos.spent_block_index IS NULL
        */

        let mut query = txos::table
            .into_boxed()
            .left_join(transaction_input_txos::table)
            .left_join(
                transaction_logs::table
                    .on(transaction_logs::id.eq(transaction_input_txos::transaction_log_id)),
            );

        query = query.filter(
            transaction_logs::id
                .is_null()
                .or(transaction_logs::failed.eq(true))
                .or(transaction_logs::id
                    .is_not_null()
                    .and(transaction_logs::submitted_block_index.is_null())),
        );

        query = query.filter(txos::received_block_index.is_not_null());
        query = query.filter(txos::key_image.is_not_null());
        query = query.filter(txos::spent_block_index.is_null());

        if let Some(account_id_hex) = account_id_hex {
            query = query.filter(txos::account_id.eq(account_id_hex));
        }

        if let (Some(o), Some(l)) = (offset, limit) {
            query = query.offset(o as i64).limit(l as i64);
        }

        if let Some(subaddress_b58) = assigned_subaddress_b58 {
            let subaddress = AssignedSubaddress::get(subaddress_b58, conn)?;
            query = query.filter(txos::subaddress_index.eq(subaddress.subaddress_index));
        }

        if let Some(token_id) = token_id {
            query = query.filter(txos::token_id.eq(token_id as i64));
        }

        if let Some(min_received_block_index) = min_received_block_index {
            query = query.filter(txos::received_block_index.ge(min_received_block_index as i64));
        }

        if let Some(max_received_block_index) = max_received_block_index {
            query = query.filter(txos::received_block_index.le(max_received_block_index as i64));
        }

        Ok(query
            .select(txos::all_columns)
            .distinct()
            .order(txos::received_block_index.desc())
            .load(conn)?)
    }

    fn list_unverified(
        account_id_hex: Option<&str>,
        assigned_subaddress_b58: Option<&str>,
        token_id: Option<u64>,
        min_received_block_index: Option<u64>,
        max_received_block_index: Option<u64>,
        offset: Option<u64>,
        limit: Option<u64>,
        conn: Conn,
    ) -> Result<Vec<Txo>, WalletDbError> {
        use crate::db::schema::{transaction_input_txos, transaction_logs, txos};

        let mut query = txos::table
            .into_boxed()
            .left_join(transaction_input_txos::table)
            .left_join(
                transaction_logs::table
                    .on(transaction_logs::id.eq(transaction_input_txos::transaction_log_id)),
            );

        query = query.filter(
            transaction_logs::id
                .is_null()
                .or(transaction_logs::failed.eq(true))
                .or(transaction_logs::id
                    .is_not_null()
                    .and(transaction_logs::submitted_block_index.is_null())),
        );

        query = query
            .filter(txos::received_block_index.is_not_null())
            .filter(txos::subaddress_index.is_not_null())
            .filter(txos::key_image.is_null());

        if let Some(account_id_hex) = account_id_hex {
            query = query.filter(txos::account_id.eq(account_id_hex));
        }

        if let (Some(o), Some(l)) = (offset, limit) {
            query = query.offset(o as i64).limit(l as i64);
        }

        if let Some(subaddress_b58) = assigned_subaddress_b58 {
            let subaddress = AssignedSubaddress::get(subaddress_b58, conn)?;
            query = query.filter(txos::subaddress_index.eq(subaddress.subaddress_index));
        }

        if let Some(token_id) = token_id {
            query = query.filter(txos::token_id.eq(token_id as i64));
        }

        if let Some(min_received_block_index) = min_received_block_index {
            query = query.filter(txos::received_block_index.ge(min_received_block_index as i64));
        }

        if let Some(max_received_block_index) = max_received_block_index {
            query = query.filter(txos::received_block_index.le(max_received_block_index as i64));
        }

        Ok(query
            .distinct()
            .order(txos::received_block_index.desc())
            .load(conn)?)
    }

    fn list_created(account_id_hex: Option<&str>, conn: Conn) -> Result<Vec<Txo>, WalletDbError> {
        /*
            SELECT
                *
            FROM txos
            LEFT JOIN transaction_output_txos
            ON txos.id = transaction_output_txos.txo_id
            LEFT JOIN transaction_logs
            ON transaction_output_txos.transaction_log_id = transaction_logs.id
            WHERE
             txos.key_image IS NULL
            AND txos.spent_block_index IS NULL
            AND txos.subaddress_index IS NULL
            AND txos.received_block_index IS NULL
            AND (
              (transaction_logs.failed = 1) OR
              (transaction_logs.failed = 0 AND transaction_logs.finalized_block_index isNULL AND  submitted_block_index ISNULL)
              )
        */
        use crate::db::schema::{transaction_logs, transaction_output_txos, txos};

        let mut query = txos::table
            .into_boxed()
            .left_join(transaction_output_txos::table)
            .left_join(
                transaction_logs::table
                    .on(transaction_logs::id.eq(transaction_output_txos::transaction_log_id)),
            );

        query = query
            .filter(txos::key_image.is_null())
            .filter(txos::spent_block_index.is_null())
            .filter(txos::subaddress_index.is_null())
            .filter(txos::received_block_index.is_null())
            .filter(
                transaction_logs::failed
                    .eq(true)
                    .or(transaction_logs::failed
                        .eq(false)
                        .and(transaction_logs::finalized_block_index.is_null())
                        .and(transaction_logs::submitted_block_index.is_null())),
            );

        if let Some(account_id_hex) = account_id_hex {
            query = query.filter(transaction_logs::account_id.eq(account_id_hex))
        }

        Ok(query.select(txos::all_columns).distinct().load(conn)?)
    }

    fn list_secreted(account_id_hex: Option<&str>, conn: Conn) -> Result<Vec<Txo>, WalletDbError> {
        /*
            SELECT *
            FROM
                txos
                LEFT JOIN transaction_output_txos on txos.id = transaction_output_txos.txo_id
                 LEFT JOIN transaction_logs ON transaction_output_txos.transaction_log_id = transaction_logs.id
            WHERE
                transaction_output_txos.is_change = 0   AND
                transaction_logs.failed = 0             AND
                transaction_logs.submitted_block_index is not NULL AND
                transaction_logs.finalized_block_index is not NULL AND
                transaction_logs.account_id = <INPUT PARAMETER ACCOUNT_ID>
                transaction_log.account_id != txos.account_id
        */

        use crate::db::schema::{transaction_logs, transaction_output_txos, txos};

        let mut query = txos::table
            .into_boxed()
            .left_join(transaction_output_txos::table)
            .left_join(
                transaction_logs::table
                    .on(transaction_logs::id.eq(transaction_output_txos::transaction_log_id)),
            );

        query = query
            .filter(transaction_output_txos::is_change.eq(false))
            .filter(transaction_logs::failed.eq(false))
            .filter(transaction_logs::finalized_block_index.is_not_null())
            .filter(transaction_logs::submitted_block_index.is_not_null())
            .filter(not(transaction_logs::account_id
                .nullable()
                .eq(txos::account_id)));

        if let Some(account_id_hex) = account_id_hex {
            query = query.filter(transaction_logs::account_id.eq(account_id_hex))
        }

        Ok(query.select(txos::all_columns).distinct().load(conn)?)
    }

    fn list_unspent_or_pending_key_images(
        account_id_hex: &str,
        token_id: Option<u64>,
        conn: Conn,
    ) -> Result<HashMap<KeyImage, String>, WalletDbError> {
        use crate::db::schema::txos;

        let mut query = txos::table.into_boxed();

        query = query
            .filter(txos::key_image.is_not_null())
            .filter(txos::account_id.eq(account_id_hex))
            .filter(txos::subaddress_index.is_not_null())
            .filter(txos::spent_block_index.is_null());

        if let Some(token_id) = token_id {
            query = query.filter(txos::token_id.eq(token_id as i64));
        }

        let results: Vec<(Option<Vec<u8>>, String)> = query
            .select((txos::key_image, txos::id))
            .order(txos::received_block_index.desc())
            .load(conn)?;

        Ok(results
            .into_iter()
            .filter_map(|(key_image, txo_id_hex)| match key_image {
                Some(key_image_encoded) => {
                    let key_image = mc_util_serial::decode(key_image_encoded.as_slice()).ok()?;
                    Some((key_image, txo_id_hex))
                }
                None => None,
            })
            .collect())
    }

    fn list_spent(
        account_id_hex: Option<&str>,
        assigned_subaddress_b58: Option<&str>,
        token_id: Option<u64>,
        min_received_block_index: Option<u64>,
        max_received_block_index: Option<u64>,
        offset: Option<u64>,
        limit: Option<u64>,
        conn: Conn,
    ) -> Result<Vec<Txo>, WalletDbError> {
        use crate::db::schema::txos;

        let mut query = txos::table.into_boxed();

        if let Some(account_id_hex) = account_id_hex {
            query = query.filter(txos::account_id.eq(account_id_hex));
        }

        query = query.filter(txos::spent_block_index.is_not_null());

        if let Some(subaddress_b58) = assigned_subaddress_b58 {
            let subaddress = AssignedSubaddress::get(subaddress_b58, conn)?;
            query = query.filter(txos::subaddress_index.eq(subaddress.subaddress_index));
        }

        if let Some(token_id) = token_id {
            query = query.filter(txos::token_id.eq(token_id as i64));
        }

        if let (Some(o), Some(l)) = (offset, limit) {
            query = query.offset(o as i64).limit(l as i64);
        }

        if let Some(min_received_block_index) = min_received_block_index {
            query = query.filter(txos::received_block_index.ge(min_received_block_index as i64));
        }

        if let Some(max_received_block_index) = max_received_block_index {
            query = query.filter(txos::received_block_index.le(max_received_block_index as i64));
        }

        Ok(query.order(txos::received_block_index.desc()).load(conn)?)
    }

    fn list_orphaned(
        account_id_hex: Option<&str>,
        token_id: Option<u64>,
        min_received_block_index: Option<u64>,
        max_received_block_index: Option<u64>,
        offset: Option<u64>,
        limit: Option<u64>,
        conn: Conn,
    ) -> Result<Vec<Txo>, WalletDbError> {
        use crate::db::schema::txos;

        let mut query = txos::table.into_boxed();

        if let Some(account_id_hex) = account_id_hex {
            query = query.filter(txos::account_id.eq(account_id_hex));
        }

        query = query
            .filter(txos::subaddress_index.is_null())
            .filter(txos::key_image.is_null());

        if let Some(token_id) = token_id {
            query = query.filter(txos::token_id.eq(token_id as i64));
        }

        if let (Some(o), Some(l)) = (offset, limit) {
            query = query.offset(o as i64).limit(l as i64);
        }

        if let Some(min_received_block_index) = min_received_block_index {
            query = query.filter(txos::received_block_index.ge(min_received_block_index as i64));
        }

        if let Some(max_received_block_index) = max_received_block_index {
            query = query.filter(txos::received_block_index.le(max_received_block_index as i64));
        }

        Ok(query.order(txos::received_block_index.desc()).load(conn)?)
    }

    fn list_pending(
        account_id_hex: Option<&str>,
        assigned_subaddress_b58: Option<&str>,
        token_id: Option<u64>,
        min_received_block_index: Option<u64>,
        max_received_block_index: Option<u64>,
        offset: Option<u64>,
        limit: Option<u64>,
        conn: Conn,
    ) -> Result<Vec<Txo>, WalletDbError> {
        use crate::db::schema::{transaction_input_txos, transaction_logs, txos};

        let mut query = txos::table
            .into_boxed()
            .inner_join(transaction_input_txos::table)
            .inner_join(
                transaction_logs::table
                    .on(transaction_logs::id.eq(transaction_input_txos::transaction_log_id)),
            );

        query = query
            .filter(transaction_logs::failed.eq(false))
            .filter(transaction_logs::finalized_block_index.is_null())
            .filter(transaction_logs::submitted_block_index.is_not_null());

        query = query
            .filter(txos::subaddress_index.is_not_null())
            .filter(txos::spent_block_index.is_null());

        if let Some(account_id_hex) = account_id_hex {
            query = query.filter(txos::account_id.eq(account_id_hex));
        }

        if let Some(subaddress_b58) = assigned_subaddress_b58 {
            let subaddress = AssignedSubaddress::get(subaddress_b58, conn)?;
            query = query.filter(txos::subaddress_index.eq(subaddress.subaddress_index));
        }

        if let Some(token_id) = token_id {
            query = query.filter(txos::token_id.eq(token_id as i64));
        }

        if let (Some(o), Some(l)) = (offset, limit) {
            query = query.offset(o as i64).limit(l as i64);
        }

        if let Some(min_received_block_index) = min_received_block_index {
            query = query.filter(txos::received_block_index.ge(min_received_block_index as i64));
        }

        if let Some(max_received_block_index) = max_received_block_index {
            query = query.filter(txos::received_block_index.le(max_received_block_index as i64));
        }

        Ok(query
            .select(txos::all_columns)
            .distinct()
            .order(txos::received_block_index.desc())
            .load(conn)?)
    }

    fn get(txo_id_hex: &str, conn: Conn) -> Result<Txo, WalletDbError> {
        use crate::db::schema::txos;

        let txo = match txos::table
            .filter(txos::id.eq(txo_id_hex))
            .get_result::<Txo>(conn)
        {
            Ok(t) => t,
            Err(diesel::result::Error::NotFound) => {
                return Err(WalletDbError::TxoNotFound(txo_id_hex.to_string()));
            }
            Err(e) => {
                return Err(e.into());
            }
        };

        Ok(txo)
    }

    fn select_by_public_key(
        public_keys: &[&CompressedRistrettoPublic],
        conn: Conn,
    ) -> Result<Vec<Txo>, WalletDbError> {
        use crate::db::schema::txos;

        let public_key_blobs: Vec<Vec<u8>> = public_keys
            .iter()
            .map(|p| mc_util_serial::encode(*p))
            .collect();
        let selected = txos::table
            .filter(txos::public_key.eq_any(public_key_blobs))
            .load(conn)?;
        Ok(selected)
    }

    fn select_by_id(txo_ids: &[String], conn: Conn) -> Result<Vec<Txo>, WalletDbError> {
        use crate::db::schema::txos;

        let txos: Vec<Txo> = txos::table.filter(txos::id.eq_any(txo_ids)).load(conn)?;

        Ok(txos)
    }

    fn list_spendable(
        account_id_hex: Option<&str>,
        max_spendable_value: Option<u64>,
        assigned_subaddress_b58: Option<&str>,
        token_id: u64,
        default_token_fee: u64,
        conn: Conn,
    ) -> Result<SpendableTxosResult, WalletDbError> {
        use crate::db::schema::{transaction_input_txos, transaction_logs, txos};

        let mut query = txos::table
            .into_boxed()
            .left_join(transaction_input_txos::table)
            .left_join(
                transaction_logs::table
                    .on(transaction_logs::id.eq(transaction_input_txos::transaction_log_id)),
            );

        query = query
            .filter(transaction_logs::id.is_null())
            .or_filter(transaction_logs::failed.eq(true))
            .or_filter(
                transaction_logs::id
                    .is_not_null()
                    .and(transaction_logs::submitted_block_index.is_null()),
            );

        query = query
            .filter(txos::received_block_index.is_not_null())
            .filter(txos::spent_block_index.is_null())
            .filter(txos::subaddress_index.is_not_null())
            .filter(txos::token_id.eq(token_id as i64));

        if let Some(subaddress_b58) = assigned_subaddress_b58 {
            let subaddress = AssignedSubaddress::get(subaddress_b58, conn)?;
            query = query.filter(txos::subaddress_index.eq(subaddress.subaddress_index));
        }

        if let Some(account_id_hex) = account_id_hex {
            query = query.filter(txos::account_id.eq(account_id_hex));
        }

        let mut spendable_txos = query
            .select(txos::all_columns)
            .distinct()
            .load(conn)?
            .drain(..)
            .filter(|txo: &Txo| txo.value as u64 <= max_spendable_value.unwrap_or(u64::MAX))
            .collect::<Vec<Txo>>();

        spendable_txos.sort_by(|a: &Txo, b: &Txo| (b.value as u64).cmp(&(a.value as u64)));

        // The maximum spendable is limited by the maximal number of inputs we can use.
        // Since the txos are sorted by decreasing value, this is the maximum
        // value we can possibly spend in one transaction.
        // Note, u128::Max = 340_282_366_920_938_463_463_374_607_431_768_211_455, which
        // is far beyond the total number of pMOB in the MobileCoin system
        // (250_000_000_000_000_000_000)
        let mut max_spendable_in_wallet: u128 = spendable_txos
            .iter()
            .take(MAX_INPUTS as usize)
            .map(|utxo: &Txo| (utxo.value as u64) as u128)
            .sum();

        if max_spendable_in_wallet > default_token_fee as u128 {
            max_spendable_in_wallet -= default_token_fee as u128;
        } else {
            max_spendable_in_wallet = 0;
        }

        Ok(SpendableTxosResult {
            spendable_txos,
            max_spendable_in_wallet,
        })
    }

    fn select_spendable_txos_for_value(
        account_id_hex: &str,
        target_value: u128,
        max_spendable_value: Option<u64>,
        token_id: u64,
        default_token_fee: u64,
        conn: Conn,
    ) -> Result<Vec<Txo>, WalletDbError> {
        let SpendableTxosResult {
            mut spendable_txos,
            max_spendable_in_wallet,
        } = Txo::list_spendable(
            Some(account_id_hex),
            max_spendable_value,
            None,
            token_id,
            default_token_fee,
            conn,
        )?;

        if spendable_txos.is_empty() {
            return Err(WalletDbError::NoSpendableTxos(token_id.to_string()));
        }

        // If we're trying to spend more than we have in the wallet, we may need to
        // defrag
        if target_value > max_spendable_in_wallet + default_token_fee as u128 {
            // See if we merged the UTXOs we would be able to spend this amount.
            let total_unspent_value_in_wallet: u128 = spendable_txos
                .iter()
                .map(|utxo| (utxo.value as u64) as u128)
                .sum();

            if total_unspent_value_in_wallet >= target_value + default_token_fee as u128 {
                return Err(WalletDbError::InsufficientFundsFragmentedTxos);
            } else {
                return Err(WalletDbError::InsufficientFundsUnderMaxSpendable(format!(
                    "Max spendable value in wallet: {max_spendable_in_wallet:?}, but target value: {target_value:?}"
                )));
            }
        }

        // Select the actual Txos to spend. We want to opportunistically fill up the
        // input slots with dust, from any subaddress, so we take from the back
        // of the Txo vec. This is a knapsack problem, and the selection could
        // be improved. For now, we simply move the window of MAX_INPUTS up from
        // the back of the sorted vector until we have a window with
        // a large enough sum.
        let mut selected_utxos: Vec<Txo> = Vec::new();
        let mut total: u128 = 0;
        loop {
            if total >= target_value {
                global_log::debug!("total is greater than target value");
                break;
            }

            // Grab the next (smallest) utxo, in order to opportunistically sweep up dust
            let next_utxo = spendable_txos.pop().ok_or_else(|| {
                WalletDbError::InsufficientFunds(format!(
                    "Not enough Txos to sum to target value: {target_value:?}"
                ))
            })?;
            selected_utxos.push(next_utxo.clone());
            total += (next_utxo.value as u64) as u128;
            global_log::debug!(
                "select_spendable_txos_for_value: selected utxo: {:?}, total: {:?}, target: {:?}",
                next_utxo.value as u64,
                total,
                target_value,
            );

            // Cap at maximum allowed inputs.
            if selected_utxos.len() > MAX_INPUTS as usize {
                // Remove the lowest utxo.
                let removed = selected_utxos.remove(0);
                total -= (removed.value as u64) as u128;
            }
        }

        if selected_utxos.is_empty() || selected_utxos.len() > MAX_INPUTS as usize {
            return Err(WalletDbError::InsufficientFunds(
                "Logic error. Could not select Txos despite having sufficient funds".to_string(),
            ));
        }

        Ok(selected_utxos)
    }

    fn validate_confirmation(
        account_id: &AccountID,
        txo_id_hex: &str,
        confirmation: &TxOutConfirmationNumber,
        conn: Conn,
    ) -> Result<bool, WalletDbError> {
        let txo = Txo::get(txo_id_hex, conn)?;
        let public_key: RistrettoPublic = mc_util_serial::decode(&txo.public_key)?;
        let account = Account::get(account_id, conn)?;
        let account_key: AccountKey = mc_util_serial::decode(&account.account_key)?;
        Ok(confirmation.validate(&public_key, account_key.view_private_key()))
    }

    fn scrub_account(account_id_hex: &str, conn: Conn) -> Result<(), WalletDbError> {
        use crate::db::schema::txos;

        let txos_received_by_account = txos::table.filter(txos::account_id.eq(account_id_hex));

        diesel::update(txos_received_by_account)
            .set(txos::account_id.eq::<Option<String>>(None))
            .execute(conn)?;

        Ok(())
    }

    fn delete_unreferenced(conn: Conn) -> Result<(), WalletDbError> {
        use crate::db::schema::{transaction_input_txos, transaction_output_txos, txos};

        /*
           SELECT * FROM txos
           WHERE NOT EXISTS (SELECT * FROM transaction_input_txos WHERE transaction_input_txos.txo_id = txos.id)
           AND NOT EXISTS (SELECT * FROM transaction_output_txos WHERE transaction_output_txos.txo_id = txos.id)
           AND txos.account_id_hex IS NULL
        */

        let unreferenced_txos = txos::table
            .filter(not(exists(
                transaction_input_txos::table.filter(transaction_input_txos::txo_id.eq(txos::id)),
            )))
            .filter(not(exists(
                transaction_output_txos::table.filter(transaction_output_txos::txo_id.eq(txos::id)),
            )))
            .filter(txos::account_id.is_null());

        diesel::delete(unreferenced_txos).execute(conn)?;

        Ok(())
    }

    fn status(&self, conn: Conn) -> Result<TxoStatus, WalletDbError> {
        use crate::db::schema::{
            transaction_input_txos, transaction_logs, transaction_output_txos, txos,
        };

        if self.spent_block_index.is_some() {
            return Ok(TxoStatus::Spent);
        }

        let num_pending_logs: i64 = transaction_logs::table
            .inner_join(transaction_input_txos::table)
            .inner_join(transaction_output_txos::table)
            .filter(
                transaction_input_txos::txo_id
                    .eq(&self.id)
                    .or(transaction_output_txos::txo_id.eq(&self.id)),
            )
            .filter(transaction_logs::finalized_block_index.is_null())
            .filter(transaction_logs::submitted_block_index.is_not_null())
            .filter(transaction_logs::failed.eq(false))
            .select(count(transaction_logs::id))
            .first(conn)?;

        if num_pending_logs > 0 {
            return Ok(TxoStatus::Pending);
        }

        let num_secreted_logs: i64 = transaction_logs::table
            .left_join(transaction_output_txos::table)
            .left_join(txos::table.on(transaction_output_txos::txo_id.eq(txos::id)))
            .filter(transaction_output_txos::txo_id.eq(&self.id))
            .filter(transaction_output_txos::is_change.eq(false))
            .filter(transaction_logs::failed.eq(false))
            .filter(transaction_logs::finalized_block_index.is_not_null())
            .filter(transaction_logs::submitted_block_index.is_not_null())
            .filter(not(transaction_logs::account_id
                .nullable()
                .eq(txos::account_id)))
            .select(count(transaction_logs::id))
            .first(conn)?;

        if num_secreted_logs > 0 {
            return Ok(TxoStatus::Secreted);
        }

        let num_created_logs: i64 = transaction_logs::table
            .inner_join(transaction_output_txos::table)
            .filter(transaction_output_txos::txo_id.eq(&self.id))
            .filter(
                transaction_logs::failed
                    .eq(true)
                    .or(transaction_logs::failed
                        .eq(false)
                        .and(transaction_logs::finalized_block_index.is_null())
                        .and(transaction_logs::submitted_block_index.is_null())),
            )
            .select(count(transaction_logs::id))
            .first(conn)?;

        if num_created_logs > 0 {
            return Ok(TxoStatus::Created);
        }

        if self.subaddress_index.is_some() && self.key_image.is_some() {
            Ok(TxoStatus::Unspent)
        } else if self.subaddress_index.is_some() {
            Ok(TxoStatus::Unverified)
        } else {
            Ok(TxoStatus::Orphaned)
        }
    }

    fn membership_proof(
        &self,
        ledger_db: &LedgerDB,
    ) -> Result<TxOutMembershipProof, WalletDbError> {
        let index = ledger_db.get_tx_out_index_by_public_key(&self.public_key()?)?;
        let membership_proof = ledger_db
            .get_tx_out_proof_of_memberships(&[index])?
            .first()
            .ok_or_else(|| WalletDbError::MissingTxoMembershipProof(self.id.clone()))?
            .clone();

        Ok(membership_proof)
    }
}

#[cfg(test)]
mod tests {
    use mc_account_keys::{AccountKey, PublicAddress, RootIdentity, CHANGE_SUBADDRESS_INDEX};
    use mc_common::{
        logger::{log, test_with_logger, Logger},
        HashSet,
    };
    use mc_fog_report_validation::MockFogPubkeyResolver;
    use mc_ledger_db::Ledger;
    use mc_rand::RngCore;
    use mc_transaction_core::{tokens::Mob, Amount, Token, TokenId};
    use mc_util_from_random::FromRandom;
    use rand::{rngs::StdRng, SeedableRng};
    use std::{iter::FromIterator, time::Duration};

    use crate::{
        db::{
            account::{AccountID, AccountModel},
            models::{Account, TransactionLog},
            transaction_log::TransactionLogModel,
        },
        service::{transaction::TransactionMemo, transaction_builder::WalletTransactionBuilder},
        test_utils::{
            add_block_with_tx, add_block_with_tx_outs, create_test_minted_and_change_txos,
            create_test_received_txo, create_test_txo_for_recipient,
            create_test_unsigned_txproposal_and_log, get_resolver_factory, get_test_ledger,
            manually_sync_account, random_account_with_seed_values, WalletDbTestContext, MOB,
        },
        WalletDb,
    };

    use super::*;

    // The narrative for this test is that Alice receives a Txo, then sends a
    // transaction to Bob. We verify expected qualities of the Txos involved at
    // each step of the lifecycle.
    // Note: This is not a replacement for a service-level test, but instead tests
    // basic assumptions after common DB operations with the Txo.
    #[test_with_logger]
    fn test_received_txo_lifecycle(logger: Logger) {
        let mut rng: StdRng = SeedableRng::from_seed([20u8; 32]);

        let db_test_context = WalletDbTestContext::default();
        let wallet_db = db_test_context.get_db_instance(logger.clone());
        let mut ledger_db = get_test_ledger(5, &[], 12, &mut rng);

        let root_id = RootIdentity::from_random(&mut rng);
        let alice_account_key = AccountKey::from(&root_id);
        let (alice_account_id, _public_address_b58) = Account::create_from_root_entropy(
            &root_id.root_entropy,
            Some(1),
            None,
            None,
            "Alice's Main Account",
            "".to_string(),
            "".to_string(),
            "".to_string(),
            &wallet_db.get_pooled_conn().unwrap(),
        )
        .unwrap();

        // Create TXO for Alice
        let (for_alice_txo, for_alice_key_image) = create_test_txo_for_recipient(
            &alice_account_key,
            0,
            Amount::new(1000 * MOB, Mob::ID),
            &mut rng,
        );

        // Let's add this txo to the ledger
        add_block_with_tx_outs(
            &mut ledger_db,
            &[for_alice_txo.clone()],
            &[KeyImage::from(rng.next_u64())],
            &mut rng,
        );
        assert_eq!(ledger_db.num_blocks().unwrap(), 13);

        let alice_account =
            manually_sync_account(&ledger_db, &wallet_db, &alice_account_id, &logger);

        let conn = wallet_db.get_pooled_conn().unwrap();
        let txos = Txo::list_for_account(
            &alice_account_id.to_string(),
            None,
            None,
            None,
            None,
            None,
            Some(0),
            conn,
        )
        .unwrap();
        assert_eq!(txos.len(), 1);

        // Verify that the Txo is what we expect

        let expected_txo = Txo {
            id: TxoID::from(&for_alice_txo).to_string(),
            value: 1000 * MOB as i64,
            token_id: 0,
            target_key: mc_util_serial::encode(&for_alice_txo.target_key),
            public_key: mc_util_serial::encode(&for_alice_txo.public_key),
            e_fog_hint: mc_util_serial::encode(&for_alice_txo.e_fog_hint),
            subaddress_index: Some(0),
            key_image: Some(mc_util_serial::encode(&for_alice_key_image)),
            received_block_index: Some(12),
            spent_block_index: None,
            confirmation: None,
            account_id: Some(alice_account_id.to_string()),
            shared_secret: get_shared_secret_if_possible(&alice_account, &for_alice_txo)
                .map(|secret| secret.encode_to_vec()),
        };

        assert_eq!(expected_txo, txos[0]);

        // Verify that the status filter works as well
        let unspent = Txo::list_unspent(
            Some(&alice_account_id.to_string()),
            None,
            Some(0),
            None,
            None,
            None,
            None,
            conn,
        )
        .unwrap();
        assert_eq!(unspent.len(), 1);

        // Now we'll "spend" the TXO by sending it to ourselves, but at a subaddress we
        // have not yet assigned. At the DB layer, we accomplish this by
        // constructing the output txos, then logging sent and received for this
        // account.
        let (mut transaction_log, unsigned_tx_proposal) = create_test_unsigned_txproposal_and_log(
            alice_account_key.clone(),
            alice_account_key.subaddress(4),
            33 * MOB,
            wallet_db.clone(),
            ledger_db.clone(),
        );

        check_associated_txos_status(
            conn,
            &transaction_log,
            TxoStatus::Unspent,
            TxoStatus::Created,
            TxoStatus::Created,
        );

        let tx_proposal = unsigned_tx_proposal.sign(&alice_account_key, None).unwrap();
        // There should be 2 outputs, one to dest and one change
        assert_eq!(tx_proposal.tx.prefix.outputs.len(), 2);
        transaction_log = TransactionLog::log_signed(
            tx_proposal.clone(),
            "".to_string(),
            &AccountID::from(&alice_account_key).to_string(),
            conn,
        )
        .unwrap();

        check_associated_txos_status(
            conn,
            &transaction_log,
            TxoStatus::Unspent,
            TxoStatus::Created,
            TxoStatus::Created,
        );

        transaction_log = TransactionLog::log_submitted(
            &tx_proposal,
            ledger_db.num_blocks().unwrap(),
            "".to_string(),
            &AccountID::from(&alice_account_key).to_string(),
            conn,
        )
        .unwrap();

        check_associated_txos_status(
            conn,
            &transaction_log,
            TxoStatus::Pending,
            TxoStatus::Pending,
            TxoStatus::Pending,
        );

        let associated_txos = transaction_log.get_associated_txos(conn).unwrap();
        let (minted_txo, _) = associated_txos.outputs.first().unwrap();
        let (change_txo, _) = associated_txos.change.first().unwrap();

        assert_eq!(minted_txo.value as u64, 33 * MOB);
        assert_eq!(change_txo.value as u64, 967 * MOB - Mob::MINIMUM_FEE);

        add_block_with_tx_outs(
            &mut ledger_db,
            &[
                tx_proposal.change_txos[0].tx_out.clone(),
                tx_proposal.payload_txos[0].tx_out.clone(),
            ],
            &[for_alice_key_image],
            &mut rng,
        );
        assert_eq!(ledger_db.num_blocks().unwrap(), 14);

        // Now we'll process these Txos and verify that the TXO was "spent."
        let _alice_account =
            manually_sync_account(&ledger_db, &wallet_db, &alice_account_id, &logger);

        check_associated_txos_status(
            conn,
            &transaction_log,
            TxoStatus::Spent,
            TxoStatus::Orphaned,
            TxoStatus::Unspent,
        );

        // We should now have 3 txos for this account - one spent, one change (minted),
        // and one minted (destined for alice).
        let txos = Txo::list_for_account(
            &alice_account_id.to_string(),
            None,
            None,
            None,
            None,
            None,
            Some(0),
            &wallet_db.get_pooled_conn().unwrap(),
        )
        .unwrap();
        assert_eq!(txos.len(), 3);

        // test spent
        let spent_txos = Txo::list_for_account(
            &alice_account_id.to_string(),
            Some(TxoStatus::Spent),
            None,
            None,
            None,
            None,
            Some(0),
            &wallet_db.get_pooled_conn().unwrap(),
        )
        .unwrap();
        assert_eq!(spent_txos.len(), 1);

        // test unspent
        let unspent_txos = Txo::list_for_account(
            &alice_account_id.to_string(),
            Some(TxoStatus::Unspent),
            None,
            None,
            None,
            None,
            Some(0),
            &wallet_db.get_pooled_conn().unwrap(),
        )
        .unwrap();
        assert_eq!(unspent_txos.len(), 1);

        // Check that we have 2 spendable (1 is orphaned)
        let spendable: Vec<&Txo> = txos.iter().filter(|f| f.key_image.is_some()).collect();
        assert_eq!(spendable.len(), 2);

        // Check that we have one spent - went from [Received, Unspent] -> [Received,
        // Spent]
        let spent = Txo::list_spent(
            Some(&alice_account_id.to_string()),
            None,
            Some(0),
            None,
            None,
            None,
            None,
            &wallet_db.get_pooled_conn().unwrap(),
        )
        .unwrap();
        assert_eq!(spent.len(), 1);
        assert_eq!(
            spent[0].key_image,
            Some(mc_util_serial::encode(&for_alice_key_image))
        );
        assert_eq!(spent[0].spent_block_index.unwrap(), 13);

        // Check that we have one orphaned - went from [Minted, Secreted] -> [Minted,
        // Orphaned]
        let orphaned = Txo::list_orphaned(
            Some(&alice_account_id.to_string()),
            Some(0),
            None,
            None,
            None,
            None,
            &wallet_db.get_pooled_conn().unwrap(),
        )
        .unwrap();
        assert_eq!(orphaned.len(), 1);
        assert!(orphaned[0].key_image.is_none());
        assert_eq!(orphaned[0].received_block_index.unwrap(), 13);
        assert!(orphaned[0].account_id.is_some());

        // Check that we have one unspent (change) - went from [Minted, Secreted] ->
        // [Minted, Unspent]
        let unspent = Txo::list_unspent(
            Some(&alice_account_id.to_string()),
            None,
            Some(0),
            None,
            None,
            None,
            None,
            &wallet_db.get_pooled_conn().unwrap(),
        )
        .unwrap();
        assert_eq!(unspent.len(), 1);
        assert_eq!(unspent[0].received_block_index.unwrap(), 13);
        // Store the key image for when we spend this Txo below
        let for_bob_key_image: KeyImage =
            mc_util_serial::decode(&unspent[0].key_image.clone().unwrap()).unwrap();

        // Note: To receive at Subaddress 4, we need to add an assigned subaddress
        // (currently this Txo is be orphaned). We add thrice, because currently
        // assigned subaddress is at 1.
        for _ in 0..3 {
            AssignedSubaddress::create_next_for_account(
                &alice_account_id.to_string(),
                "",
                &ledger_db,
                &wallet_db.get_pooled_conn().unwrap(),
            )
            .unwrap();
        }

        let alice_account =
            Account::get(&alice_account_id, &wallet_db.get_pooled_conn().unwrap()).unwrap();
        assert_eq!(alice_account.next_block_index, 14);
        assert_eq!(
            alice_account
                .next_subaddress_index(&wallet_db.get_pooled_conn().unwrap())
                .unwrap(),
            5
        );

        // Verify that there are two unspent txos - the one that was previously
        // orphaned, and change.
        let unspent = Txo::list_unspent(
            Some(&alice_account_id.to_string()),
            None,
            Some(0),
            None,
            None,
            None,
            None,
            &wallet_db.get_pooled_conn().unwrap(),
        )
        .unwrap();
        assert_eq!(unspent.len(), 2);

        let updated_txos = Txo::list_for_account(
            &alice_account_id.to_string(),
            None,
            None,
            None,
            None,
            None,
            Some(0),
            &wallet_db.get_pooled_conn().unwrap(),
        )
        .unwrap();

        // There are now 3 total Txos for our account
        assert_eq!(updated_txos.len(), 3);

        // Verify that there is one change Txo in our current Txos
        let change: Vec<&Txo> = updated_txos
            .iter()
            .filter(|f| {
                if let Some(subaddress_index) = f.subaddress_index {
                    subaddress_index as u64 == CHANGE_SUBADDRESS_INDEX
                } else {
                    false
                }
            })
            .collect();
        assert_eq!(change.len(), 1);

        // Create a new account and send some MOB to it
        let bob_root_id = RootIdentity::from_random(&mut rng);
        let bob_account_key = AccountKey::from(&bob_root_id);
        let (bob_account_id, _public_address_b58) = Account::create_from_root_entropy(
            &bob_root_id.root_entropy,
            Some(1),
            None,
            None,
            "Bob's Main Account",
            "".to_string(),
            "".to_string(),
            "".to_string(),
            &wallet_db.get_pooled_conn().unwrap(),
        )
        .unwrap();

        let (transaction_log, tx_proposal) = create_test_minted_and_change_txos(
            alice_account_key.clone(),
            bob_account_key.subaddress(0),
            72 * MOB,
            wallet_db.clone(),
            ledger_db.clone(),
        );

        let associated_txos = transaction_log
            .get_associated_txos(&wallet_db.get_pooled_conn().unwrap())
            .unwrap();

        let (minted_txo, _) = associated_txos.outputs.first().unwrap();
        let (change_txo, _) = associated_txos.change.first().unwrap();

        assert_eq!(minted_txo.value as u64, 72 * MOB);
        assert_eq!(change_txo.value as u64, 928 * MOB - (2 * Mob::MINIMUM_FEE));

        // Add the minted Txos to the ledger
        add_block_with_tx_outs(
            &mut ledger_db,
            &[
                tx_proposal.change_txos[0].tx_out.clone(),
                tx_proposal.payload_txos[0].tx_out.clone(),
            ],
            &[for_bob_key_image],
            &mut rng,
        );

        // Process the latest block for Bob (note, Bob is starting to sync from block 0)
        let _bob_account = manually_sync_account(&ledger_db, &wallet_db, &bob_account_id, &logger);
        // Process the latest block for Alice
        let _alice_account =
            manually_sync_account(&ledger_db, &wallet_db, &alice_account_id, &logger);

        check_associated_txos_status(
            conn,
            &transaction_log,
            TxoStatus::Spent,
            TxoStatus::Secreted,
            TxoStatus::Unspent,
        );

        // We should now have 1 txo in Bob's account.
        let txos = Txo::list_for_account(
            &AccountID::from(&bob_account_key).to_string(),
            None,
            None,
            None,
            None,
            None,
            Some(0),
            &wallet_db.get_pooled_conn().unwrap(),
        )
        .unwrap();
        assert_eq!(txos.len(), 1);

        let bob_txo = txos[0].clone();
        assert_eq!(bob_txo.subaddress_index.unwrap(), 0);
        assert!(bob_txo.key_image.is_some());
    }

    fn check_associated_txos_status(
        conn: Conn,
        transaction_log: &TransactionLog,
        expected_input_status: TxoStatus,
        expected_output_status: TxoStatus,
        expected_change_status: TxoStatus,
    ) {
        let mut associated_txos = transaction_log.get_associated_txos(conn).unwrap();
        associated_txos
            .inputs
            .sort_by(|a, b| (b.spent_block_index).cmp(&a.spent_block_index));
        let input_txo = associated_txos.inputs.first().unwrap();
        let (minted_txo, _) = associated_txos.outputs.first().unwrap();
        let (change_txo, _) = associated_txos.change.first().unwrap();
        assert_eq!(input_txo.status(conn).unwrap(), expected_input_status);
        assert_eq!(minted_txo.status(conn).unwrap(), expected_output_status);
        assert_eq!(change_txo.status(conn).unwrap(), expected_change_status);
    }

    #[test_with_logger]
    fn test_list_spendable_with_large_values(logger: Logger) {
        let mut rng: StdRng = SeedableRng::from_seed([20u8; 32]);

        let db_test_context = WalletDbTestContext::default();
        let wallet_db = db_test_context.get_db_instance(logger);
        let conn = wallet_db.get_pooled_conn().unwrap();

        let root_id = RootIdentity::from_random(&mut rng);
        let account_key = AccountKey::from(&root_id);
        let (account_id_hex, _public_address_b58) = Account::create_from_root_entropy(
            &root_id.root_entropy,
            Some(1),
            None,
            None,
            "Alice's Main Account",
            "".to_string(),
            "".to_string(),
            "".to_string(),
            conn,
        )
        .unwrap();

        // Create some very large TXOs for the account, above i64::MAX
        let (_txo_hex, _txo, _key_image) = create_test_received_txo(
            &account_key,
            0,
            Amount::new(u64::MAX, Mob::ID),
            145,
            &mut rng,
            &wallet_db,
        );

        let (_txo_hex, _txo, _key_image) = create_test_received_txo(
            &account_key,
            0,
            Amount::new(u64::MAX, Mob::ID),
            146,
            &mut rng,
            &wallet_db,
        );

        // Create some small TXOs for the account, more than the max number of TXOs we
        // can use as inputs per transaction (16). 20 should do.
        for i in 1..=20 {
            let (_txo_hex, _txo, _key_image) = create_test_received_txo(
                &account_key,
                0,
                Amount::new(100, Mob::ID), // 100.0 MOB
                (146 + i) as u64,
                &mut rng,
                &wallet_db,
            );
        }

        let spendable_txos = Txo::list_spendable(
            Some(&account_id_hex.to_string()),
            None,
            None,
            0,
            Mob::MINIMUM_FEE,
            conn,
        )
        .unwrap();

        // Max spendable SHOULD be the largest 16 txos in the wallet (which is the
        // limit enforced by consensus), which would be u64::MAX * 2 + (100 * 14) -
        // Mob::MINIMUM_FEE = u64::MAX * 2 + 1400 - Mob::MINIMUM_FEE
        assert_eq!(
            spendable_txos.max_spendable_in_wallet,
            (u64::MAX as u128) * 2 + (100 * 14) - Mob::MINIMUM_FEE as u128
        );
    }

    #[test_with_logger]
    fn test_select_txos_for_value(logger: Logger) {
        let mut rng: StdRng = SeedableRng::from_seed([20u8; 32]);

        let db_test_context = WalletDbTestContext::default();
        let wallet_db = db_test_context.get_db_instance(logger);

        let root_id = RootIdentity::from_random(&mut rng);
        let account_key = AccountKey::from(&root_id);
        let (account_id_hex, _public_address_b58) = Account::create_from_root_entropy(
            &root_id.root_entropy,
            Some(1),
            None,
            None,
            "Alice's Main Account",
            "".to_string(),
            "".to_string(),
            "".to_string(),
            &wallet_db.get_pooled_conn().unwrap(),
        )
        .unwrap();

        // Create some TXOs for the account
        // [100, 200, 300, ... 2000]
        for i in 1..20 {
            let (_txo_hex, _txo, _key_image) = create_test_received_txo(
                &account_key,
                0,
                Amount::new(100 * MOB * i, Mob::ID), // 100.0 MOB * i
                144 + i,
                &mut rng,
                &wallet_db,
            );
        }

        // Greedily take smallest to exact value
        let txos_for_value = Txo::select_spendable_txos_for_value(
            &account_id_hex.to_string(),
            300 * MOB as u128,
            None,
            0,
            Mob::MINIMUM_FEE,
            &wallet_db.get_pooled_conn().unwrap(),
        )
        .unwrap();
        let result_set = HashSet::from_iter(txos_for_value.iter().map(|t| t.value as u64));
        assert_eq!(result_set, HashSet::from_iter([100 * MOB, 200 * MOB]));

        // Once we include the fee, we need another txo
        let txos_for_value = Txo::select_spendable_txos_for_value(
            &account_id_hex.to_string(),
            (300 * MOB + Mob::MINIMUM_FEE) as u128,
            None,
            0,
            Mob::MINIMUM_FEE,
            &wallet_db.get_pooled_conn().unwrap(),
        )
        .unwrap();
        let result_set = HashSet::from_iter(txos_for_value.iter().map(|t| t.value as u64));
        assert_eq!(
            result_set,
            HashSet::from_iter([100 * MOB, 200 * MOB, 300 * MOB])
        );

        // Setting max spendable value gives us insufficient funds - only allows 100
        let res = Txo::select_spendable_txos_for_value(
            &account_id_hex.to_string(),
            (300 * MOB + Mob::MINIMUM_FEE) as u128,
            Some(200 * MOB),
            0,
            Mob::MINIMUM_FEE,
            &wallet_db.get_pooled_conn().unwrap(),
        );

        match res {
            Err(WalletDbError::InsufficientFundsUnderMaxSpendable(_)) => {}
            Ok(_) => panic!("Should error with InsufficientFundsUnderMaxSpendable"),
            Err(_) => panic!("Should error with InsufficientFundsUnderMaxSpendable"),
        }

        // sum(300..1800) to get a window where we had to increase past the smallest
        // txos, and also fill up all 16 input slots.
        let txos_for_value = Txo::select_spendable_txos_for_value(
            &account_id_hex.to_string(),
            16800 * MOB as u128,
            None,
            0,
            Mob::MINIMUM_FEE,
            &wallet_db.get_pooled_conn().unwrap(),
        )
        .unwrap();
        let result_set = HashSet::from_iter(txos_for_value.iter().map(|t| t.value as u64));
        assert_eq!(
            result_set,
            HashSet::from_iter([
                300 * MOB,
                400 * MOB,
                500 * MOB,
                600 * MOB,
                700 * MOB,
                800 * MOB,
                900 * MOB,
                1000 * MOB,
                1100 * MOB,
                1200 * MOB,
                1300 * MOB,
                1400 * MOB,
                1500 * MOB,
                1600 * MOB,
                1700 * MOB,
                1800 * MOB,
            ])
        );
    }

    #[test_with_logger]
    fn test_select_txos_locked_when_flagged(logger: Logger) {
        let mut rng: StdRng = SeedableRng::from_seed([20u8; 32]);

        let db_test_context = WalletDbTestContext::default();
        let wallet_db = db_test_context.get_db_instance(logger);

        let root_id = RootIdentity::from_random(&mut rng);
        let account_key = AccountKey::from(&root_id);
        let (account_id_hex, _public_address_b58) = Account::create_from_root_entropy(
            &root_id.root_entropy,
            Some(1),
            None,
            None,
            "Alice's Main Account",
            "".to_string(),
            "".to_string(),
            "".to_string(),
            &wallet_db.get_pooled_conn().unwrap(),
        )
        .unwrap();

        // Create some TXOs for the account
        // [100, 200, 300, ... 2000]
        for i in 1..20 {
            let (_txo_hex, _txo, _key_image) = create_test_received_txo(
                &account_key,
                0,
                Amount::new(100 * MOB * i, Mob::ID), // 100.0 MOB * i
                144 + i,
                &mut rng,
                &wallet_db,
            );
        }

        // sum(300..1800) to get a window where we had to increase past the smallest
        // txos, and also fill up all 16 input slots.
        Txo::select_spendable_txos_for_value(
            &account_id_hex.to_string(),
            16800 * MOB as u128,
            None,
            0,
            Mob::MINIMUM_FEE,
            &wallet_db.get_pooled_conn().unwrap(),
        )
        .unwrap();

        let res = Txo::select_spendable_txos_for_value(
            &account_id_hex.to_string(),
            16800 * MOB as u128,
            Some(100 * MOB),
            0,
            Mob::MINIMUM_FEE,
            &wallet_db.get_pooled_conn().unwrap(),
        );

        match res {
            Err(WalletDbError::InsufficientFundsUnderMaxSpendable(_)) => {}
            Ok(_) => panic!("Should error with InsufficientFundsUnderMaxSpendable, but got Ok"),
            Err(e) => panic!(
                "Should error with InsufficientFundsUnderMaxSpendable, but got {:?}",
                e
            ),
        }
    }

    #[test_with_logger]
    fn test_select_txos_fragmented(logger: Logger) {
        let mut rng: StdRng = SeedableRng::from_seed([20u8; 32]);

        let db_test_context = WalletDbTestContext::default();
        let wallet_db = db_test_context.get_db_instance(logger);

        let root_id = RootIdentity::from_random(&mut rng);
        let account_key = AccountKey::from(&root_id);
        let (account_id_hex, _public_address_b58) = Account::create_from_root_entropy(
            &root_id.root_entropy,
            Some(0),
            None,
            None,
            "Alice's Main Account",
            "".to_string(),
            "".to_string(),
            "".to_string(),
            &wallet_db.get_pooled_conn().unwrap(),
        )
        .unwrap();

        // Create some TXOs for the account. Total value is 2000, but max can spend is
        // 1600 [100, 100, ... 100]
        for i in 1..20 {
            let (_txo_hex, _txo, _key_image) = create_test_received_txo(
                &account_key,
                0,
                Amount::new(100 * MOB, Mob::ID),
                144 + i as u64,
                &mut rng,
                &wallet_db,
            );
        }

        let res = Txo::select_spendable_txos_for_value(
            &account_id_hex.to_string(), // FIXME: WS-11 - take AccountID
            1800 * MOB as u128,
            None,
            0,
            Mob::MINIMUM_FEE,
            &wallet_db.get_pooled_conn().unwrap(),
        );
        match res {
            Err(WalletDbError::InsufficientFundsFragmentedTxos) => {}
            Ok(_) => panic!("Should error with InsufficientFundsFragmentedTxos"),
            Err(e) => panic!(
                "Should error with InsufficientFundsFragmentedTxos but got {:?}",
                e
            ),
        }
    }

    #[test_with_logger]
    fn test_create_minted(logger: Logger) {
        let mut rng: StdRng = SeedableRng::from_seed([20u8; 32]);

        let root_id = RootIdentity::from_random(&mut rng);
        let src_account = AccountKey::from(&root_id);

        // Seed our ledger with some utxos for the src_account
        let known_recipients = vec![src_account.subaddress(0)];
        let ledger_db = get_test_ledger(5, &known_recipients, 12, &mut rng);

        let db_test_context = WalletDbTestContext::default();
        let wallet_db = db_test_context.get_db_instance(logger.clone());

        Account::create_from_root_entropy(
            &root_id.root_entropy,
            Some(0),
            None,
            None,
            "",
            "".to_string(),
            "".to_string(),
            "".to_string(),
            &wallet_db.get_pooled_conn().unwrap(),
        )
        .unwrap();

        // Process the txos in the ledger into the DB
        manually_sync_account(
            &ledger_db,
            &wallet_db,
            &AccountID::from(&src_account),
            &logger,
        );

        let recipient =
            AccountKey::from(&RootIdentity::from_random(&mut rng)).subaddress(rng.next_u64());

        let txos = Txo::list_for_account(
            &AccountID::from(&src_account).to_string(),
            None,
            None,
            None,
            None,
            None,
            None,
            &wallet_db.get_pooled_conn().unwrap(),
        )
        .unwrap();

        assert_eq!(txos.len(), 12);

        let (transaction_log, _) = create_test_minted_and_change_txos(
            src_account,
            recipient,
            MOB,
            wallet_db.clone(),
            ledger_db,
        );

        let associated_txos = transaction_log
            .get_associated_txos(&wallet_db.get_pooled_conn().unwrap())
            .unwrap();

        let (minted_txo, _) = associated_txos.outputs.first().unwrap();
        let (change_txo, _) = associated_txos.change.first().unwrap();

        assert_eq!(minted_txo.value as u64, MOB);
        assert!(minted_txo.account_id.is_none());

        assert_eq!(change_txo.value as u64, 4999 * MOB - Mob::MINIMUM_FEE);
        assert!(change_txo.account_id.is_none());
    }

    // Test that the confirmation number validates correctly.
    #[test_with_logger]
    fn test_validate_confirmation(logger: Logger) {
        let mut rng: StdRng = SeedableRng::from_seed([20u8; 32]);

        let db_test_context = WalletDbTestContext::default();
        let wallet_db = db_test_context.get_db_instance(logger.clone());
        let known_recipients: Vec<PublicAddress> = Vec::new();
        let mut ledger_db = get_test_ledger(5, &known_recipients, 12, &mut rng);

        // The account which will receive the Txo
        log::info!(logger, "Creating account");
        let root_id = RootIdentity::from_random(&mut rng);
        let recipient_account_key = AccountKey::from(&root_id);
        let recipient_account_id = AccountID::from(&recipient_account_key);
        Account::create_from_root_entropy(
            &root_id.root_entropy,
            Some(0),
            None,
            None,
            "Alice",
            "".to_string(),
            "".to_string(),
            "".to_string(),
            &wallet_db.get_pooled_conn().unwrap(),
        )
        .unwrap();

        // Start sync thread
        log::info!(logger, "Starting sync thread");

        log::info!(logger, "Creating a random sender account");
        let sender_account_key = random_account_with_seed_values(
            &wallet_db,
            &mut ledger_db,
            &[70 * MOB, 80 * MOB, 90 * MOB],
            &mut rng,
            &logger,
        );
        let sender_account_id = AccountID::from(&sender_account_key);

        // Create TxProposal from the sender account, which contains the Confirmation
        // Number
        log::info!(logger, "Creating transaction builder");
        let conn = wallet_db.get_pooled_conn().unwrap();

        let mut builder: WalletTransactionBuilder<MockFogPubkeyResolver> =
            WalletTransactionBuilder::new(
                AccountID::from(&sender_account_key).to_string(),
                ledger_db.clone(),
                get_resolver_factory(&mut rng).unwrap(),
            );
        builder
            .add_recipient(
                recipient_account_key.default_subaddress(),
                50 * MOB,
                Mob::ID,
            )
            .unwrap();
        builder.select_txos(conn, None).unwrap();
        builder.set_tombstone(0).unwrap();
        let unsigned_tx_proposal = builder
            .build(TransactionMemo::RTH(None, None), conn)
            .unwrap();
        let proposal = unsigned_tx_proposal
            .sign(&sender_account_key, None)
            .unwrap();

        // Sleep to make sure that the foreign keys exist
        std::thread::sleep(Duration::from_secs(3));

        // Let's log this submitted Tx for the sender, which will create_minted for the
        // sent Txo
        log::info!(logger, "Logging submitted transaction");
        let tx_log = TransactionLog::log_submitted(
            &proposal,
            ledger_db.num_blocks().unwrap(),
            "".to_string(),
            &sender_account_id.to_string(),
            &wallet_db.get_pooled_conn().unwrap(),
        )
        .unwrap();

        // Now we need to let this txo hit the ledger, which will update sender and
        // receiver
        log::info!(logger, "Adding block from submitted");
        add_block_with_tx(&mut ledger_db, proposal.tx, &mut rng);

        // Now let our sync thread catch up for both sender and receiver
        log::info!(logger, "Manually syncing account");
        manually_sync_account(&ledger_db, &wallet_db, &recipient_account_id, &logger);
        manually_sync_account(&ledger_db, &wallet_db, &sender_account_id, &logger);

        // Then let's make sure we received the Txo on the recipient account
        log::info!(logger, "Listing all Txos for recipient account");
        let txos = Txo::list_for_account(
            &recipient_account_id.to_string(),
            None,
            None,
            None,
            None,
            None,
            Some(0),
            &wallet_db.get_pooled_conn().unwrap(),
        )
        .unwrap();
        assert_eq!(txos.len(), 1);

        let received_txo = txos[0].clone();

        // Note: Because this txo is both received and sent, between two different
        // accounts, its confirmation number does get updated. Typically, received txos
        // have None for the confirmation number.
        assert!(received_txo.confirmation.is_some());

        // Get the txo from the sent perspective
        log::info!(logger, "Listing all Txos for sender account");
        let sender_txos = Txo::list_for_account(
            &sender_account_id.to_string(),
            None,
            None,
            None,
            None,
            None,
            Some(0),
            &wallet_db.get_pooled_conn().unwrap(),
        )
        .unwrap();

        // We seeded with 3 received (70, 80, 90), and a change txo
        assert_eq!(sender_txos.len(), 4);

        // Get the associated Txos with the transaction log
        log::info!(logger, "Getting associated Txos with the transaction");
        let associated = tx_log
            .get_associated_txos(&wallet_db.get_pooled_conn().unwrap())
            .unwrap();
        let sent_outputs = associated.outputs;
        assert_eq!(sent_outputs.len(), 1);
        let sent_txo_details =
            Txo::get(&sent_outputs[0].0.id, &wallet_db.get_pooled_conn().unwrap()).unwrap();

        // These two txos should actually be the same txo, and the account_txo_status is
        // what differentiates them.
        assert_eq!(sent_txo_details, received_txo);

        assert!(sent_txo_details.confirmation.is_some());
        let confirmation: TxOutConfirmationNumber =
            mc_util_serial::decode(&sent_txo_details.confirmation.unwrap()).unwrap();
        log::info!(logger, "Validating the confirmation number");
        let verified = Txo::validate_confirmation(
            &AccountID::from(&recipient_account_key),
            &received_txo.id,
            &confirmation,
            &wallet_db.get_pooled_conn().unwrap(),
        )
        .unwrap();
        assert!(verified);
    }

    #[test_with_logger]
    fn test_select_txos_by_public_key(logger: Logger) {
        let mut rng: StdRng = SeedableRng::from_seed([20u8; 32]);

        let db_test_context = WalletDbTestContext::default();
        let wallet_db = db_test_context.get_db_instance(logger);

        let root_id = RootIdentity::from_random(&mut rng);
        let account_key = AccountKey::from(&root_id);
        let (_account_id, _address) = Account::create_from_root_entropy(
            &root_id.root_entropy,
            Some(0),
            None,
            None,
            "",
            "".to_string(),
            "".to_string(),
            "".to_string(),
            &wallet_db.get_pooled_conn().unwrap(),
        )
        .unwrap();

        // Seed Txos
        let mut src_txos = Vec::new();
        for i in 0..10 {
            let (_txo_id, txo, _key_image) = create_test_received_txo(
                &account_key,
                i,
                Amount::new(i * MOB, Mob::ID),
                i,
                &mut rng,
                &wallet_db,
            );
            src_txos.push(txo);
        }
        let pubkeys: Vec<&CompressedRistrettoPublic> =
            src_txos.iter().map(|t| &t.public_key).collect();

        let txos_and_status =
            Txo::select_by_public_key(&pubkeys, &wallet_db.get_pooled_conn().unwrap())
                .expect("Could not get txos by public keys");
        assert_eq!(txos_and_status.len(), 10);

        let txos_and_status =
            Txo::select_by_public_key(&pubkeys[0..5], &wallet_db.get_pooled_conn().unwrap())
                .expect("Could not get txos by public keys");
        assert_eq!(txos_and_status.len(), 5);
    }

    #[test_with_logger]
    fn test_delete_unreferenced_txos(logger: Logger) {
        use crate::db::schema::txos;
        use diesel::dsl::count;

        let mut rng: StdRng = SeedableRng::from_seed([20u8; 32]);

        let db_test_context = WalletDbTestContext::default();
        let wallet_db = db_test_context.get_db_instance(logger);

        let root_id = RootIdentity::from_random(&mut rng);
        let account_key = AccountKey::from(&root_id);
        let (account_id_hex, _public_address_b58) = Account::create_from_root_entropy(
            &root_id.root_entropy,
            Some(1),
            None,
            None,
            "Alice's Main Account",
            "".to_string(),
            "".to_string(),
            "".to_string(),
            &wallet_db.get_pooled_conn().unwrap(),
        )
        .unwrap();
        let account = Account::get(&account_id_hex, &wallet_db.get_pooled_conn().unwrap()).unwrap();

        // Create some txos.
        assert_eq!(
            txos::table
                .select(count(txos::id))
                .first::<i64>(&wallet_db.get_pooled_conn().unwrap())
                .unwrap(),
            0
        );
        for _ in 0..10 {
            let (_txo_hex, _txo, _key_image) = create_test_received_txo(
                &account_key,
                0,
                Amount::new(100 * MOB, Mob::ID), // 100.0 MOB * i
                144_u64,
                &mut rng,
                &wallet_db,
            );
        }
        assert_eq!(
            txos::table
                .select(count(txos::id))
                .first::<i64>(&wallet_db.get_pooled_conn().unwrap())
                .unwrap(),
            10
        );

        let txos = Txo::list_for_account(
            &account_id_hex.to_string(),
            None,
            None,
            None,
            None,
            None,
            Some(0),
            &wallet_db.get_pooled_conn().unwrap(),
        )
        .unwrap();
        assert_eq!(txos.len(), 10);

        // Delete the account. No Txos are left.
        account
            .delete(&wallet_db.get_pooled_conn().unwrap())
            .unwrap();

        let txos = Txo::list_for_account(
            &account_id_hex.to_string(),
            None,
            None,
            None,
            None,
            None,
            Some(0),
            &wallet_db.get_pooled_conn().unwrap(),
        )
        .unwrap();
        assert_eq!(txos.len(), 0);

        assert_eq!(
            txos::table
                .select(count(txos::id))
                .first::<i64>(&wallet_db.get_pooled_conn().unwrap())
                .unwrap(),
            0
        );
    }

    #[test_with_logger]
    fn test_list_spendable_more_txos(logger: Logger) {
        let mut rng: StdRng = SeedableRng::from_seed([20u8; 32]);

        let db_test_context = WalletDbTestContext::default();
        let wallet_db = db_test_context.get_db_instance(logger);
        let conn = wallet_db.get_pooled_conn().unwrap();

        let root_id = RootIdentity::from_random(&mut rng);
        let account_key = AccountKey::from(&root_id);
        let (account_id, _address) = Account::create_from_root_entropy(
            &root_id.root_entropy,
            Some(0),
            None,
            None,
            "",
            "".to_string(),
            "".to_string(),
            "".to_string(),
            conn,
        )
        .unwrap();

        let txo_value = 100 * MOB;

        for i in 1..=20 {
            let (_txo_id, _txo, _key_image) = create_test_received_txo(
                &account_key,
                i,
                Amount::new(txo_value, Mob::ID),
                i,
                &mut rng,
                &wallet_db,
            );
        }

        let SpendableTxosResult {
            spendable_txos,
            max_spendable_in_wallet,
        } = Txo::list_spendable(
            Some(&account_id.to_string()),
            None,
            None,
            0,
            Mob::MINIMUM_FEE,
            conn,
        )
        .unwrap();

        assert_eq!(spendable_txos.len(), 20);
        assert_eq!(
            max_spendable_in_wallet as u64,
            txo_value * 16 - Mob::MINIMUM_FEE
        );
    }

    #[test_with_logger]
    fn test_list_spendable_less_than_min_fee(logger: Logger) {
        let mut rng: StdRng = SeedableRng::from_seed([20u8; 32]);

        let db_test_context = WalletDbTestContext::default();
        let wallet_db = db_test_context.get_db_instance(logger);
        let conn = wallet_db.get_pooled_conn().unwrap();

        let root_id = RootIdentity::from_random(&mut rng);
        let account_key = AccountKey::from(&root_id);
        let (account_id, _address) = Account::create_from_root_entropy(
            &root_id.root_entropy,
            Some(0),
            None,
            None,
            "",
            "".to_string(),
            "".to_string(),
            "".to_string(),
            conn,
        )
        .unwrap();

        let txo_value = 100;

        for i in 1..=10 {
            let (_txo_id, _txo, _key_image) = create_test_received_txo(
                &account_key,
                i,
                Amount::new(txo_value, Mob::ID),
                i,
                &mut rng,
                &wallet_db,
            );
        }

        let SpendableTxosResult {
            spendable_txos,
            max_spendable_in_wallet,
        } = Txo::list_spendable(
            Some(&account_id.to_string()),
            None,
            None,
            0,
            Mob::MINIMUM_FEE,
            conn,
        )
        .unwrap();

        assert_eq!(spendable_txos.len(), 10);
        assert_eq!(max_spendable_in_wallet as u64, 0);
    }

    #[test_with_logger]
    fn test_list_spendable_max_spendable_value(logger: Logger) {
        let mut rng: StdRng = SeedableRng::from_seed([20u8; 32]);

        let db_test_context = WalletDbTestContext::default();
        let wallet_db = db_test_context.get_db_instance(logger);
        let conn = wallet_db.get_pooled_conn().unwrap();

        let root_id = RootIdentity::from_random(&mut rng);
        let account_key = AccountKey::from(&root_id);
        let (account_id, _address) = Account::create_from_root_entropy(
            &root_id.root_entropy,
            Some(0),
            None,
            None,
            "",
            "".to_string(),
            "".to_string(),
            "".to_string(),
            conn,
        )
        .unwrap();

        let txo_value_low = 100 * MOB;
        let txo_value_high = 200 * MOB;

        for i in 1..=5 {
            let (_txo_id, _txo, _key_image) = create_test_received_txo(
                &account_key,
                i,
                Amount::new(txo_value_low, Mob::ID),
                i,
                &mut rng,
                &wallet_db,
            );
        }
        for i in 1..=5 {
            let (_txo_id, _txo, _key_image) = create_test_received_txo(
                &account_key,
                i,
                Amount::new(txo_value_high, Mob::ID),
                i,
                &mut rng,
                &wallet_db,
            );
        }
        // Create some txos with token id != 0 to make sure it doesn't select those
        for i in 1..=5 {
            create_test_received_txo(
                &account_key,
                i,
                Amount::new(txo_value_low, TokenId::from(1)),
                i,
                &mut rng,
                &wallet_db,
            );
        }
        for i in 1..=5 {
            create_test_received_txo(
                &account_key,
                i,
                Amount::new(txo_value_high, TokenId::from(1)),
                i,
                &mut rng,
                &wallet_db,
            );
        }

        let SpendableTxosResult {
            spendable_txos,
            max_spendable_in_wallet,
        } = Txo::list_spendable(
            Some(&account_id.to_string()),
            Some(100 * MOB),
            None,
            0,
            Mob::MINIMUM_FEE,
            conn,
        )
        .unwrap();

        assert_eq!(spendable_txos.len(), 5);
        assert_eq!(
            max_spendable_in_wallet as u64,
            txo_value_low * 5 - Mob::MINIMUM_FEE
        );
    }

    #[test_with_logger]
    fn test_unspent_txo_query(logger: Logger) {
        // make sure it only includes txos with key image and subaddress
        let mut rng: StdRng = SeedableRng::from_seed([20u8; 32]);

        let db_test_context = WalletDbTestContext::default();
        let wallet_db = db_test_context.get_db_instance(logger);
        let conn = wallet_db.get_pooled_conn().unwrap();

        let root_id = RootIdentity::from_random(&mut rng);
        let account_key = AccountKey::from(&root_id);
        let (account_id, _address) = Account::create_from_root_entropy(
            &root_id.root_entropy,
            Some(0),
            None,
            None,
            "",
            "".to_string(),
            "".to_string(),
            "".to_string(),
            &wallet_db.get_pooled_conn().unwrap(),
        )
        .unwrap();

        let amount = Amount::new(28922973268924, Mob::ID);

        let (txo, key_image) = create_test_txo_for_recipient(&account_key, 1, amount, &mut rng);

        // create 1 txo with no key image and no subaddress
        Txo::create_received(
            txo.clone(),
            None,
            None,
            amount,
            15,
            &account_id.to_string(),
            &wallet_db.get_pooled_conn().unwrap(),
        )
        .unwrap();

        let txos = Txo::list_unspent(
            Some(&account_id.to_string()),
            None,
            None,
            None,
            None,
            None,
            None,
            conn,
        )
        .unwrap();
        assert_eq!(txos.len(), 0);

        // create 1 txo with subaddress, but not key image
        Txo::create_received(
            txo.clone(),
            Some(1),
            None,
            amount,
            15,
            &account_id.to_string(),
            &wallet_db.get_pooled_conn().unwrap(),
        )
        .unwrap();

        let txos = Txo::list_unspent(
            Some(&account_id.to_string()),
            None,
            None,
            None,
            None,
            None,
            None,
            conn,
        )
        .unwrap();
        assert_eq!(txos.len(), 0);

        // create 1 txo with key image and subaddress
        Txo::create_received(
            txo,
            Some(1),
            Some(key_image),
            amount,
            15,
            &account_id.to_string(),
            &wallet_db.get_pooled_conn().unwrap(),
        )
        .unwrap();

        let txos = Txo::list_unspent(
            Some(&account_id.to_string()),
            None,
            None,
            None,
            None,
            None,
            None,
            conn,
        )
        .unwrap();
        assert_eq!(txos.len(), 1);
    }

    fn setup_select_unspent_txos_tests(logger: Logger, fragmented: bool) -> (AccountID, WalletDb) {
        let mut rng: StdRng = SeedableRng::from_seed([20u8; 32]);

        let db_test_context = WalletDbTestContext::default();
        let wallet_db = db_test_context.get_db_instance(logger);

        let root_id = RootIdentity::from_random(&mut rng);
        let account_key = AccountKey::from(&root_id);
        let (account_id, _address) = Account::create_from_root_entropy(
            &root_id.root_entropy,
            Some(0),
            None,
            None,
            "",
            "".to_string(),
            "".to_string(),
            "".to_string(),
            &wallet_db.get_pooled_conn().unwrap(),
        )
        .unwrap();

        if fragmented {
            let (_txo_id, _txo, _key_image) = create_test_received_txo(
                &account_key,
                0,
                Amount::new(28922973268924, Mob::ID),
                15,
                &mut rng,
                &wallet_db,
            );

            for i in 1..=15 {
                let (_txo_id, _txo, _key_image) = create_test_received_txo(
                    &account_key,
                    i,
                    Amount::new(10000000000, Mob::ID),
                    i,
                    &mut rng,
                    &wallet_db,
                );
            }

            for i in 1..=20 {
                let (_txo_id, _txo, _key_image) = create_test_received_txo(
                    &account_key,
                    i,
                    Amount::new(1000000000, Mob::ID),
                    i,
                    &mut rng,
                    &wallet_db,
                );
            }

            for i in 1..=500 {
                let (_txo_id, _txo, _key_image) = create_test_received_txo(
                    &account_key,
                    i,
                    Amount::new(100000000, Mob::ID),
                    i,
                    &mut rng,
                    &wallet_db,
                );
            }
        } else {
            for i in 1..=20 {
                let (_txo_id, _txo, _key_image) = create_test_received_txo(
                    &account_key,
                    i,
                    Amount::new(i * MOB, Mob::ID),
                    i,
                    &mut rng,
                    &wallet_db,
                );
            }
            // Create some txos with token id != 0
            for i in 1..=20 {
                let (_txo_id, _txo, _key_image) = create_test_received_txo(
                    &account_key,
                    i,
                    Amount::new(i * MOB, TokenId::from(1)),
                    i,
                    &mut rng,
                    &wallet_db,
                );
            }
        }

        (account_id, wallet_db)
    }

    #[test_with_logger]
    fn test_select_unspent_txos_target_value_equal_max_spendable_in_account(logger: Logger) {
        let target_value = (200 * MOB - Mob::MINIMUM_FEE) as u128;
        let (account_id, wallet_db) = setup_select_unspent_txos_tests(logger, false);

        let result = Txo::select_spendable_txos_for_value(
            &account_id.to_string(),
            target_value,
            None,
            0,
            Mob::MINIMUM_FEE,
            &wallet_db.get_pooled_conn().unwrap(),
        )
        .unwrap();
        assert_eq!(result.len(), 16);
        let sum: u64 = result.iter().map(|x| x.value as u64).sum();
        assert_eq!(target_value, (sum - Mob::MINIMUM_FEE) as u128);
    }

    #[test_with_logger]
    fn test_select_unspent_txos_target_value_over_max_spendable_in_account(logger: Logger) {
        let (account_id, wallet_db) = setup_select_unspent_txos_tests(logger, false);

        let result = Txo::select_spendable_txos_for_value(
            &account_id.to_string(),
            201 * MOB as u128,
            None,
            0,
            Mob::MINIMUM_FEE,
            &wallet_db.get_pooled_conn().unwrap(),
        );

        assert!(result.is_err());
    }

    #[test_with_logger]
    fn test_select_unspent_txos_target_value_under_max_spendable_in_account_selects_dust(
        logger: Logger,
    ) {
        let (account_id, wallet_db) = setup_select_unspent_txos_tests(logger, false);

        let result = Txo::select_spendable_txos_for_value(
            &account_id.to_string(),
            3,
            None,
            0,
            Mob::MINIMUM_FEE,
            &wallet_db.get_pooled_conn().unwrap(),
        )
        .unwrap();
        assert_eq!(result.len(), 1);
    }

    #[test_with_logger]
    fn test_select_unspent_txos_target_value_over_total_mob_in_account(logger: Logger) {
        let (account_id, wallet_db) = setup_select_unspent_txos_tests(logger, false);

        let result = Txo::select_spendable_txos_for_value(
            &account_id.to_string(),
            500 * MOB as u128,
            None,
            0,
            Mob::MINIMUM_FEE,
            &wallet_db.get_pooled_conn().unwrap(),
        );
        assert!(result.is_err());
    }

    #[test_with_logger]
    fn test_select_unspent_txos_for_value_selects_correct_subset_of_txos_when_fragmented(
        logger: Logger,
    ) {
        let (account_id, wallet_db) = setup_select_unspent_txos_tests(logger, true);

        let result = Txo::select_spendable_txos_for_value(
            &account_id.to_string(),
            12400000000,
            None,
            0,
            Mob::MINIMUM_FEE,
            &wallet_db.get_pooled_conn().unwrap(),
        )
        .unwrap();
        assert_eq!(result.len(), 16);
        let sum: i64 = result.iter().map(|x| x.value).sum();
        assert_eq!(12400000000_i64, sum);
    }

    // FIXME: once we have create_minted, then select_txos test with no
    // FIXME: test update txo after tombstone block is exceeded
    // FIXME: test update txo after it has landed via key_image update
    // FIXME: test for selecting utxos from multiple subaddresses in one account
    // FIXME: test for one TXO belonging to multiple accounts with get
    // FIXME: test create_received for various permutations of multiple accounts
}<|MERGE_RESOLUTION|>--- conflicted
+++ resolved
@@ -194,12 +194,8 @@
         target_key: &[u8],
         public_key: &[u8],
         e_fog_hint: &[u8],
-<<<<<<< HEAD
-        conn: Conn,
-=======
         shared_secret: Option<&[u8]>,
-        conn: &Conn,
->>>>>>> 0868e6db
+        conn: Conn,
     ) -> Result<(), WalletDbError>;
 
     /// Update a Txo's status to spent
@@ -505,12 +501,8 @@
         target_key: &[u8],
         public_key: &[u8],
         e_fog_hint: &[u8],
-<<<<<<< HEAD
-        conn: Conn,
-=======
         shared_secret: Option<&[u8]>,
-        conn: &Conn,
->>>>>>> 0868e6db
+        conn: Conn,
     ) -> Result<(), WalletDbError> {
         use crate::db::schema::txos;
 
