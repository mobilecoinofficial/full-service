// Copyright (c) 2020-2021 MobileCoin Inc.

//! A subaddress assigned to a particular contact for the purpose of tracking
//! funds received from that contact.

use crate::{
    db::{
        account::{AccountID, AccountModel},
        models::{Account, AssignedSubaddress, NewAssignedSubaddress, Txo},
        txo::TxoModel,
    },
    util::b58::b58_decode_public_address,
};

use crate::util::b58::b58_encode_public_address;

use mc_transaction_core::{
    onetime_keys::{recover_onetime_private_key, recover_public_subaddress_spend_key},
    ring_signature::KeyImage,
};

use mc_account_keys::{AccountKey, PublicAddress, ViewAccountKey};
use mc_crypto_keys::{CompressedRistrettoPublic, RistrettoPublic};
use mc_ledger_db::{Ledger, LedgerDB};

use crate::db::{Conn, WalletDbError};
use diesel::prelude::*;

#[rustfmt::skip]
pub trait AssignedSubaddressModel {
    /// Assign a subaddress to an account.
    ///
    /// # Arguments
    /// 
    ///| Name               | Purpose                                                                                            | Notes                                                                                                   |
    ///|--------------------|----------------------------------------------------------------------------------------------------|---------------------------------------------------------------------------------------------------------|
    ///| `account_key`      | The structure that contains some information of private key.                                       | The AccountKey contains a View keypair and a Spend keypair, used to construct and receive transactions. |
    ///| `subaddress_index` | The subaddress index assigned to the associated account, which will be inserted into the database. |                                                                                                         |
    ///| `comment`          | A random string attached to the newly assigned subaddress.                                         |                                                                                                         |
    ///| `conn`             | An reference to the pool connection of wallet database                                             |                                                                                                         |
    ///
    /// # Returns
    /// * public_address_b58
    fn create(
        account_key: &AccountKey,
        subaddress_index: u64,
        comment: &str,
        conn: Conn,
    ) -> Result<String, WalletDbError>;

    /// Assign a subaddress to an view only account.
    ///
    /// # Arguments
    ///       
    ///| Name               | Purpose                                                                                                      | Notes                                                                                                   |
    ///|--------------------|--------------------------------------------------------------------------------------------------------------|---------------------------------------------------------------------------------------------------------|
    ///| `account_key`      | The structure that contains some information of private key.                                                 | The AccountKey contains a View keypair and a Spend keypair, used to construct and receive transactions. |
    ///| `subaddress_index` | The subaddress index assigned to the associated view only account, which will be inserted into the database. |                                                                                                         |
    ///| `comment`          | A random string will be assigned to the newly assigned subaddress.                                           |                                                                                                         |
    ///| `conn`             | An reference to the pool connection of wallet database                                                       |                                                                                                         |
    ///
    /// # Returns
    /// * public_address_b58
    fn create_for_view_only_account(
        account_key: &ViewAccountKey,
        subaddress_index: u64,
        comment: &str,
        conn: Conn,
    ) -> Result<String, WalletDbError>;

    /// Create the next subaddress for a given account.
    /// 
    /// # Arguments
    ///
    ///| Name             | Purpose                                                            | Notes                                     |
    ///|------------------|--------------------------------------------------------------------|-------------------------------------------|
    ///| `account_id_hex` | The account on which to perform this action.                       | Account must exist in the wallet          |
    ///| `comment`        | A random string will be assigned to the newly assigned subaddress. |                                           |
    ///| `ledger_db`      | A reference to the instance of the whole ledger database.          | This object HAS a connection to ledger DB |
    ///| `conn`           | An reference to the pool connection of wallet database             |                                           |
    ///
    /// # Returns:
    /// * (public_address_b58, subaddress_index)
    fn create_next_for_account(
        account_id_hex: &str,
        comment: &str,
        ledger_db: &LedgerDB,
        conn: Conn,
    ) -> Result<(String, i64), WalletDbError>;

<<<<<<< HEAD
    /// Get the AssignedSubaddress for a given public_address_b58
    fn get(public_address_b58: &str, conn: Conn) -> Result<AssignedSubaddress, WalletDbError>;
=======
    /// Get the AssignedSubaddress for a given public_address_b58.
    ///
    /// # Arguments
    /// 
    ///| Name                 | Purpose                                     | Notes |
    ///|----------------------|---------------------------------------------|-------|
    ///| `public_address_b58` | The public address b58 string to query for. |       |
    ///
    /// # Returns:
    /// * AssignedSubaddress
    fn get(public_address_b58: &str, conn: &Conn) -> Result<AssignedSubaddress, WalletDbError>;
>>>>>>> 0868e6db


    /// Get the Assigned Subaddress for a given index in an account, if it exists.
    /// 
    /// # Arguments
    ///| Name             | Purpose                                                | Notes                            |
    ///|------------------|--------------------------------------------------------|----------------------------------|
    ///| `account_id_hex` | The account on which to perform this action.           | Account must exist in the wallet |
    ///| `index`          | The subaddress index needs to be returned.             |                                  |
    ///| `conn`           | An reference to the pool connection of wallet database |                                  |
    ///
    /// # Returns:
    /// * AssignedSubaddress
    fn get_for_account_by_index(
        account_id_hex: &str,
        index: i64,
        conn: Conn,
    ) -> Result<AssignedSubaddress, WalletDbError>;

    /// Find an AssignedSubaddress by the subaddress spend public key.
    ///
    /// # Arguments
    /// 
    ///| Name                          | Purpose                                                            | Notes |
    ///|-------------------------------|--------------------------------------------------------------------|-------|
    ///| `subaddress_spend_public_key` | The spend_public_key for the subaddress that needs to be returned. |       |
    ///
    /// Returns:
    /// * (subaddress_index, public_address_b58)
    fn find_by_subaddress_spend_public_key(
        subaddress_spend_public_key: &RistrettoPublic,
        conn: Conn,
    ) -> Result<(i64, String), WalletDbError>;

    /// List all AssignedSubaddresses for a given account.
    ///
    /// # Arguments
    ///
    ///| Name         | Purpose                                                   | Notes                            |
    ///|--------------|-----------------------------------------------------------|----------------------------------|
    ///| `account_id` | The account on which to perform this action.              | Account must exist in the wallet |
    ///| `offset`     | The pagination offset. Results start at the offset index. | Optional, defaults to 0.         |
    ///| `limit`      | Limit for the number of results.                          | Optional                         |
    ///| `conn`       | An reference to the pool connection of wallet database    |                                  |
    ///
    /// # Returns:
    /// * Vector of AssignedSubaddress
    fn list_all(
        account_id: Option<String>,
        offset: Option<u64>,
        limit: Option<u64>,
        conn: Conn,
    ) -> Result<Vec<AssignedSubaddress>, WalletDbError>;

    /// Delete all AssignedSubaddresses for a given account.
<<<<<<< HEAD
    fn delete_all(account_id_hex: &str, conn: Conn) -> Result<(), WalletDbError>;
=======
    /// 
    /// # Arguments
    ///| Name             | Purpose                                                | Notes                            |
    ///|------------------|--------------------------------------------------------|----------------------------------|
    ///| `account_id_hex` | The account on which to perform this action.           | Account must exist in the wallet |
    ///| `conn`           | An reference to the pool connection of wallet database |                                  |
    ///
    /// # Returns:
    /// * unit
    fn delete_all(account_id_hex: &str, conn: &Conn) -> Result<(), WalletDbError>;
>>>>>>> 0868e6db

    /// Helper to get the public address out of the assigned subaddress.
    ///
    /// # Arguments
    /// * None
    ///
    /// # Returns:
    /// * PublicAddress
    fn public_address(self) -> Result<PublicAddress, WalletDbError>;
}

impl AssignedSubaddressModel for AssignedSubaddress {
    fn create(
        account_key: &AccountKey,
        subaddress_index: u64,
        comment: &str,
        conn: Conn,
    ) -> Result<String, WalletDbError> {
        use crate::db::schema::assigned_subaddresses;

        let account_id = AccountID::from(account_key);

        let subaddress = account_key.subaddress(subaddress_index);

        let subaddress_b58 = b58_encode_public_address(&subaddress)?;
        let subaddress_entry = NewAssignedSubaddress {
            public_address_b58: &subaddress_b58,
            account_id: &account_id.to_string(),
            subaddress_index: subaddress_index as i64,
            comment,
            spend_public_key: &subaddress.spend_public_key().to_bytes(),
        };

        diesel::insert_into(assigned_subaddresses::table)
            .values(&subaddress_entry)
            .execute(conn)?;

        Ok(subaddress_b58)
    }

    fn create_for_view_only_account(
        account_key: &ViewAccountKey,
        subaddress_index: u64,
        comment: &str,
        conn: Conn,
    ) -> Result<String, WalletDbError> {
        use crate::db::schema::assigned_subaddresses;

        let account_id = AccountID::from(account_key);

        let subaddress = account_key.subaddress(subaddress_index);
        let public_address_b58 = b58_encode_public_address(&subaddress)?;

        let subaddress_entry = NewAssignedSubaddress {
            public_address_b58: &public_address_b58,
            account_id: &account_id.to_string(),
            subaddress_index: subaddress_index as i64,
            comment,
            spend_public_key: &subaddress.spend_public_key().to_bytes(),
        };

        diesel::insert_into(assigned_subaddresses::table)
            .values(&subaddress_entry)
            .execute(conn)?;

        Ok(public_address_b58)
    }

    fn create_next_for_account(
        account_id_hex: &str,
        comment: &str,
        ledger_db: &LedgerDB,
        conn: Conn,
    ) -> Result<(String, i64), WalletDbError> {
        let account = Account::get(&AccountID(account_id_hex.to_string()), conn)?;

        if account.fog_enabled {
            return Err(WalletDbError::SubaddressesNotSupportedForFOGEnabledAccounts);
        }

        let (subaddress_b58, next_subaddress_index) = if account.view_only {
            let view_account_key: ViewAccountKey = mc_util_serial::decode(&account.account_key)?;
            let next_subaddress_index = account.next_subaddress_index(conn)?;
            let subaddress_b58 = AssignedSubaddress::create_for_view_only_account(
                &view_account_key,
                next_subaddress_index,
                comment,
                conn,
            )?;

            let subaddress = view_account_key.subaddress(next_subaddress_index);

            // Find and repair orphaned txos at this subaddress.
            let orphaned_txos =
                Txo::list_orphaned(Some(account_id_hex), None, None, None, None, None, conn)?;

            for orphaned_txo in orphaned_txos.iter() {
                let tx_out_target_key: RistrettoPublic =
                    mc_util_serial::decode(&orphaned_txo.target_key)?;
                let tx_public_key: RistrettoPublic =
                    mc_util_serial::decode(&orphaned_txo.public_key)?;

                let txo_subaddress_spk: RistrettoPublic = recover_public_subaddress_spend_key(
                    view_account_key.view_private_key(),
                    &tx_out_target_key,
                    &tx_public_key,
                );

                if txo_subaddress_spk == *subaddress.spend_public_key() {
                    // Update the account status mapping.
                    diesel::update(orphaned_txo)
                        .set((crate::db::schema::txos::subaddress_index
                            .eq(next_subaddress_index as i64),))
                        .execute(conn)?;
                }
            }

            (subaddress_b58, next_subaddress_index)
        } else {
            let account_key: AccountKey = mc_util_serial::decode(&account.account_key)?;
            let next_subaddress_index = account.next_subaddress_index(conn)?;
            let subaddress_b58 =
                AssignedSubaddress::create(&account_key, next_subaddress_index, comment, conn)?;

            let subaddress = account_key.subaddress(next_subaddress_index);

            // Find and repair orphaned txos at this subaddress.
            let orphaned_txos =
                Txo::list_orphaned(Some(account_id_hex), None, None, None, None, None, conn)?;

            for orphaned_txo in orphaned_txos.iter() {
                let tx_out_target_key: RistrettoPublic =
                    mc_util_serial::decode(&orphaned_txo.target_key)?;
                let tx_public_key: RistrettoPublic =
                    mc_util_serial::decode(&orphaned_txo.public_key)?;
                let txo_public_key = CompressedRistrettoPublic::from(tx_public_key);

                let txo_subaddress_spk: RistrettoPublic = recover_public_subaddress_spend_key(
                    account_key.view_private_key(),
                    &tx_out_target_key,
                    &tx_public_key,
                );

                if txo_subaddress_spk == *subaddress.spend_public_key() {
                    let onetime_private_key = recover_onetime_private_key(
                        &tx_public_key,
                        account_key.view_private_key(),
                        &account_key.subaddress_spend_private(next_subaddress_index),
                    );

                    let key_image = KeyImage::from(&onetime_private_key);

                    if ledger_db.contains_key_image(&key_image)? {
                        let txo_index =
                            ledger_db.get_tx_out_index_by_public_key(&txo_public_key)?;
                        let block_index = ledger_db.get_block_index_by_tx_out_index(txo_index)?;
                        diesel::update(orphaned_txo)
                            .set(
                                crate::db::schema::txos::spent_block_index
                                    .eq(Some(block_index as i64)),
                            )
                            .execute(conn)?;
                    }

                    let key_image_bytes = mc_util_serial::encode(&key_image);

                    // Update the account status mapping.
                    diesel::update(orphaned_txo)
                        .set((
                            crate::db::schema::txos::subaddress_index
                                .eq(next_subaddress_index as i64),
                            crate::db::schema::txos::key_image.eq(key_image_bytes),
                        ))
                        .execute(conn)?;
                }
            }

            (subaddress_b58, next_subaddress_index)
        };

        Ok((subaddress_b58, next_subaddress_index as i64))
    }

    fn get(public_address_b58: &str, conn: Conn) -> Result<AssignedSubaddress, WalletDbError> {
        use crate::db::schema::assigned_subaddresses;

        let assigned_subaddress: AssignedSubaddress = match assigned_subaddresses::table
            .filter(assigned_subaddresses::public_address_b58.eq(&public_address_b58))
            .get_result::<AssignedSubaddress>(conn)
        {
            Ok(t) => t,
            // Match on NotFound to get a more informative NotFound Error
            Err(diesel::result::Error::NotFound) => {
                return Err(WalletDbError::AssignedSubaddressNotFound(
                    public_address_b58.to_string(),
                ));
            }
            Err(e) => {
                return Err(e.into());
            }
        };
        Ok(assigned_subaddress)
    }

    fn get_for_account_by_index(
        account_id_hex: &str,
        index: i64,
        conn: Conn,
    ) -> Result<AssignedSubaddress, WalletDbError> {
        use crate::db::schema::assigned_subaddresses;

        Ok(assigned_subaddresses::table
            .filter(assigned_subaddresses::account_id.eq(account_id_hex))
            .filter(assigned_subaddresses::subaddress_index.eq(index))
            .first(conn)?)
    }

    fn find_by_subaddress_spend_public_key(
        subaddress_spend_public_key: &RistrettoPublic,
        conn: Conn,
    ) -> Result<(i64, String), WalletDbError> {
        use crate::db::schema::assigned_subaddresses;

        let matches = assigned_subaddresses::table
            .select((
                assigned_subaddresses::subaddress_index,
                assigned_subaddresses::account_id,
            ))
            .filter(
                assigned_subaddresses::spend_public_key
                    .eq(subaddress_spend_public_key.to_bytes().to_vec()),
            )
            .load::<(i64, String)>(conn)?;

        if matches.is_empty() {
            Err(WalletDbError::AssignedSubaddressNotFound(format!(
                "{subaddress_spend_public_key:?}"
            )))
        } else if matches.len() > 1 {
            Err(WalletDbError::DuplicateEntries(format!(
                "{subaddress_spend_public_key:?}"
            )))
        } else {
            Ok(matches[0].clone())
        }
    }

    fn list_all(
        account_id: Option<String>,
        offset: Option<u64>,
        limit: Option<u64>,
        conn: Conn,
    ) -> Result<Vec<AssignedSubaddress>, WalletDbError> {
        use crate::db::schema::assigned_subaddresses;

        let mut addresses_query = assigned_subaddresses::table.into_boxed();

        if let Some(account_id) = account_id {
            addresses_query =
                addresses_query.filter(assigned_subaddresses::account_id.eq(account_id));
        }

        if let (Some(offset), Some(limit)) = (offset, limit) {
            addresses_query = addresses_query.offset(offset as i64).limit(limit as i64);
        }

        Ok(addresses_query.load(conn)?)
    }

    fn delete_all(account_id_hex: &str, conn: Conn) -> Result<(), WalletDbError> {
        use crate::db::schema::assigned_subaddresses;

        diesel::delete(
            assigned_subaddresses::table
                .filter(assigned_subaddresses::account_id.eq(account_id_hex)),
        )
        .execute(conn)?;
        Ok(())
    }

    fn public_address(self) -> Result<PublicAddress, WalletDbError> {
        let public_address = b58_decode_public_address(&self.public_address_b58)?;
        Ok(public_address)
    }
}<|MERGE_RESOLUTION|>--- conflicted
+++ resolved
@@ -88,10 +88,6 @@
         conn: Conn,
     ) -> Result<(String, i64), WalletDbError>;
 
-<<<<<<< HEAD
-    /// Get the AssignedSubaddress for a given public_address_b58
-    fn get(public_address_b58: &str, conn: Conn) -> Result<AssignedSubaddress, WalletDbError>;
-=======
     /// Get the AssignedSubaddress for a given public_address_b58.
     ///
     /// # Arguments
@@ -102,8 +98,7 @@
     ///
     /// # Returns:
     /// * AssignedSubaddress
-    fn get(public_address_b58: &str, conn: &Conn) -> Result<AssignedSubaddress, WalletDbError>;
->>>>>>> 0868e6db
+    fn get(public_address_b58: &str, conn: Conn) -> Result<AssignedSubaddress, WalletDbError>;
 
 
     /// Get the Assigned Subaddress for a given index in an account, if it exists.
@@ -159,9 +154,6 @@
     ) -> Result<Vec<AssignedSubaddress>, WalletDbError>;
 
     /// Delete all AssignedSubaddresses for a given account.
-<<<<<<< HEAD
-    fn delete_all(account_id_hex: &str, conn: Conn) -> Result<(), WalletDbError>;
-=======
     /// 
     /// # Arguments
     ///| Name             | Purpose                                                | Notes                            |
@@ -172,7 +164,6 @@
     /// # Returns:
     /// * unit
     fn delete_all(account_id_hex: &str, conn: &Conn) -> Result<(), WalletDbError>;
->>>>>>> 0868e6db
 
     /// Helper to get the public address out of the assigned subaddress.
     ///
