--- conflicted
+++ resolved
@@ -677,54 +677,6 @@
         // test marking as spent
         ViewOnlyTxo::update_spent_block_index(&txo_id.to_string(), 2, &conn).unwrap();
         let updated = ViewOnlyTxo::get(&txo_id.to_string(), &conn).unwrap();
-<<<<<<< HEAD
-
-        assert!(updated.spent);
-
-        // expect error if attempting to mark txo that does not exist
-        let err = ViewOnlyTxo::set_spent(vec!["abcd123".to_string()], &conn);
-        assert!(err.is_err());
-
-        // test list for account
-
-        let value = 420;
-        let tx_private_key = RistrettoPrivate::from_random(&mut rng);
-        let hint = EncryptedFogHint::fake_onetime_hint(&mut rng);
-        let public_address = PublicAddress::new(
-            &RistrettoPublic::from_random(&mut rng),
-            &RistrettoPublic::from_random(&mut rng),
-        );
-        let fake_txo_two = TxOut::new(
-            Amount::new(value as u64, Mob::ID),
-            &public_address,
-            &tx_private_key,
-            hint,
-        )
-        .unwrap();
-
-        ViewOnlyTxo::create(
-            fake_txo_two.clone(),
-            value,
-            &view_only_account.account_id_hex,
-            &conn,
-        )
-        .unwrap();
-
-        let listed =
-            ViewOnlyTxo::list_for_account(&view_only_account.account_id_hex, None, None, &conn)
-                .unwrap();
-
-        assert_eq!(listed.len(), 2);
-
-        // test delete all for account
-
-        ViewOnlyTxo::delete_all_for_account(&view_only_account.account_id_hex, &conn).unwrap();
-        let listed =
-            ViewOnlyTxo::list_for_account(&view_only_account.account_id_hex, None, None, &conn)
-                .unwrap();
-        assert_eq!(listed.len(), 0);
-=======
         assert_eq!(updated.spent_block_index, Some(2));
->>>>>>> 4db9500f
     }
 }