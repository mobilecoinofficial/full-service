// Copyright (c) 2020-2021 MobileCoin Inc.

//! MobileCoin wallet service

#![feature(proc_macro_hygiene, decl_macro)]
use clap::Parser;
use diesel::{prelude::*, SqliteConnection};
use dotenv::dotenv;
use mc_attest_verifier::{MrSignerVerifier, Verifier, DEBUG_ENCLAVE};
use mc_common::logger::{create_app_logger, log, o, Logger};
use mc_connection::ConnectionManager;
use mc_consensus_scp::QuorumSet;
use mc_fog_report_resolver::FogResolver;
use mc_full_service::{
    check_host,
    config::APIConfig,
    wallet::{consensus_backed_rocket, validator_backed_rocket, APIKeyState, WalletState},
    ValidatorLedgerSyncThread, WalletDb, WalletService,
};
use mc_ledger_sync::{LedgerSyncServiceThread, PollingNetworkState, ReqwestTransactionsFetcher};
use mc_validator_api::ValidatorUri;
use mc_validator_connection::ValidatorConnection;
<<<<<<< HEAD
use mc_watcher::{watcher::WatcherSyncThread, watcher_db::create_or_open_rw_watcher_db};
=======
use rocket::{launch, Build, Rocket};
>>>>>>> 3dc9ac2d
use std::{
    env,
    net::IpAddr,
    process::exit,
    str::FromStr,
    sync::{Arc, RwLock},
};

#[allow(unused_imports)] // Needed for embedded_migrations!
#[macro_use]
extern crate diesel_migrations;

// Exit codes.
const EXIT_NO_DATABASE_CONNECTION: i32 = 2;
const EXIT_WRONG_PASSWORD: i32 = 3;
const EXIT_INVALID_HOST: i32 = 4;

#[launch]
fn rocket() -> Rocket<Build> {
    dotenv().ok();

    mc_common::setup_panic_handler();
    let _sentry_guard = mc_common::sentry::init();

    let config = APIConfig::parse();

    // Exit if the user is not in an authorized country.
    if !cfg!(debug_assertions)
        && !config.offline
        && config.validator.is_none()
        && check_host::check_host_is_allowed_country_and_region().is_err()
    {
        eprintln!("Could not validate host");
        exit(EXIT_INVALID_HOST);
    }

    let (logger, global_logger_guard) = create_app_logger(o!());

    // This is necessary to prevent the logger from being reset when it goes out of
    // scope so that rocket can use it in its own async context
    global_logger_guard.cancel_reset();

    let wallet_db = match config.wallet_db {
        Some(ref wallet_db_path_buf) => {
            let wallet_db_path = wallet_db_path_buf.to_str().unwrap();
            // Connect to the database and run the migrations
            let conn = SqliteConnection::establish(wallet_db_path).unwrap_or_else(|err| {
                eprintln!("Cannot open database {:?}: {:?}", wallet_db_path, err);
                exit(EXIT_NO_DATABASE_CONNECTION);
            });
            WalletDb::set_db_encryption_key_from_env(&conn);
            WalletDb::try_change_db_encryption_key_from_env(&conn);
            if !WalletDb::check_database_connectivity(&conn) {
                eprintln!("Incorrect password for database {:?}.", wallet_db_path);
                exit(EXIT_WRONG_PASSWORD);
            };
            WalletDb::run_migrations(&conn);
            WalletDb::run_proto_conversions_if_necessary(&conn);
            log::info!(logger, "Connected to database.");

            Some(WalletDb::new_from_url(wallet_db_path, 10).expect("Could not access wallet db"))
        }
        None => None,
    };

    let rocket_config = rocket::Config {
        address: IpAddr::from_str(&config.listen_host).expect("failed parsing host"),
        port: config.listen_port,
        ..rocket::Config::default()
    };

    let rocket = if let Some(validator_uri) = config.validator.as_ref() {
        validator_backed_full_service(validator_uri, &config, wallet_db, rocket_config, logger)
    } else {
        consensus_backed_full_service(&config, wallet_db, rocket_config, logger)
    };

    let api_key = env::var("MC_API_KEY").unwrap_or_default();
    rocket.manage(APIKeyState(api_key))
}

fn consensus_backed_full_service(
    config: &APIConfig,
    wallet_db: Option<WalletDb>,
    rocket_config: rocket::Config,
    logger: Logger,
) -> Rocket<Build> {
    // Verifier
    let mut mr_signer_verifier =
        MrSignerVerifier::from(mc_consensus_enclave_measurement::sigstruct());
    mr_signer_verifier
        .allow_hardening_advisories(mc_consensus_enclave_measurement::HARDENING_ADVISORIES);

    let mut verifier = Verifier::default();
    verifier.mr_signer(mr_signer_verifier).debug(DEBUG_ENCLAVE);

    log::debug!(logger, "Verifier: {:?}", verifier);

    // Create peer manager.
    let peer_manager = config.peers_config.create_peer_manager(verifier, &logger);

    // Create network state, transactions fetcher and ledger sync.
    let network_state = Arc::new(RwLock::new(PollingNetworkState::new(
        config.peers_config.quorum_set(),
        peer_manager.clone(),
        logger.clone(),
    )));

    let transactions_fetcher = ReqwestTransactionsFetcher::new(
        config
            .peers_config
            .tx_source_urls
            .clone()
            .unwrap_or_default(),
        logger.clone(),
    )
    .expect("Failed creating ReqwestTransactionsFetcher");

    // Create the ledger_db.
    let ledger_db = config.ledger_db_config.create_or_open_ledger_db(
        || {
            transactions_fetcher
                .get_origin_block_and_transactions()
                .map_err(|err| err.to_string())
        },
        config.offline,
        &logger,
    );

    // Start ledger sync thread unless running in offline mode.
    let ledger_sync_service_thread = if config.offline {
        None
    } else {
        Some(LedgerSyncServiceThread::new(
            ledger_db.clone(),
            peer_manager.clone(),
            network_state.clone(),
            transactions_fetcher.clone(),
            config.poll_interval,
            logger.clone(),
        ))
    };

    // Optionally instantiate the watcher sync thread and get the watcher_db handle.
    let (watcher_db, _watcher_sync_thread) = match &config.watcher_db {
        Some(watcher_db_path) => {
            log::info!(logger, "Launching watcher.");

            log::info!(logger, "Opening watcher db at {:?}.", watcher_db_path);
            let watcher_db = create_or_open_rw_watcher_db(
                watcher_db_path,
                &transactions_fetcher.source_urls,
                logger.clone(),
            )
            .expect("Could not create or open WatcherDB");

            // Start watcher db sync thread, unless running in offline mode.
            let watcher_sync_thread = if config.offline {
                panic!("Attempted to start watcher but we are configured in offline mode");
            } else {
                log::info!(logger, "Starting watcher sync thread");
                Some(
                    WatcherSyncThread::new(
                        watcher_db.clone(),
                        ledger_db.clone(),
                        config.poll_interval,
                        false,
                        logger.clone(),
                    )
                    .expect("Failed starting watcher thread"),
                )
            };
            (Some(watcher_db), watcher_sync_thread)
        }
        None => (None, None),
    };

    let service = WalletService::new(
        wallet_db,
        ledger_db,
        watcher_db,
        peer_manager,
        network_state,
        config.get_fog_resolver_factory(logger.clone()),
        config.offline,
        logger,
    );

<<<<<<< HEAD
    let rocket = consensus_backed_rocket(rocket_config, state, config.allowed_origin.clone());
    let api_key = env::var("MC_API_KEY").unwrap_or_default();
    let _ = rocket.manage(APIKeyState(api_key)).launch().await?;

    Ok(())
=======
    consensus_backed_rocket(rocket_config)
        .manage(WalletState { service })
        .manage(ledger_sync_service_thread)
>>>>>>> 3dc9ac2d
}

fn validator_backed_full_service(
    validator_uri: &ValidatorUri,
    config: &APIConfig,
    wallet_db: Option<WalletDb>,
    rocket_config: rocket::Config,
    logger: Logger,
<<<<<<< HEAD
) -> Result<(), rocket::Error> {
    if config.wallet_db.is_some() {
        panic!("Watcher syncing is not yet supported in a validator configuration");
    }

=======
) -> Rocket<Build> {
>>>>>>> 3dc9ac2d
    let validator_conn = ValidatorConnection::new(
        validator_uri,
        config.peers_config.chain_id.clone(),
        logger.clone(),
    );

    // Create the ledger_db.
    let ledger_db = config.ledger_db_config.create_or_open_ledger_db(
        || {
            // Get the origin block.
            let blocks_data = validator_conn
                .get_blocks_data(0, 1)
                .map_err(|err| err.to_string())?;
            assert_eq!(blocks_data.len(), 1);

            Ok(blocks_data[0].clone())
        },
        false,
        &logger,
    );

    // Create connections manager.
    let conn_manager = ConnectionManager::new(vec![validator_conn.clone()], logger.clone());

    // Create network state
    // Note: There's onlu one node but we still need a quorum set.
    let node_ids = conn_manager.responder_ids();
    let quorum_set = QuorumSet::new_with_node_ids(node_ids.len() as u32, node_ids);

    let network_state = Arc::new(RwLock::new(PollingNetworkState::new(
        quorum_set,
        conn_manager.clone(),
        logger.clone(),
    )));

    // Create the ledger sync thread.
    let ledger_sync_thread = ValidatorLedgerSyncThread::new(
        validator_uri,
        config.peers_config.chain_id.clone(),
        config.poll_interval,
        ledger_db.clone(),
        network_state.clone(),
        logger.clone(),
    );

    let fog_ingest_verifier = config.get_fog_ingest_verifier();
    let logger2 = logger.clone();
<<<<<<< HEAD
    let service = WalletService::new(
        wallet_db,
        ledger_db,
        None,
        conn_manager,
        network_state,
        Arc::new(move |fog_uris| -> Result<FogResolver, String> {
            if fog_uris.is_empty() {
                Ok(Default::default())
            } else if let Some(verifier) = fog_ingest_verifier.as_ref() {
                let report_responses = validator_conn
                    .fetch_fog_reports(fog_uris.iter().cloned())
                    .map_err(|err| {
                    format!(
                        "Error fetching fog reports (via validator) for {:?}: {}",
                        fog_uris, err
                    )
                })?;

                log::debug!(logger2, "Got report responses {:?}", report_responses);
                Ok(FogResolver::new(report_responses, verifier)
                    .expect("Could not construct fog resolver"))
            } else {
                Err(
                    "Some recipients have fog, but no fog ingest report verifier was configured"
                        .to_string(),
                )
            }
        }),
        false,
        logger,
    );
    let state = WalletState { service };

    let rocket = validator_backed_rocket(rocket_config, state, config.allowed_origin.clone());
    let api_key = env::var("MC_API_KEY").unwrap_or_default();
    let _ = rocket.manage(APIKeyState(api_key)).launch().await?;

    Ok(())
=======
    let service =
        WalletService::new(
            wallet_db,
            ledger_db,
            conn_manager,
            network_state,
            Arc::new(move |fog_uris| -> Result<FogResolver, String> {
                if fog_uris.is_empty() {
                    Ok(Default::default())
                } else if let Some(verifier) = fog_ingest_verifier.as_ref() {
                    let report_responses = validator_conn
                        .fetch_fog_reports(fog_uris.iter().cloned())
                        .map_err(|err| {
                            format!(
                                "Error fetching fog reports (via validator) for {:?}: {}",
                                fog_uris, err
                            )
                        })?;

                    log::debug!(logger2, "Got report responses {:?}", report_responses);
                    Ok(FogResolver::new(report_responses, verifier)
                        .expect("Could not construct fog resolver"))
                } else {
                    Err("Some recipients have fog, but no fog ingest report verifier was configured"
                    .to_string())
                }
            }),
            false,
            logger,
        );

    validator_backed_rocket(rocket_config)
        .manage(WalletState { service })
        .manage(ledger_sync_thread)
>>>>>>> 3dc9ac2d
}<|MERGE_RESOLUTION|>--- conflicted
+++ resolved
@@ -20,11 +20,8 @@
 use mc_ledger_sync::{LedgerSyncServiceThread, PollingNetworkState, ReqwestTransactionsFetcher};
 use mc_validator_api::ValidatorUri;
 use mc_validator_connection::ValidatorConnection;
-<<<<<<< HEAD
 use mc_watcher::{watcher::WatcherSyncThread, watcher_db::create_or_open_rw_watcher_db};
-=======
 use rocket::{launch, Build, Rocket};
->>>>>>> 3dc9ac2d
 use std::{
     env,
     net::IpAddr,
@@ -213,17 +210,9 @@
         logger,
     );
 
-<<<<<<< HEAD
-    let rocket = consensus_backed_rocket(rocket_config, state, config.allowed_origin.clone());
-    let api_key = env::var("MC_API_KEY").unwrap_or_default();
-    let _ = rocket.manage(APIKeyState(api_key)).launch().await?;
-
-    Ok(())
-=======
     consensus_backed_rocket(rocket_config)
         .manage(WalletState { service })
         .manage(ledger_sync_service_thread)
->>>>>>> 3dc9ac2d
 }
 
 fn validator_backed_full_service(
@@ -232,15 +221,11 @@
     wallet_db: Option<WalletDb>,
     rocket_config: rocket::Config,
     logger: Logger,
-<<<<<<< HEAD
-) -> Result<(), rocket::Error> {
+) -> Rocket<Build> {
     if config.wallet_db.is_some() {
         panic!("Watcher syncing is not yet supported in a validator configuration");
     }
 
-=======
-) -> Rocket<Build> {
->>>>>>> 3dc9ac2d
     let validator_conn = ValidatorConnection::new(
         validator_uri,
         config.peers_config.chain_id.clone(),
@@ -288,47 +273,6 @@
 
     let fog_ingest_verifier = config.get_fog_ingest_verifier();
     let logger2 = logger.clone();
-<<<<<<< HEAD
-    let service = WalletService::new(
-        wallet_db,
-        ledger_db,
-        None,
-        conn_manager,
-        network_state,
-        Arc::new(move |fog_uris| -> Result<FogResolver, String> {
-            if fog_uris.is_empty() {
-                Ok(Default::default())
-            } else if let Some(verifier) = fog_ingest_verifier.as_ref() {
-                let report_responses = validator_conn
-                    .fetch_fog_reports(fog_uris.iter().cloned())
-                    .map_err(|err| {
-                    format!(
-                        "Error fetching fog reports (via validator) for {:?}: {}",
-                        fog_uris, err
-                    )
-                })?;
-
-                log::debug!(logger2, "Got report responses {:?}", report_responses);
-                Ok(FogResolver::new(report_responses, verifier)
-                    .expect("Could not construct fog resolver"))
-            } else {
-                Err(
-                    "Some recipients have fog, but no fog ingest report verifier was configured"
-                        .to_string(),
-                )
-            }
-        }),
-        false,
-        logger,
-    );
-    let state = WalletState { service };
-
-    let rocket = validator_backed_rocket(rocket_config, state, config.allowed_origin.clone());
-    let api_key = env::var("MC_API_KEY").unwrap_or_default();
-    let _ = rocket.manage(APIKeyState(api_key)).launch().await?;
-
-    Ok(())
-=======
     let service =
         WalletService::new(
             wallet_db,
@@ -363,5 +307,4 @@
     validator_backed_rocket(rocket_config)
         .manage(WalletState { service })
         .manage(ledger_sync_thread)
->>>>>>> 3dc9ac2d
 }