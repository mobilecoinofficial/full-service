// Copyright (c) 2020-2021 MobileCoin Inc.

//! MobileCoin wallet service

#![feature(proc_macro_hygiene, decl_macro)]
use clap::Parser;
use diesel::{prelude::*, SqliteConnection};
use dotenv::dotenv;
use mc_attest_verifier::{MrSignerVerifier, Verifier, DEBUG_ENCLAVE};
use mc_common::logger::{create_app_logger, log, o, Logger};
use mc_connection::ConnectionManager;
use mc_consensus_scp::QuorumSet;
use mc_fog_report_resolver::FogResolver;
use mc_full_service::{
    check_host,
    config::APIConfig,
    wallet::{consensus_backed_rocket, validator_backed_rocket, APIKeyState, WalletState},
    ValidatorLedgerSyncThread, WalletDb, WalletService,
};
use mc_ledger_sync::{LedgerSyncServiceThread, PollingNetworkState, ReqwestTransactionsFetcher};
use mc_validator_api::ValidatorUri;
use mc_validator_connection::ValidatorConnection;
use mc_watcher::{watcher::WatcherSyncThread, watcher_db::create_or_open_rw_watcher_db};
use rocket::{launch, Build, Rocket};
use std::{
    env,
    net::IpAddr,
    process::exit,
    str::FromStr,
    sync::{Arc, RwLock},
};

#[allow(unused_imports)] // Needed for embedded_migrations!
#[macro_use]
extern crate diesel_migrations;

// Exit codes.
const EXIT_NO_DATABASE_CONNECTION: i32 = 2;
const EXIT_WRONG_PASSWORD: i32 = 3;
const EXIT_INVALID_HOST: i32 = 4;

#[launch]
fn rocket() -> Rocket<Build> {
    dotenv().ok();

    mc_common::setup_panic_handler();
    let _sentry_guard = mc_common::sentry::init();

    let config = APIConfig::parse();

    // Exit if the user is not in an authorized country.
    if !cfg!(debug_assertions)
        && !config.offline
        && config.validator.is_none()
        && check_host::check_host_is_allowed_country_and_region().is_err()
    {
        eprintln!("Could not validate host");
        exit(EXIT_INVALID_HOST);
    }

    let (logger, global_logger_guard) = create_app_logger(o!());

    // This is necessary to prevent the logger from being reset when it goes out of
    // scope so that rocket can use it in its own async context
    global_logger_guard.cancel_reset();

    let wallet_db = match config.wallet_db {
        Some(ref wallet_db_path_buf) => {
            let wallet_db_path = wallet_db_path_buf.to_str().unwrap();
            // Connect to the database and run the migrations
            let conn = SqliteConnection::establish(wallet_db_path).unwrap_or_else(|err| {
                eprintln!("Cannot open database {:?}: {:?}", wallet_db_path, err);
                exit(EXIT_NO_DATABASE_CONNECTION);
            });
            WalletDb::set_db_encryption_key_from_env(&conn);
            WalletDb::try_change_db_encryption_key_from_env(&conn);
            if !WalletDb::check_database_connectivity(&conn) {
                eprintln!("Incorrect password for database {:?}.", wallet_db_path);
                exit(EXIT_WRONG_PASSWORD);
            };
            WalletDb::run_migrations(&conn);
            WalletDb::run_proto_conversions_if_necessary(&conn);
            log::info!(logger, "Connected to database.");

            Some(WalletDb::new_from_url(wallet_db_path, 10).expect("Could not access wallet db"))
        }
        None => None,
    };

    let rocket_config = rocket::Config {
        address: IpAddr::from_str(&config.listen_host).expect("failed parsing host"),
        port: config.listen_port,
        ..rocket::Config::default()
    };

    let rocket = if let Some(validator_uri) = config.validator.as_ref() {
        validator_backed_full_service(validator_uri, &config, wallet_db, rocket_config, logger)
    } else {
        consensus_backed_full_service(&config, wallet_db, rocket_config, logger)
    };

    let api_key = env::var("MC_API_KEY").unwrap_or_default();
    rocket.manage(APIKeyState(api_key))
}

fn consensus_backed_full_service(
    config: &APIConfig,
    wallet_db: Option<WalletDb>,
    rocket_config: rocket::Config,
    logger: Logger,
) -> Rocket<Build> {
    // Verifier
    let mut mr_signer_verifier =
        MrSignerVerifier::from(mc_consensus_enclave_measurement::sigstruct());
    mr_signer_verifier
        .allow_hardening_advisories(mc_consensus_enclave_measurement::HARDENING_ADVISORIES);

    let mut verifier = Verifier::default();
    verifier.mr_signer(mr_signer_verifier).debug(DEBUG_ENCLAVE);

    log::debug!(logger, "Verifier: {:?}", verifier);

    // Create peer manager.
    let peer_manager = config.peers_config.create_peer_manager(verifier, &logger);

    // Create network state, transactions fetcher and ledger sync.
    let network_state = Arc::new(RwLock::new(PollingNetworkState::new(
        config.peers_config.quorum_set(),
        peer_manager.clone(),
        logger.clone(),
    )));

    let transactions_fetcher = ReqwestTransactionsFetcher::new(
        config
            .peers_config
            .tx_source_urls
            .clone()
            .unwrap_or_default(),
        logger.clone(),
    )
    .expect("Failed creating ReqwestTransactionsFetcher");

    // Create the ledger_db.
    let ledger_db = config.ledger_db_config.create_or_open_ledger_db(
        || {
            transactions_fetcher
                .get_origin_block_and_transactions()
                .map_err(|err| err.to_string())
        },
        config.offline,
        &logger,
    );

    // Start ledger sync thread unless running in offline mode.
    let ledger_sync_service_thread = if config.offline {
        None
    } else {
        Some(LedgerSyncServiceThread::new(
            ledger_db.clone(),
            peer_manager.clone(),
            network_state.clone(),
            transactions_fetcher.clone(),
            config.poll_interval,
            logger.clone(),
        ))
    };

    // Optionally instantiate the watcher sync thread and get the watcher_db handle.
    let (watcher_db, watcher_sync_thread) = match &config.watcher_db {
        Some(watcher_db_path) => {
            log::info!(logger, "Launching watcher.");

            log::info!(logger, "Opening watcher db at {:?}.", watcher_db_path);
            let watcher_db = create_or_open_rw_watcher_db(
                watcher_db_path,
                &transactions_fetcher.source_urls,
                logger.clone(),
            )
            .expect("Could not create or open WatcherDB");

            // Start watcher db sync thread, unless running in offline mode.
            let watcher_sync_thread = if config.offline {
                panic!("Attempted to start watcher but we are configured in offline mode");
            } else {
                log::info!(logger, "Starting watcher sync thread");
                Some(
                    WatcherSyncThread::new(
                        watcher_db.clone(),
                        ledger_db.clone(),
                        config.poll_interval,
                        false,
                        logger.clone(),
                    )
                    .expect("Failed starting watcher thread"),
                )
            };
            (Some(watcher_db), watcher_sync_thread)
        }
        None => (None, None),
    };

    let service = WalletService::new(
        wallet_db,
        ledger_db,
        watcher_db,
        peer_manager,
        network_state,
        config.get_fog_resolver_factory(logger.clone()),
        config.offline,
        logger,
    );

<<<<<<< HEAD
    consensus_backed_rocket(rocket_config)
        .manage(WalletState { service })
        .manage(ledger_sync_service_thread)
=======
    consensus_backed_rocket(rocket_config, config.allowed_origin.clone())
        .manage(WalletState { service })
        .manage(ledger_sync_service_thread)
        .manage(watcher_sync_thread)
>>>>>>> 7ed13bb1
}

fn validator_backed_full_service(
    validator_uri: &ValidatorUri,
    config: &APIConfig,
    wallet_db: Option<WalletDb>,
    rocket_config: rocket::Config,
    logger: Logger,
) -> Rocket<Build> {
    if config.wallet_db.is_some() {
        panic!("Watcher syncing is not yet supported in a validator configuration");
    }

    let validator_conn = ValidatorConnection::new(
        validator_uri,
        config.peers_config.chain_id.clone(),
        logger.clone(),
    );

    // Create the ledger_db.
    let ledger_db = config.ledger_db_config.create_or_open_ledger_db(
        || {
            // Get the origin block.
            let blocks_data = validator_conn
                .get_blocks_data(0, 1)
                .map_err(|err| err.to_string())?;
            assert_eq!(blocks_data.len(), 1);

            Ok(blocks_data[0].clone())
        },
        false,
        &logger,
    );

    // Create connections manager.
    let conn_manager = ConnectionManager::new(vec![validator_conn.clone()], logger.clone());

    // Create network state
    // Note: There's onlu one node but we still need a quorum set.
    let node_ids = conn_manager.responder_ids();
    let quorum_set = QuorumSet::new_with_node_ids(node_ids.len() as u32, node_ids);

    let network_state = Arc::new(RwLock::new(PollingNetworkState::new(
        quorum_set,
        conn_manager.clone(),
        logger.clone(),
    )));

    // Create the ledger sync thread.
    let ledger_sync_thread = ValidatorLedgerSyncThread::new(
        validator_uri,
        config.peers_config.chain_id.clone(),
        config.poll_interval,
        ledger_db.clone(),
        network_state.clone(),
        logger.clone(),
    );

    let fog_ingest_verifier = config.get_fog_ingest_verifier();
    let logger2 = logger.clone();
    let service =
        WalletService::new(
            wallet_db,
            ledger_db,
            None,
            conn_manager,
            network_state,
            Arc::new(move |fog_uris| -> Result<FogResolver, String> {
                if fog_uris.is_empty() {
                    Ok(Default::default())
                } else if let Some(verifier) = fog_ingest_verifier.as_ref() {
                    let report_responses = validator_conn
                        .fetch_fog_reports(fog_uris.iter().cloned())
                        .map_err(|err| {
                            format!(
                                "Error fetching fog reports (via validator) for {:?}: {}",
                                fog_uris, err
                            )
                        })?;

                    log::debug!(logger2, "Got report responses {:?}", report_responses);
                    Ok(FogResolver::new(report_responses, verifier)
                        .expect("Could not construct fog resolver"))
                } else {
                    Err("Some recipients have fog, but no fog ingest report verifier was configured"
                    .to_string())
                }
            }),
            false,
            logger,
        );

<<<<<<< HEAD
    validator_backed_rocket(rocket_config)
=======
    validator_backed_rocket(rocket_config, config.allowed_origin.clone())
>>>>>>> 7ed13bb1
        .manage(WalletState { service })
        .manage(ledger_sync_thread)
}<|MERGE_RESOLUTION|>--- conflicted
+++ resolved
@@ -210,16 +210,10 @@
         logger,
     );
 
-<<<<<<< HEAD
-    consensus_backed_rocket(rocket_config)
-        .manage(WalletState { service })
-        .manage(ledger_sync_service_thread)
-=======
     consensus_backed_rocket(rocket_config, config.allowed_origin.clone())
         .manage(WalletState { service })
         .manage(ledger_sync_service_thread)
         .manage(watcher_sync_thread)
->>>>>>> 7ed13bb1
 }
 
 fn validator_backed_full_service(
@@ -312,11 +306,7 @@
             logger,
         );
 
-<<<<<<< HEAD
-    validator_backed_rocket(rocket_config)
-=======
     validator_backed_rocket(rocket_config, config.allowed_origin.clone())
->>>>>>> 7ed13bb1
         .manage(WalletState { service })
         .manage(ledger_sync_thread)
 }