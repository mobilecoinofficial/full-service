--- conflicted
+++ resolved
@@ -180,25 +180,16 @@
     get_gift_code {
         gift_code_b58: String,
     },
-<<<<<<< HEAD
     get_gift_codes {
         offset: Option<u64>,
         limit: Option<u64>,
     },
-    // get_mc_protocol_transaction {
-    //     transaction_log_id: String,
-    // },
-    // get_mc_protocol_txo {
-    //     txo_id: String,
-    // },
-=======
     get_mc_protocol_transaction {
         transaction_log_id: String,
     },
     get_mc_protocol_txo {
         txo_id: String,
     },
->>>>>>> 402ebc23
     get_network_status,
     get_transaction_log {
         transaction_log_id: String,
