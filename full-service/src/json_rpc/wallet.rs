--- conflicted
+++ resolved
@@ -560,13 +560,8 @@
                     .collect::<Vec<(String, serde_json::Value)>>(),
             );
 
-<<<<<<< HEAD
             JsonCommandResponse::get_all_txos_for_account {
-                txo_ids: txos.iter().map(|t| t.txo.txo_id_hex.clone()).collect(),
-=======
-            JsonCommandResponse::get_txos_for_account {
                 txo_ids: txos.iter().map(|t| t.txo_id_hex.clone()).collect(),
->>>>>>> 866a0a42
                 txo_map,
             }
         }
