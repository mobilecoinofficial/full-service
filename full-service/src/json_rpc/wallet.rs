--- conflicted
+++ resolved
@@ -180,62 +180,6 @@
 }
 
 /// Returns an instance of a Rocket server.
-<<<<<<< HEAD
-pub fn consensus_backed_rocket(
-    rocket_config: rocket::Config,
-    state: WalletState<ThickClient<HardcodedCredentialsProvider>, FogResolver>,
-    allowed_origin: Option<String>,
-) -> rocket::Rocket<rocket::Build> {
-    let mut consensus_rocket = rocket::custom(rocket_config);
-
-    if let Some(origin) = allowed_origin {
-        consensus_rocket = consensus_rocket.attach(CORS {
-            allowed_origin: origin,
-        });
-    }
-
-    consensus_rocket
-        .mount(
-            "/",
-            routes![
-                consensus_backed_wallet_api_v1,
-                consensus_backed_wallet_api_v2,
-                wallet_help_v1,
-                wallet_help_v2,
-                health,
-                all_options
-            ],
-        )
-        .manage(state)
-}
-
-pub fn validator_backed_rocket(
-    rocket_config: rocket::Config,
-    state: WalletState<ValidatorConnection, FogResolver>,
-    allowed_origin: Option<String>,
-) -> rocket::Rocket<rocket::Build> {
-    let mut validator_rocket = rocket::custom(rocket_config);
-
-    if let Some(origin) = allowed_origin {
-        validator_rocket = validator_rocket.attach(CORS {
-            allowed_origin: origin,
-        });
-    }
-
-    validator_rocket
-        .mount(
-            "/",
-            routes![
-                validator_backed_wallet_api_v1,
-                validator_backed_wallet_api_v2,
-                wallet_help_v1,
-                wallet_help_v2,
-                health,
-                all_options
-            ],
-        )
-        .manage(state)
-=======
 pub fn consensus_backed_rocket(rocket_config: rocket::Config) -> rocket::Rocket<rocket::Build> {
     rocket::custom(rocket_config).mount(
         "/",
@@ -260,5 +204,4 @@
             health
         ],
     )
->>>>>>> 3dc9ac2d
 }