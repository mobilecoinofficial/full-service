// Copyright (c) 2020-2021 MobileCoin Inc.

//! Entrypoint for Wallet API.

use crate::{
    json_rpc::{
        json_rpc_request::JsonRPCRequest,
        json_rpc_response::JsonRPCResponse,
        v1::api::{
            request::help_str as help_str_v1,
            response::JsonCommandResponse as JsonCommandResponse_v1,
            wallet::generic_wallet_api as generic_wallet_api_v1,
        },
        v2::api::{
            request::help_str as help_str_v2,
            response::JsonCommandResponse as JsonCommandResponse_v2,
            wallet::generic_wallet_api as generic_wallet_api_v2,
        },
    },
    service::WalletService,
};
use mc_connection::{
    BlockchainConnection, HardcodedCredentialsProvider, ThickClient, UserTxConnection,
};
use mc_fog_report_resolver::FogResolver;
use mc_fog_report_validation::FogPubkeyResolver;
use mc_validator_connection::ValidatorConnection;
use rocket::{
    self,
    fairing::{Fairing, Info, Kind},
    get,
    http::{Header, Status},
    outcome::Outcome,
    post,
    request::FromRequest,
    routes,
    serde::json::Json,
    Request, Response, State,
};

/// State managed by rocket.
pub struct WalletState<
    T: BlockchainConnection + UserTxConnection + 'static,
    FPR: FogPubkeyResolver + Send + Sync + 'static,
> {
    /// The Wallet Service implementation.
    pub service: WalletService<T, FPR>,
}

pub const API_KEY_HEADER: &str = "X-API-KEY";

pub struct APIKeyState(pub String);

/// Ensures check for a pre-shared symmetric API key for the JsonRPC loop on the
/// Mobilecoin wallet.
pub struct ApiKeyGuard {}

#[derive(Debug)]
pub enum ApiKeyError {
    Invalid,
    ApiKeyStateConfigInvalid,
}

#[rocket::async_trait]
impl<'r> FromRequest<'r> for ApiKeyGuard {
    type Error = ApiKeyError;

    async fn from_request(
        req: &'r Request<'_>,
    ) -> Outcome<Self, (rocket::http::Status, Self::Error), ()> {
        let client_key = req.headers().get_one(API_KEY_HEADER).unwrap_or_default();
        // let outcome = req.guard::<State<APIKeyState>>().await;
        let local_key = match req.guard::<&State<APIKeyState>>().await {
            Outcome::Success(api_key_state) => api_key_state.0.clone(),
            Outcome::Failure(_) => {
                return Outcome::Failure((
                    Status::Unauthorized,
                    ApiKeyError::ApiKeyStateConfigInvalid,
                ))
            }
            Outcome::Forward(_) => {
                return Outcome::Failure((
                    Status::Unauthorized,
                    ApiKeyError::ApiKeyStateConfigInvalid,
                ))
            }
        };

        if local_key == client_key {
            Outcome::Success(ApiKeyGuard {})
        } else {
            Outcome::Failure((Status::Unauthorized, ApiKeyError::Invalid))
        }
    }
}

/// Add CORS headers for a specific origin. Required for full-service to be used
/// by a browser.
pub struct CORS {
    allowed_origin: String,
}

#[rocket::async_trait]
impl Fairing for CORS {
    fn info(&self) -> Info {
        Info {
            name: "Cross-Origin-Resource-Sharing Fairing",
            kind: Kind::Response,
        }
    }

    async fn on_response<'r>(&self, _request: &'r Request<'_>, response: &mut Response<'r>) {
        response.set_header(Header::new(
            "Access-Control-Allow-Origin",
            self.allowed_origin.clone(),
        ));
        response.set_header(Header::new("Access-Control-Allow-Methods", "POST, OPTIONS"));
        response.set_header(Header::new("Access-Control-Allow-Headers", "*"));
    }
}

#[get("/health")]
fn health() -> Result<(), ()> {
    Ok(())
}

#[get("/wallet")]
fn wallet_help_v1() -> Result<String, String> {
    Ok(help_str_v1())
}

/// The route for the Full Service Wallet API.
#[post("/wallet", format = "json", data = "<command>")]
fn consensus_backed_wallet_api_v1(
    _api_key_guard: ApiKeyGuard,
    state: &rocket::State<WalletState<ThickClient<HardcodedCredentialsProvider>, FogResolver>>,
    command: Json<JsonRPCRequest>,
) -> Result<Json<JsonRPCResponse<JsonCommandResponse_v1>>, String> {
    generic_wallet_api_v1(_api_key_guard, state, command)
}

#[post("/wallet", format = "json", data = "<command>")]
fn validator_backed_wallet_api_v1(
    _api_key_guard: ApiKeyGuard,
    state: &rocket::State<WalletState<ValidatorConnection, FogResolver>>,
    command: Json<JsonRPCRequest>,
) -> Result<Json<JsonRPCResponse<JsonCommandResponse_v1>>, String> {
    generic_wallet_api_v1(_api_key_guard, state, command)
}

#[get("/wallet/v2")]
fn wallet_help_v2() -> Result<String, String> {
    Ok(help_str_v2())
}

/// The route for the Full Service Wallet API.
#[post("/wallet/v2", format = "json", data = "<command>")]
async fn consensus_backed_wallet_api_v2(
    _api_key_guard: ApiKeyGuard,
    state: &rocket::State<WalletState<ThickClient<HardcodedCredentialsProvider>, FogResolver>>,
    command: Json<JsonRPCRequest>,
) -> Result<Json<JsonRPCResponse<JsonCommandResponse_v2>>, String> {
    generic_wallet_api_v2(_api_key_guard, state, command).await
}

#[post("/wallet/v2", format = "json", data = "<command>")]
async fn validator_backed_wallet_api_v2(
    _api_key_guard: ApiKeyGuard,
    state: &rocket::State<WalletState<ValidatorConnection, FogResolver>>,
    command: Json<JsonRPCRequest>,
) -> Result<Json<JsonRPCResponse<JsonCommandResponse_v2>>, String> {
    generic_wallet_api_v2(_api_key_guard, state, command).await
}
/// Needed to preflight OPTIONS queries for CORS.
/// Catches all OPTION requests in order to get the CORS related Fairing
/// triggered.
#[options("/<_..>")]
fn all_options() {
    /* Intentionally left empty */
}

/// Returns an instance of a Rocket server.
<<<<<<< HEAD
pub fn consensus_backed_rocket(rocket_config: rocket::Config) -> rocket::Rocket<rocket::Build> {
    rocket::custom(rocket_config).mount(
=======
pub fn consensus_backed_rocket(
    rocket_config: rocket::Config,
    allowed_origin: Option<String>,
) -> rocket::Rocket<rocket::Build> {
    let mut consensus_rocket = rocket::custom(rocket_config);

    if let Some(origin) = allowed_origin {
        consensus_rocket = consensus_rocket.attach(CORS {
            allowed_origin: origin,
        });
    }

    consensus_rocket.mount(
>>>>>>> 7ed13bb1
        "/",
        routes![
            consensus_backed_wallet_api_v1,
            consensus_backed_wallet_api_v2,
            wallet_help_v1,
            wallet_help_v2,
<<<<<<< HEAD
            health
        ],
    )
}

pub fn validator_backed_rocket(rocket_config: rocket::Config) -> rocket::Rocket<rocket::Build> {
    rocket::custom(rocket_config).mount(
=======
            health,
            all_options
        ],
    )
}

pub fn validator_backed_rocket(
    rocket_config: rocket::Config,
    allowed_origin: Option<String>,
) -> rocket::Rocket<rocket::Build> {
    let mut validator_rocket = rocket::custom(rocket_config);

    if let Some(origin) = allowed_origin {
        validator_rocket = validator_rocket.attach(CORS {
            allowed_origin: origin,
        });
    }

    validator_rocket.mount(
>>>>>>> 7ed13bb1
        "/",
        routes![
            validator_backed_wallet_api_v1,
            validator_backed_wallet_api_v2,
            wallet_help_v1,
            wallet_help_v2,
<<<<<<< HEAD
            health
=======
            health,
            all_options
>>>>>>> 7ed13bb1
        ],
    )
}<|MERGE_RESOLUTION|>--- conflicted
+++ resolved
@@ -180,10 +180,6 @@
 }
 
 /// Returns an instance of a Rocket server.
-<<<<<<< HEAD
-pub fn consensus_backed_rocket(rocket_config: rocket::Config) -> rocket::Rocket<rocket::Build> {
-    rocket::custom(rocket_config).mount(
-=======
 pub fn consensus_backed_rocket(
     rocket_config: rocket::Config,
     allowed_origin: Option<String>,
@@ -197,22 +193,12 @@
     }
 
     consensus_rocket.mount(
->>>>>>> 7ed13bb1
         "/",
         routes![
             consensus_backed_wallet_api_v1,
             consensus_backed_wallet_api_v2,
             wallet_help_v1,
             wallet_help_v2,
-<<<<<<< HEAD
-            health
-        ],
-    )
-}
-
-pub fn validator_backed_rocket(rocket_config: rocket::Config) -> rocket::Rocket<rocket::Build> {
-    rocket::custom(rocket_config).mount(
-=======
             health,
             all_options
         ],
@@ -232,19 +218,14 @@
     }
 
     validator_rocket.mount(
->>>>>>> 7ed13bb1
         "/",
         routes![
             validator_backed_wallet_api_v1,
             validator_backed_wallet_api_v2,
             wallet_help_v1,
             wallet_help_v2,
-<<<<<<< HEAD
-            health
-=======
             health,
             all_options
->>>>>>> 7ed13bb1
         ],
     )
 }