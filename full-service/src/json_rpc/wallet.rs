--- conflicted
+++ resolved
@@ -512,11 +512,7 @@
             }
         }
         JsonCommandRequest::check_receiver_receipt_status {
-<<<<<<< HEAD
-            account_id,
-=======
             address,
->>>>>>> c0cba0e4
             receiver_receipt,
         } => {
             let receipt = service::receipt::ReceiverReceipt::try_from(&receiver_receipt)
@@ -578,8 +574,6 @@
                 gift_code_b58: gift_code_b58.to_string(),
             }
         }
-<<<<<<< HEAD
-=======
         JsonCommandRequest::submit_gift_code {
             from_account_id,
             gift_code_b58,
@@ -597,7 +591,6 @@
                 gift_code: GiftCode::from(&gift_code),
             }
         }
->>>>>>> c0cba0e4
         JsonCommandRequest::get_gift_code { gift_code_b58 } => JsonCommandResponse::get_gift_code {
             gift_code: GiftCode::from(
                 &service
@@ -614,11 +607,7 @@
                 .collect(),
         },
         JsonCommandRequest::check_gift_code_status { gift_code_b58 } => {
-<<<<<<< HEAD
-            let (status, gift_code) = service
-=======
             let (status, value) = service
->>>>>>> c0cba0e4
                 .check_gift_code_status(&EncodedGiftCode(gift_code_b58))
                 .map_err(format_error)?;
             JsonCommandResponse::check_gift_code_status {
@@ -639,17 +628,10 @@
                 )
                 .map_err(format_error)?;
             JsonCommandResponse::claim_gift_code {
-<<<<<<< HEAD
-                transaction_log_id: transaction_log.transaction_id_hex,
-                gift_code: GiftCode::from(&gift_code),
-            }
-        }
-=======
                 txo_id_hex: TxoID::from(&tx.prefix.outputs[0]).to_string(),
             }
         }
 
->>>>>>> c0cba0e4
         JsonCommandRequest::remove_gift_code { gift_code_b58 } => {
             JsonCommandResponse::remove_gift_code {
                 removed: service
