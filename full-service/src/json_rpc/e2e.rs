// Copyright (c) 2020-2021 MobileCoin Inc.

//! End-to-end tests for the Full Service Wallet API.

#[cfg(test)]
mod e2e {
    use crate::{
        db::{
            account::AccountID,
            models::{TXO_STATUS_UNSPENT, TXO_TYPE_RECEIVED},
        },
        json_rpc,
        json_rpc::api_test_utils::{dispatch, dispatch_expect_error, setup},
        test_utils::{
            add_block_to_ledger_db, add_block_with_tx_proposal, manually_sync_account, MOB,
        },
        util::b58::b58_decode_public_address,
    };
    use bip39::{Language, Mnemonic};
    use mc_account_keys::{AccountKey, RootEntropy, RootIdentity};
    use mc_account_keys_slip10::Slip10Key;
    use mc_common::logger::{test_with_logger, Logger};
    use mc_crypto_rand::rand_core::RngCore;
    use mc_ledger_db::Ledger;
    use mc_transaction_core::{ring_signature::KeyImage, tokens::Mob, Token};
    use rand::{rngs::StdRng, SeedableRng};
    use std::convert::TryFrom;

    #[test_with_logger]
    fn test_e2e_account_crud(logger: Logger) {
        let mut rng: StdRng = SeedableRng::from_seed([20u8; 32]);
        let (client, _ledger_db, _db_ctx, _network_state) = setup(&mut rng, logger.clone());

        // Create Account
        let body = json!({
            "jsonrpc": "2.0",
            "id": 1,
            "method": "create_account",
            "params": {
                "name": "Alice Main Account",
            },
        });
        let res = dispatch(&client, body, &logger);
        assert_eq!(res.get("jsonrpc").unwrap(), "2.0");

        let result = res.get("result").unwrap();
        let account_obj = result.get("account").unwrap();
        assert!(account_obj.get("account_id").is_some());
        assert_eq!(account_obj.get("name").unwrap(), "Alice Main Account");
        assert!(account_obj.get("main_address").is_some());
        assert_eq!(account_obj.get("next_subaddress_index").unwrap(), "2");
        assert_eq!(account_obj.get("recovery_mode").unwrap(), false);
        assert_eq!(account_obj.get("fog_enabled").unwrap(), false);

        let account_id = account_obj.get("account_id").unwrap();

        // Read Accounts via Get All
        let body = json!({
            "jsonrpc": "2.0",
            "id": 2,
            "method": "get_all_accounts",
        });
        let res = dispatch(&client, body, &logger);
        let result = res.get("result").unwrap();
        let accounts = result.get("account_ids").unwrap().as_array().unwrap();
        assert_eq!(accounts.len(), 1);
        let account_map = result.get("account_map").unwrap().as_object().unwrap();
        assert_eq!(
            account_map
                .get(accounts[0].as_str().unwrap())
                .unwrap()
                .get("account_id")
                .unwrap(),
            &account_id.clone()
        );

        let body = json!({
            "jsonrpc": "2.0",
            "id": 2,
            "method": "get_account",
            "params": {
                "account_id": *account_id,
            }
        });
        let res = dispatch(&client, body, &logger);
        let result = res.get("result").unwrap();
        let name = result.get("account").unwrap().get("name").unwrap();
        assert_eq!("Alice Main Account", name.as_str().unwrap());

        // FIXME: assert balance

        // Update Account
        let body = json!({
            "jsonrpc": "2.0",
            "id": 2,
            "method": "update_account_name",
            "params": {
                "account_id": *account_id,
                "name": "Eve Main Account",
            }
        });
        let res = dispatch(&client, body, &logger);
        let result = res.get("result").unwrap();
        assert_eq!(
            result.get("account").unwrap().get("name").unwrap(),
            "Eve Main Account"
        );

        let body = json!({
            "jsonrpc": "2.0",
            "id": 2,
            "method": "get_account",
            "params": {
                "account_id": *account_id,
            }
        });
        let res = dispatch(&client, body, &logger);
        let result = res.get("result").unwrap();
        let name = result.get("account").unwrap().get("name").unwrap();
        assert_eq!("Eve Main Account", name.as_str().unwrap());

        // Remove Account
        let body = json!({
            "jsonrpc": "2.0",
            "id": 2,
            "method": "remove_account",
            "params": {
                "account_id": *account_id,
            }
        });
        let res = dispatch(&client, body, &logger);
        let result = res.get("result").unwrap();
        assert_eq!(result["removed"].as_bool().unwrap(), true,);

        let body = json!({
            "jsonrpc": "2.0",
            "id": 2,
            "method": "get_all_accounts",
        });
        let res = dispatch(&client, body, &logger);
        let result = res.get("result").unwrap();
        let accounts = result.get("account_ids").unwrap().as_array().unwrap();
        assert_eq!(accounts.len(), 0);
    }

    #[test_with_logger]
    fn test_e2e_create_account_with_fog(logger: Logger) {
        let mut rng: StdRng = SeedableRng::from_seed([20u8; 32]);
        let (client, _ledger_db, _db_ctx, _network_state) = setup(&mut rng, logger.clone());
        // Create Account
        let body = json!({
            "jsonrpc": "2.0",
            "id": 1,
            "method": "create_account",
            "params": {
                "name": "Alice Main Account",
                "fog_report_url": "fog://fog-report.example.com",
                "fog_report_id": "",
                "fog_authority_spki": "MIICIjANBgkqhkiG9w0BAQEFAAOCAg8AMIICCgKCAgEAvnB9wTbTOT5uoizRYaYbw7XIEkInl8E7MGOAQj+xnC+F1rIXiCnc/t1+5IIWjbRGhWzo7RAwI5sRajn2sT4rRn9NXbOzZMvIqE4hmhmEzy1YQNDnfALAWNQ+WBbYGW+Vqm3IlQvAFFjVN1YYIdYhbLjAPdkgeVsWfcLDforHn6rR3QBZYZIlSBQSKRMY/tywTxeTCvK2zWcS0kbbFPtBcVth7VFFVPAZXhPi9yy1AvnldO6n7KLiupVmojlEMtv4FQkk604nal+j/dOplTATV8a9AJBbPRBZ/yQg57EG2Y2MRiHOQifJx0S5VbNyMm9bkS8TD7Goi59aCW6OT1gyeotWwLg60JRZTfyJ7lYWBSOzh0OnaCytRpSWtNZ6barPUeOnftbnJtE8rFhF7M4F66et0LI/cuvXYecwVwykovEVBKRF4HOK9GgSm17mQMtzrD7c558TbaucOWabYR04uhdAc3s10MkuONWG0wIQhgIChYVAGnFLvSpp2/aQEq3xrRSETxsixUIjsZyWWROkuA0IFnc8d7AmcnUBvRW7FT/5thWyk5agdYUGZ+7C1o69ihR1YxmoGh69fLMPIEOhYh572+3ckgl2SaV4uo9Gvkz8MMGRBcMIMlRirSwhCfozV2RyT5Wn1NgPpyc8zJL7QdOhL7Qxb+5WjnCVrQYHI2cCAwEAAQ=="
            },
        });

        let res = dispatch(&client, body, &logger);
        assert_eq!(res.get("jsonrpc").unwrap(), "2.0");

        let result = res.get("result").unwrap();
        let account_obj = result.get("account").unwrap();
        assert!(account_obj.get("account_id").is_some());
        assert_eq!(account_obj.get("name").unwrap(), "Alice Main Account");
        assert_eq!(account_obj.get("recovery_mode").unwrap(), false);
        assert!(account_obj.get("main_address").is_some());
        assert_eq!(account_obj.get("next_subaddress_index").unwrap(), "1");
        assert_eq!(account_obj.get("fog_enabled").unwrap(), true);
    }

    #[test_with_logger]
    fn test_e2e_import_account(logger: Logger) {
        let mut rng: StdRng = SeedableRng::from_seed([20u8; 32]);
        let (client, _ledger_db, _db_ctx, _network_state) = setup(&mut rng, logger.clone());

        let body = json!({
            "jsonrpc": "2.0",
            "id": 1,
            "method": "import_account",
            "params": {
                "mnemonic": "sheriff odor square mistake huge skate mouse shoot purity weapon proof stuff correct concert blanket neck own shift clay mistake air viable stick group",
                "key_derivation_version": "2",
                "name": "Alice Main Account",
                "first_block_index": "200",
            }
        });
        let res = dispatch(&client, body, &logger);
        let result = res.get("result").unwrap();
        let account_obj = result.get("account").unwrap();
        let public_address = account_obj.get("main_address").unwrap().as_str().unwrap();
        assert_eq!(public_address, "3CnfxAc2LvKw4FDNRVgj3GndwAhgQDd7v2Cne66GTUJyzBr3WzSikk9nJ5sCAb1jgSSKaqpWQtcEjV1nhoadVKjq2Soa8p3XZy6u2tpHdor");
        let account_id = account_obj.get("account_id").unwrap().as_str().unwrap();
        assert_eq!(
            account_id,
            "7872edf0d4094643213aabc92aa0d07379cfb58eda0722b21a44868f22f75b4e"
        );

        assert_eq!(
            *account_obj.get("first_block_index").unwrap(),
            serde_json::json!("200")
        );
        assert_eq!(account_obj.get("next_subaddress_index").unwrap(), "2");
        assert_eq!(account_obj.get("fog_enabled").unwrap(), false);
    }

    #[test_with_logger]
    fn test_e2e_import_account_unknown_version(logger: Logger) {
        let mut rng: StdRng = SeedableRng::from_seed([20u8; 32]);
        let (client, _ledger_db, _db_ctx, _network_state) = setup(&mut rng, logger.clone());

        let body = json!({
            "jsonrpc": "2.0",
            "id": 1,
            "method": "import_account",
            "params": {
                "mnemonic": "sheriff odor square mistake huge skate mouse shoot purity weapon proof stuff correct concert blanket neck own shift clay mistake air viable stick group",
                "key_derivation_version": "3",
                "name": "",
            }
        });
        dispatch_expect_error(
            &client,
            body,
            &logger,
            json!({
                "method": "import_account",
                "error": json!({
                    "code": -32603,
                    "message": "InternalError",
                    "data": json!({
                        "server_error": "UnknownKeyDerivation(3)",
                        "details": "Unknown key version version: 3",
                    })
                }),
                "jsonrpc": "2.0",
                "id": 1,
            })
            .to_string(),
        );
    }

    #[test_with_logger]
    fn test_e2e_import_account_legacy(logger: Logger) {
        let mut rng: StdRng = SeedableRng::from_seed([20u8; 32]);
        let (client, _ledger_db, _db_ctx, _network_state) = setup(&mut rng, logger.clone());

        let body = json!({
            "jsonrpc": "2.0",
            "id": 1,
            "method": "import_account_from_legacy_root_entropy",
            "params": {
                "entropy": "c593274dc6f6eb94242e34ae5f0ab16bc3085d45d49d9e18b8a8c6f057e6b56b",
                "name": "Alice Main Account",
                "first_block_index": "200",
            }
        });
        let res = dispatch(&client, body, &logger);
        let result = res.get("result").unwrap();
        let account_obj = result.get("account").unwrap();
        let public_address = account_obj.get("main_address").unwrap().as_str().unwrap();
        assert_eq!(public_address, "8JtpPPh9mV2PTLrrDz4f2j4PtUpNWnrRg8HKpnuwkZbj5j8bGqtNMNLC9E3zjzcw456215yMjkCVYK4FPZTX4gijYHiuDT31biNHrHmQmsU");
        let account_id = account_obj.get("account_id").unwrap().as_str().unwrap();
        // Catches if a change results in changed accounts_ids, which should always be
        // made to be backward compatible.
        assert_eq!(
            account_id,
            "f9957a9d050ef8dff9d8ef6f66daa608081e631b2d918988311613343827b779"
        );
        assert_eq!(
            *account_obj.get("first_block_index").unwrap(),
            serde_json::json!("200")
        );
        assert_eq!(account_obj.get("next_subaddress_index").unwrap(), "2");
        assert_eq!(account_obj.get("fog_enabled").unwrap(), false);
    }

    #[test_with_logger]
    fn test_e2e_import_account_fog(logger: Logger) {
        let mut rng: StdRng = SeedableRng::from_seed([20u8; 32]);
        let (client, _ledger_db, _db_ctx, _network_state) = setup(&mut rng, logger.clone());

        // Import an account with fog info.
        let body = json!({
            "jsonrpc": "2.0",
            "id": 1,
            "method": "import_account",
            "params": {
                "mnemonic": "sheriff odor square mistake huge skate mouse shoot purity weapon proof stuff correct concert blanket neck own shift clay mistake air viable stick group",
                "key_derivation_version": "2",
                "name": "Alice Main Account",
                "first_block_index": "200",
                "fog_report_url": "fog://fog-report.example.com",
                "fog_report_id": "",
                "fog_authority_spki": "MIICIjANBgkqhkiG9w0BAQEFAAOCAg8AMIICCgKCAgEAvnB9wTbTOT5uoizRYaYbw7XIEkInl8E7MGOAQj+xnC+F1rIXiCnc/t1+5IIWjbRGhWzo7RAwI5sRajn2sT4rRn9NXbOzZMvIqE4hmhmEzy1YQNDnfALAWNQ+WBbYGW+Vqm3IlQvAFFjVN1YYIdYhbLjAPdkgeVsWfcLDforHn6rR3QBZYZIlSBQSKRMY/tywTxeTCvK2zWcS0kbbFPtBcVth7VFFVPAZXhPi9yy1AvnldO6n7KLiupVmojlEMtv4FQkk604nal+j/dOplTATV8a9AJBbPRBZ/yQg57EG2Y2MRiHOQifJx0S5VbNyMm9bkS8TD7Goi59aCW6OT1gyeotWwLg60JRZTfyJ7lYWBSOzh0OnaCytRpSWtNZ6barPUeOnftbnJtE8rFhF7M4F66et0LI/cuvXYecwVwykovEVBKRF4HOK9GgSm17mQMtzrD7c558TbaucOWabYR04uhdAc3s10MkuONWG0wIQhgIChYVAGnFLvSpp2/aQEq3xrRSETxsixUIjsZyWWROkuA0IFnc8d7AmcnUBvRW7FT/5thWyk5agdYUGZ+7C1o69ihR1YxmoGh69fLMPIEOhYh572+3ckgl2SaV4uo9Gvkz8MMGRBcMIMlRirSwhCfozV2RyT5Wn1NgPpyc8zJL7QdOhL7Qxb+5WjnCVrQYHI2cCAwEAAQ=="
            }
        });
        let res = dispatch(&client, body, &logger);
        let result = res.get("result").unwrap();
        let account_obj = result.get("account").unwrap();
        let public_address = account_obj.get("main_address").unwrap().as_str().unwrap();
        assert_eq!(public_address, "2kD4vRp3DaBdRrNLNhJ5BKf5FsZxcAijoMt5pxjJpbk5jQRubngUXnd92vuXWkFyezuLgjCiKu4JHjpjNCnmzf1gAdW6PbqXsecQtp8Qr8uoeeDKrd1a5PtA6apXuDVtnrKsDCcHiJqdeSt3bRsPBvkBP4JqpGyAeKFsC7s2LQwuZ88BxFe2kyeZp5G3zENfvLaMripxTKkWGDopok2LCyA9NiCDf1vwjA5opLU7eqaRfh9");
        let account_id = account_obj.get("account_id").unwrap().as_str().unwrap();
        assert_eq!(
            account_id,
            "0b8a95253a7d57faf8510d8092ab55fb8610a9d691a7fa3bfafbf49945b845a2"
        );

        assert_eq!(account_obj.get("next_subaddress_index").unwrap(), "1");
        assert_eq!(account_obj.get("fog_enabled").unwrap(), true);
    }

    #[test_with_logger]
    fn test_e2e_import_account_legacy_fog(logger: Logger) {
        let mut rng: StdRng = SeedableRng::from_seed([20u8; 32]);
        let (client, _ledger_db, _db_ctx, _network_state) = setup(&mut rng, logger.clone());

        let body = json!({
            "jsonrpc": "2.0",
            "id": 1,
            "method": "import_account_from_legacy_root_entropy",
            "params": {
                "entropy": "c593274dc6f6eb94242e34ae5f0ab16bc3085d45d49d9e18b8a8c6f057e6b56b",
                "name": "Alice Main Account",
                "first_block_index": "200",
                "fog_report_url": "fog://fog-report.example.com",
                "fog_report_id": "",
                "fog_authority_spki": "MIICIjANBgkqhkiG9w0BAQEFAAOCAg8AMIICCgKCAgEAvnB9wTbTOT5uoizRYaYbw7XIEkInl8E7MGOAQj+xnC+F1rIXiCnc/t1+5IIWjbRGhWzo7RAwI5sRajn2sT4rRn9NXbOzZMvIqE4hmhmEzy1YQNDnfALAWNQ+WBbYGW+Vqm3IlQvAFFjVN1YYIdYhbLjAPdkgeVsWfcLDforHn6rR3QBZYZIlSBQSKRMY/tywTxeTCvK2zWcS0kbbFPtBcVth7VFFVPAZXhPi9yy1AvnldO6n7KLiupVmojlEMtv4FQkk604nal+j/dOplTATV8a9AJBbPRBZ/yQg57EG2Y2MRiHOQifJx0S5VbNyMm9bkS8TD7Goi59aCW6OT1gyeotWwLg60JRZTfyJ7lYWBSOzh0OnaCytRpSWtNZ6barPUeOnftbnJtE8rFhF7M4F66et0LI/cuvXYecwVwykovEVBKRF4HOK9GgSm17mQMtzrD7c558TbaucOWabYR04uhdAc3s10MkuONWG0wIQhgIChYVAGnFLvSpp2/aQEq3xrRSETxsixUIjsZyWWROkuA0IFnc8d7AmcnUBvRW7FT/5thWyk5agdYUGZ+7C1o69ihR1YxmoGh69fLMPIEOhYh572+3ckgl2SaV4uo9Gvkz8MMGRBcMIMlRirSwhCfozV2RyT5Wn1NgPpyc8zJL7QdOhL7Qxb+5WjnCVrQYHI2cCAwEAAQ=="
            }
        });
        let res = dispatch(&client, body, &logger);
        let result = res.get("result").unwrap();
        let account_obj = result.get("account").unwrap();
        let public_address = account_obj.get("main_address").unwrap().as_str().unwrap();
        assert_eq!(public_address, "d3FhtyUQDYJFpEmzoXmRtF9VA5FTLycgQBKf1JEJJj8K6UXCuwzGD2uVYw1cxzZpbSivZLSxf9nZpMgUnuRxSpJA9qCDpDZd2qtc7j2N2x4758dQ91jrSCxzyuR1aJR7zgdcgdF2KwSShUhQ5n7M9uebf2HqiCWt8vttqESJ7aRNDwiW8TVmeKWviWunzYG46c8vo4DeZYK4wFfLNdwmeSn9HXKkQVpNgzsMz87cKpHRnzn");
        let account_id = account_obj.get("account_id").unwrap().as_str().unwrap();
        // Catches if a change results in changed accounts_ids, which should always be
        // made to be backward compatible.
        assert_eq!(
            account_id,
            "9111a17691a1eecb85bbeaa789c69471e7c8b9789e0068de02204f9d7264263d"
        );
        assert_eq!(account_obj.get("next_subaddress_index").unwrap(), "1");
        assert_eq!(account_obj.get("fog_enabled").unwrap(), true);
    }

    #[test_with_logger]
    fn test_e2e_import_delete_import(logger: Logger) {
        let mut rng: StdRng = SeedableRng::from_seed([20u8; 32]);
        let (client, _ledger_db, _db_ctx, _network_state) = setup(&mut rng, logger.clone());

        let body = json!({
            "jsonrpc": "2.0",
            "id": 1,
            "method": "import_account_from_legacy_root_entropy",
            "params": {
                "entropy": "c593274dc6f6eb94242e34ae5f0ab16bc3085d45d49d9e18b8a8c6f057e6b56b",
                "name": "Alice Main Account",
                "first_block_index": "200",
            }
        });
        let res = dispatch(&client, body, &logger);
        let result = res.get("result").unwrap();
        let account_obj = result.get("account").unwrap();
        let public_address = account_obj.get("main_address").unwrap().as_str().unwrap();
        assert_eq!(public_address, "8JtpPPh9mV2PTLrrDz4f2j4PtUpNWnrRg8HKpnuwkZbj5j8bGqtNMNLC9E3zjzcw456215yMjkCVYK4FPZTX4gijYHiuDT31biNHrHmQmsU");
        let account_id = account_obj.get("account_id").unwrap().as_str().unwrap();
        // Catches if a change results in changed accounts_ids, which should always be
        // made to be backward compatible.
        assert_eq!(
            account_id,
            "f9957a9d050ef8dff9d8ef6f66daa608081e631b2d918988311613343827b779"
        );

        // Delete Account
        let body = json!({
            "jsonrpc": "2.0",
            "id": 2,
            "method": "remove_account",
            "params": {
                "account_id": *account_id,
            }
        });
        let res = dispatch(&client, body, &logger);
        let result = res.get("result").unwrap();
        assert_eq!(result["removed"].as_bool().unwrap(), true);

        // Import it again - should succeed.
        let body = json!({
            "jsonrpc": "2.0",
            "id": 1,
            "method": "import_account_from_legacy_root_entropy",
            "params": {
                "entropy": "c593274dc6f6eb94242e34ae5f0ab16bc3085d45d49d9e18b8a8c6f057e6b56b",
                "name": "Alice Main Account",
                "first_block_index": "200",
            }
        });
        let res = dispatch(&client, body, &logger);
        let result = res.get("result").unwrap();
        let account_obj = result.get("account").unwrap();
        let public_address = account_obj.get("main_address").unwrap().as_str().unwrap();
        assert_eq!(public_address, "8JtpPPh9mV2PTLrrDz4f2j4PtUpNWnrRg8HKpnuwkZbj5j8bGqtNMNLC9E3zjzcw456215yMjkCVYK4FPZTX4gijYHiuDT31biNHrHmQmsU");
    }

    #[test_with_logger]
    fn test_export_account_secrets(logger: Logger) {
        let mut rng: StdRng = SeedableRng::from_seed([20u8; 32]);
        let (client, _ledger_db, _db_ctx, _network_state) = setup(&mut rng, logger.clone());

        let body = json!({
            "jsonrpc": "2.0",
            "id": 1,
            "method": "import_account",
            "params": {
                "mnemonic": "sheriff odor square mistake huge skate mouse shoot purity weapon proof stuff correct concert blanket neck own shift clay mistake air viable stick group",
                "key_derivation_version": "2",
                "name": "Alice Main Account",
                "first_block_index": "200",
            }
        });
        let res = dispatch(&client, body, &logger);
        let account_obj = res["result"]["account"].clone();
        let account_id = account_obj["account_id"].clone();

        let body = json!({
            "jsonrpc": "2.0",
            "id": 1,
            "method": "export_account_secrets",
            "params": {
                "account_id": account_id,
            }
        });
        let res = dispatch(&client, body, &logger);
        let result = res.get("result").unwrap();
        let secrets = result.get("account_secrets").unwrap();
        let phrase = secrets["mnemonic"].as_str().unwrap();
        assert_eq!(secrets["account_id"], serde_json::json!(account_id));
        assert_eq!(secrets["key_derivation_version"], serde_json::json!("2"));

        // Test that the mnemonic serializes correctly back to an AccountKey object
        let mnemonic = Mnemonic::from_phrase(phrase, Language::English).unwrap();
        let account_key = Slip10Key::from(mnemonic.clone())
            .try_into_account_key(
                &"".to_string(),
                &"".to_string(),
                &hex::decode("".to_string()).expect("invalid spki"),
            )
            .unwrap();

        assert_eq!(
            serde_json::json!(json_rpc::account_key::AccountKey::try_from(&account_key).unwrap()),
            secrets["account_key"]
        );
    }

    #[test_with_logger]
    fn test_export_legacy_account_secrets(logger: Logger) {
        let mut rng: StdRng = SeedableRng::from_seed([20u8; 32]);
        let (client, _ledger_db, _db_ctx, _network_state) = setup(&mut rng, logger.clone());

        let entropy = "c593274dc6f6eb94242e34ae5f0ab16bc3085d45d49d9e18b8a8c6f057e6b56b";
        let body = json!({
            "jsonrpc": "2.0",
            "id": 1,
            "method": "import_account_from_legacy_root_entropy",
            "params": {
                "entropy": entropy,
                "name": "Alice Main Account",
                "first_block_index": "200",
            }
        });
        let res = dispatch(&client, body, &logger);
        let result = res.get("result").unwrap();
        let account_obj = result.get("account").unwrap();
        let account_id = account_obj.get("account_id").unwrap().as_str().unwrap();

        let body = json!({
            "jsonrpc": "2.0",
            "id": 1,
            "method": "export_account_secrets",
            "params": {
                "account_id": account_id,
            }
        });
        let res = dispatch(&client, body, &logger);
        let result = res.get("result").unwrap();
        let secrets = result.get("account_secrets").unwrap();

        assert_eq!(secrets["account_id"], serde_json::json!(account_id));
        assert_eq!(secrets["entropy"], serde_json::json!(entropy));
        assert_eq!(secrets["key_derivation_version"], serde_json::json!("1"));

        // Test that the account_key serializes correctly back to an AccountKey object
        let mut entropy_slice = [0u8; 32];
        entropy_slice[0..32].copy_from_slice(&hex::decode(&entropy).unwrap().as_slice());
        let account_key = AccountKey::from(&RootIdentity::from(&RootEntropy::from(&entropy_slice)));
        assert_eq!(
            serde_json::json!(json_rpc::account_key::AccountKey::try_from(&account_key).unwrap()),
            secrets["account_key"]
        );
    }

    #[test_with_logger]
    fn test_e2e_get_balance(logger: Logger) {
        let mut rng: StdRng = SeedableRng::from_seed([20u8; 32]);
        let (client, mut ledger_db, db_ctx, _network_state) = setup(&mut rng, logger.clone());

        // Add an account
        let body = json!({
            "jsonrpc": "2.0",
            "id": 1,
            "method": "create_account",
            "params": {
                "name": "Alice Main Account",
            }
        });
        let res = dispatch(&client, body, &logger);
        let result = res.get("result").unwrap();
        let account_obj = result.get("account").unwrap();
        let account_id = account_obj.get("account_id").unwrap().as_str().unwrap();
        let b58_public_address = account_obj.get("main_address").unwrap().as_str().unwrap();
        let public_address = b58_decode_public_address(b58_public_address).unwrap();

        // Add a block with a txo for this address
        add_block_to_ledger_db(
            &mut ledger_db,
            &vec![public_address],
            42 * MOB as u64,
            &vec![KeyImage::from(rng.next_u64())],
            &mut rng,
        );

        manually_sync_account(
            &ledger_db,
            &db_ctx.get_db_instance(logger.clone()),
            &AccountID(account_id.to_string()),
<<<<<<< HEAD
            13,
=======
>>>>>>> a08c5b74
            &logger,
        );

        let body = json!({
            "jsonrpc": "2.0",
            "id": 1,
            "method": "get_balance_for_account",
            "params": {
                "account_id": account_id,
            }
        });
        let res = dispatch(&client, body, &logger);
        let result = res.get("result").unwrap();
        let balance = result.get("balance").unwrap();
        assert_eq!(
            balance
                .get("unspent_pmob")
                .unwrap()
                .as_str()
                .unwrap()
                .to_string(),
            (42 * MOB).to_string()
        );
    }

    #[test_with_logger]
    fn test_wallet_status(logger: Logger) {
        let mut rng: StdRng = SeedableRng::from_seed([20u8; 32]);
        let (client, _ledger_db, _db_ctx, _network_state) = setup(&mut rng, logger.clone());

        let body = json!({
            "jsonrpc": "2.0",
            "id": 1,
            "method": "create_account",
            "params": {
                "name": "Alice Main Account",
            }
        });
        let _result = dispatch(&client, body, &logger).get("result").unwrap();

        let body = json!({
            "jsonrpc": "2.0",
            "id": 1,
            "method": "get_wallet_status",
        });
        let res = dispatch(&client, body, &logger);
        let result = res.get("result").unwrap();
        let status = result.get("wallet_status").unwrap();
        assert_eq!(status.get("network_block_height").unwrap(), "12");
        assert_eq!(status.get("local_block_height").unwrap(), "12");
        // Syncing will have already started, so we can't determine what the min synced
        // index is.
        assert!(status.get("min_synced_block_index").is_some());
        assert_eq!(status.get("total_unspent_pmob").unwrap(), "0");
        assert_eq!(status.get("total_pending_pmob").unwrap(), "0");
        assert_eq!(status.get("total_spent_pmob").unwrap(), "0");
        assert_eq!(status.get("total_orphaned_pmob").unwrap(), "0");
        assert_eq!(status.get("total_secreted_pmob").unwrap(), "0");
        assert_eq!(
            status.get("account_ids").unwrap().as_array().unwrap().len(),
            1
        );
        assert_eq!(
            status
                .get("account_map")
                .unwrap()
                .as_object()
                .unwrap()
                .len(),
            1
        );
    }

    #[test_with_logger]
    fn test_account_status(logger: Logger) {
        let mut rng: StdRng = SeedableRng::from_seed([20u8; 32]);
        let (client, mut ledger_db, db_ctx, _network_state) = setup(&mut rng, logger.clone());

        let body = json!({
            "jsonrpc": "2.0",
            "id": 1,
            "method": "create_account",
            "params": {
                "name": "Alice Main Account",
            }
        });
        let res = dispatch(&client, body, &logger);
        let result = res.get("result").unwrap();
        let account_obj = result.get("account").unwrap();
        let account_id = account_obj.get("account_id").unwrap().as_str().unwrap();
        let b58_public_address = account_obj.get("main_address").unwrap().as_str().unwrap();
        let public_address = b58_decode_public_address(b58_public_address).unwrap();

        // Add a block with a txo for this address
        add_block_to_ledger_db(
            &mut ledger_db,
            &vec![public_address],
            42 * MOB as u64,
            &vec![KeyImage::from(rng.next_u64())],
            &mut rng,
        );

        manually_sync_account(
            &ledger_db,
            &db_ctx.get_db_instance(logger.clone()),
            &AccountID(account_id.to_string()),
<<<<<<< HEAD
            13,
=======
>>>>>>> a08c5b74
            &logger,
        );

        let body = json!({
            "jsonrpc": "2.0",
            "id": 1,
            "method": "get_account_status",
            "params": {
                "account_id": account_id,
            }
        });
        let res = dispatch(&client, body, &logger);
        let result = res.get("result").unwrap();
        let balance = result.get("balance").unwrap();
        assert_eq!(
            balance
                .get("unspent_pmob")
                .unwrap()
                .as_str()
                .unwrap()
                .to_string(),
            (42 * MOB).to_string()
        );
        let _account = result.get("account").unwrap();
    }

    #[test_with_logger]
    fn test_build_and_submit_transaction(logger: Logger) {
        let mut rng: StdRng = SeedableRng::from_seed([20u8; 32]);
        let (client, mut ledger_db, db_ctx, _network_state) = setup(&mut rng, logger.clone());

        // Add an account
        let body = json!({
            "jsonrpc": "2.0",
            "id": 1,
            "method": "create_account",
            "params": {
                "name": "Alice Main Account",
            }
        });
        let res = dispatch(&client, body, &logger);
        let result = res.get("result").unwrap();
        let account_obj = result.get("account").unwrap();
        let account_id = account_obj.get("account_id").unwrap().as_str().unwrap();
        let b58_public_address = account_obj.get("main_address").unwrap().as_str().unwrap();
        let public_address = b58_decode_public_address(b58_public_address).unwrap();

        // Add a block with a txo for this address (note that value is smaller than
        // MINIMUM_FEE, so it is a "dust" TxOut that should get opportunistically swept
        // up when we construct the transaction)
        add_block_to_ledger_db(
            &mut ledger_db,
            &vec![public_address.clone()],
            100,
            &vec![KeyImage::from(rng.next_u64())],
            &mut rng,
        );

        manually_sync_account(
            &ledger_db,
            &db_ctx.get_db_instance(logger.clone()),
            &AccountID(account_id.to_string()),
<<<<<<< HEAD
            13,
=======
>>>>>>> a08c5b74
            &logger,
        );
        assert_eq!(ledger_db.num_blocks().unwrap(), 13);

        // Add a block with significantly more MOB
        add_block_to_ledger_db(
            &mut ledger_db,
            &vec![public_address],
            100000000000000, // 100.0 MOB
            &vec![KeyImage::from(rng.next_u64())],
            &mut rng,
        );

        manually_sync_account(
            &ledger_db,
            &db_ctx.get_db_instance(logger.clone()),
            &AccountID(account_id.to_string()),
<<<<<<< HEAD
            14,
=======
>>>>>>> a08c5b74
            &logger,
        );
        assert_eq!(ledger_db.num_blocks().unwrap(), 14);

        // Create a tx proposal to ourselves
        let body = json!({
            "jsonrpc": "2.0",
            "id": 1,
            "method": "build_and_submit_transaction",
            "params": {
                "account_id": account_id,
                "recipient_public_address": b58_public_address,
                "value_pmob": "42000000000000", // 42.0 MOB
            }
        });
        let res = dispatch(&client, body, &logger);
        let result = res.get("result").unwrap();
        let tx_proposal = result.get("tx_proposal").unwrap();
        let tx = tx_proposal.get("tx").unwrap();
        let tx_prefix = tx.get("prefix").unwrap();

        // Assert the fee is correct in both places
        let prefix_fee = tx_prefix.get("fee").unwrap().as_str().unwrap();
        let fee = tx_proposal.get("fee").unwrap();
        // FIXME: WS-9 - Note, minimum fee does not fit into i32 - need to make sure we
        // are not losing precision with the JsonTxProposal treating Fee as number
        assert_eq!(fee, &Mob::MINIMUM_FEE.to_string());
        assert_eq!(fee, prefix_fee);

        // Transaction builder attempts to use as many inputs as we have txos
        let inputs = tx_proposal.get("input_list").unwrap().as_array().unwrap();
        assert_eq!(inputs.len(), 2);
        let prefix_inputs = tx_prefix.get("inputs").unwrap().as_array().unwrap();
        assert_eq!(prefix_inputs.len(), inputs.len());

        // One destination
        let outlays = tx_proposal.get("outlay_list").unwrap().as_array().unwrap();
        assert_eq!(outlays.len(), 1);

        // Map outlay -> tx_out, should have one entry for one outlay
        let outlay_index_to_tx_out_index = tx_proposal
            .get("outlay_index_to_tx_out_index")
            .unwrap()
            .as_array()
            .unwrap();
        assert_eq!(outlay_index_to_tx_out_index.len(), 1);

        // Two outputs in the prefix, one for change
        let prefix_outputs = tx_prefix.get("outputs").unwrap().as_array().unwrap();
        assert_eq!(prefix_outputs.len(), 2);

        // One outlay confirmation number for our one outlay (no receipt for change)
        let outlay_confirmation_numbers = tx_proposal
            .get("outlay_confirmation_numbers")
            .unwrap()
            .as_array()
            .unwrap();
        assert_eq!(outlay_confirmation_numbers.len(), 1);

        // Tombstone block = ledger height (12 to start + 2 new blocks + 10 default
        // tombstone)
        let prefix_tombstone = tx_prefix.get("tombstone_block").unwrap();
        assert_eq!(prefix_tombstone, "24");

        let json_tx_proposal: json_rpc::tx_proposal::TxProposal =
            serde_json::from_value(tx_proposal.clone()).unwrap();
        let payments_tx_proposal =
            mc_mobilecoind::payments::TxProposal::try_from(&json_tx_proposal).unwrap();

        add_block_with_tx_proposal(&mut ledger_db, payments_tx_proposal);
        manually_sync_account(
            &ledger_db,
            &db_ctx.get_db_instance(logger.clone()),
            &AccountID(account_id.to_string()),
<<<<<<< HEAD
            15,
=======
>>>>>>> a08c5b74
            &logger,
        );
        assert_eq!(ledger_db.num_blocks().unwrap(), 15);

        // Get balance after submission
        let body = json!({
            "jsonrpc": "2.0",
            "id": 1,
            "method": "get_balance_for_account",
            "params": {
                "account_id": account_id,
            }
        });
        let res = dispatch(&client, body, &logger);
        let result = res.get("result").unwrap();
        let balance_status = result.get("balance").unwrap();
        let unspent = balance_status
            .get("unspent_pmob")
            .unwrap()
            .as_str()
            .unwrap();
        let pending = balance_status
            .get("pending_pmob")
            .unwrap()
            .as_str()
            .unwrap();
        let spent = balance_status.get("spent_pmob").unwrap().as_str().unwrap();
        let secreted = balance_status
            .get("secreted_pmob")
            .unwrap()
            .as_str()
            .unwrap();
        let orphaned = balance_status
            .get("orphaned_pmob")
            .unwrap()
            .as_str()
            .unwrap();
        assert_eq!(unspent, &(100000000000100 - Mob::MINIMUM_FEE).to_string());
        assert_eq!(pending, "0");
        assert_eq!(spent, "100000000000100");
        assert_eq!(secreted, "0");
        assert_eq!(orphaned, "0");
    }

    #[test_with_logger]
    fn test_build_then_submit_transaction(logger: Logger) {
        let mut rng: StdRng = SeedableRng::from_seed([20u8; 32]);
        let (client, mut ledger_db, db_ctx, _network_state) = setup(&mut rng, logger.clone());

        // Add an account
        let body = json!({
            "jsonrpc": "2.0",
            "id": 1,
            "method": "create_account",
            "params": {
                "name": "Alice Main Account",
            }
        });
        let res = dispatch(&client, body, &logger);
        let result = res.get("result").unwrap();
        let account_obj = result.get("account").unwrap();
        let account_id = account_obj.get("account_id").unwrap().as_str().unwrap();
        let b58_public_address = account_obj.get("main_address").unwrap().as_str().unwrap();
        let public_address = b58_decode_public_address(b58_public_address).unwrap();

        // Add a block with a txo for this address (note that value is smaller than
        // MINIMUM_FEE, so it is a "dust" TxOut that should get opportunistically swept
        // up when we construct the transaction)
        add_block_to_ledger_db(
            &mut ledger_db,
            &vec![public_address.clone()],
            100,
            &vec![KeyImage::from(rng.next_u64())],
            &mut rng,
        );

        manually_sync_account(
            &ledger_db,
            &db_ctx.get_db_instance(logger.clone()),
            &AccountID(account_id.to_string()),
<<<<<<< HEAD
            13,
=======
>>>>>>> a08c5b74
            &logger,
        );
        assert_eq!(ledger_db.num_blocks().unwrap(), 13);

        // Create a tx proposal to ourselves
        let body = json!({
            "jsonrpc": "2.0",
            "id": 1,
            "method": "build_transaction",
            "params": {
                "account_id": account_id,
                "recipient_public_address": b58_public_address,
                "value_pmob": "42",
            }
        });
        // We will fail because we cannot afford the fee
        dispatch_expect_error(
            &client,
            body,
            &logger,
            json!({
                "method": "build_transaction",
                "error": json!({
                    "code": -32603,
                    "message": "InternalError",
                    "data": json!({
                        "server_error": format!("TransactionBuilder(WalletDb(InsufficientFundsUnderMaxSpendable(\"Max spendable value in wallet: 100, but target value: {}\")))", 42 + Mob::MINIMUM_FEE),
                        "details": format!("Error building transaction: Wallet DB Error: Insufficient funds from Txos under max_spendable_value: Max spendable value in wallet: 100, but target value: {}", 42 + Mob::MINIMUM_FEE),
                    })
                }),
                "jsonrpc": "2.0",
                "id": 1,
            }).to_string(),
        );

        // Add a block with significantly more MOB
        add_block_to_ledger_db(
            &mut ledger_db,
            &vec![public_address],
            100000000000000, // 100.0 MOB
            &vec![KeyImage::from(rng.next_u64())],
            &mut rng,
        );

        manually_sync_account(
            &ledger_db,
            &db_ctx.get_db_instance(logger.clone()),
            &AccountID(account_id.to_string()),
<<<<<<< HEAD
            14,
=======
>>>>>>> a08c5b74
            &logger,
        );
        assert_eq!(ledger_db.num_blocks().unwrap(), 14);

        // Create a tx proposal to ourselves
        let body = json!({
            "jsonrpc": "2.0",
            "id": 1,
            "method": "build_transaction",
            "params": {
                "account_id": account_id,
                "recipient_public_address": b58_public_address,
                "value_pmob": "42000000000000", // 42.0 MOB
            }
        });
        let res = dispatch(&client, body, &logger);
        let result = res.get("result").unwrap();
        let tx_proposal = result.get("tx_proposal").unwrap();
        let tx = tx_proposal.get("tx").unwrap();
        let tx_prefix = tx.get("prefix").unwrap();

        // Assert the fee is correct in both places
        let prefix_fee = tx_prefix.get("fee").unwrap().as_str().unwrap();
        let fee = tx_proposal.get("fee").unwrap();
        // FIXME: WS-9 - Note, minimum fee does not fit into i32 - need to make sure we
        // are not losing precision with the JsonTxProposal treating Fee as number
        assert_eq!(fee, &Mob::MINIMUM_FEE.to_string());
        assert_eq!(fee, prefix_fee);

        // Transaction builder attempts to use as many inputs as we have txos
        let inputs = tx_proposal.get("input_list").unwrap().as_array().unwrap();
        assert_eq!(inputs.len(), 2);
        let prefix_inputs = tx_prefix.get("inputs").unwrap().as_array().unwrap();
        assert_eq!(prefix_inputs.len(), inputs.len());

        // One destination
        let outlays = tx_proposal.get("outlay_list").unwrap().as_array().unwrap();
        assert_eq!(outlays.len(), 1);

        // Map outlay -> tx_out, should have one entry for one outlay
        let outlay_index_to_tx_out_index = tx_proposal
            .get("outlay_index_to_tx_out_index")
            .unwrap()
            .as_array()
            .unwrap();
        assert_eq!(outlay_index_to_tx_out_index.len(), 1);

        // Two outputs in the prefix, one for change
        let prefix_outputs = tx_prefix.get("outputs").unwrap().as_array().unwrap();
        assert_eq!(prefix_outputs.len(), 2);

        // One outlay confirmation number for our one outlay (no receipt for change)
        let outlay_confirmation_numbers = tx_proposal
            .get("outlay_confirmation_numbers")
            .unwrap()
            .as_array()
            .unwrap();
        assert_eq!(outlay_confirmation_numbers.len(), 1);

        // Tombstone block = ledger height (12 to start + 2 new blocks + 10 default
        // tombstone)
        let prefix_tombstone = tx_prefix.get("tombstone_block").unwrap();
        assert_eq!(prefix_tombstone, "24");

        // Get current balance
        assert_eq!(ledger_db.num_blocks().unwrap(), 14);
        let body = json!({
            "jsonrpc": "2.0",
            "id": 1,
            "method": "get_balance_for_account",
            "params": {
                "account_id": account_id,
            }
        });
        let res = dispatch(&client, body, &logger);
        let result = res.get("result").unwrap();
        let balance_status = result.get("balance").unwrap();
        let unspent = balance_status
            .get("unspent_pmob")
            .unwrap()
            .as_str()
            .unwrap();
        assert_eq!(unspent, "100000000000100");

        // Submit the tx_proposal
        let body = json!({
            "jsonrpc": "2.0",
            "id": 1,
            "method": "submit_transaction",
            "params": {
                "tx_proposal": tx_proposal,
                "account_id": account_id,
            }
        });
        let res = dispatch(&client, body, &logger);
        let result = res.get("result").unwrap();
        let transaction_id = result
            .get("transaction_log")
            .unwrap()
            .get("transaction_log_id")
            .unwrap()
            .as_str()
            .unwrap();
        // Note - we cannot test here that the transaction ID is consistent, because
        // there is randomness in the transaction creation.

        let json_tx_proposal: json_rpc::tx_proposal::TxProposal =
            serde_json::from_value(tx_proposal.clone()).unwrap();
        let payments_tx_proposal =
            mc_mobilecoind::payments::TxProposal::try_from(&json_tx_proposal).unwrap();

        // The MockBlockchainConnection does not write to the ledger_db
        add_block_with_tx_proposal(&mut ledger_db, payments_tx_proposal);
        manually_sync_account(
            &ledger_db,
            &db_ctx.get_db_instance(logger.clone()),
            &AccountID(account_id.to_string()),
<<<<<<< HEAD
            15,
=======
>>>>>>> a08c5b74
            &logger,
        );
        assert_eq!(ledger_db.num_blocks().unwrap(), 15);

        // Get balance after submission
        let body = json!({
            "jsonrpc": "2.0",
            "id": 1,
            "method": "get_balance_for_account",
            "params": {
                "account_id": account_id,
            }
        });
        let res = dispatch(&client, body, &logger);
        let result = res.get("result").unwrap();
        let balance_status = result.get("balance").unwrap();
        let unspent = balance_status
            .get("unspent_pmob")
            .unwrap()
            .as_str()
            .unwrap();
        let pending = balance_status
            .get("pending_pmob")
            .unwrap()
            .as_str()
            .unwrap();
        let spent = balance_status.get("spent_pmob").unwrap().as_str().unwrap();
        let secreted = balance_status
            .get("secreted_pmob")
            .unwrap()
            .as_str()
            .unwrap();
        let orphaned = balance_status
            .get("orphaned_pmob")
            .unwrap()
            .as_str()
            .unwrap();
        assert_eq!(unspent, "99999600000100");
        assert_eq!(pending, "0");
        assert_eq!(spent, "100000000000100");
        assert_eq!(secreted, "0");
        assert_eq!(orphaned, "0");

        // Get the transaction_id and verify it contains what we expect
        let body = json!({
            "jsonrpc": "2.0",
            "id": 1,
            "method": "get_transaction_log",
            "params": {
                "transaction_log_id": transaction_id,
            }
        });
        let res = dispatch(&client, body, &logger);
        let result = res.get("result").unwrap();
        let transaction_log = result.get("transaction_log").unwrap();
        assert_eq!(
            transaction_log.get("direction").unwrap().as_str().unwrap(),
            "tx_direction_sent"
        );
        assert_eq!(
            transaction_log.get("value_pmob").unwrap().as_str().unwrap(),
            "42000000000000"
        );
        assert_eq!(
            transaction_log.get("output_txos").unwrap()[0]
                .get("recipient_address_id")
                .unwrap()
                .as_str()
                .unwrap(),
            b58_public_address
        );
        transaction_log.get("account_id").unwrap().as_str().unwrap();
        assert_eq!(
            transaction_log.get("fee_pmob").unwrap().as_str().unwrap(),
            &Mob::MINIMUM_FEE.to_string()
        );
        assert_eq!(
            transaction_log.get("status").unwrap().as_str().unwrap(),
            "tx_status_succeeded"
        );
        assert_eq!(
            transaction_log
                .get("submitted_block_index")
                .unwrap()
                .as_str()
                .unwrap(),
            "14"
        );
        assert_eq!(
            transaction_log
                .get("transaction_log_id")
                .unwrap()
                .as_str()
                .unwrap(),
            transaction_id
        );

        // Get All Transaction Logs
        let body = json!({
            "jsonrpc": "2.0",
            "id": 1,
            "method": "get_all_transaction_logs_for_account",
            "params": {
                "account_id": account_id,
            }
        });
        let res = dispatch(&client, body, &logger);
        let result = res.get("result").unwrap();
        let transaction_log_ids = result
            .get("transaction_log_ids")
            .unwrap()
            .as_array()
            .unwrap();
        // We have a transaction log for each of the received, as well as the sent.
        assert_eq!(transaction_log_ids.len(), 5);

        // Check the contents of the transaction log associated txos
        let transaction_log_map = result.get("transaction_log_map").unwrap();
        let transaction_log = transaction_log_map.get(transaction_id).unwrap();
        assert_eq!(
            transaction_log
                .get("output_txos")
                .unwrap()
                .as_array()
                .unwrap()
                .len(),
            1
        );
        assert_eq!(
            transaction_log
                .get("input_txos")
                .unwrap()
                .as_array()
                .unwrap()
                .len(),
            2
        );
        assert_eq!(
            transaction_log
                .get("change_txos")
                .unwrap()
                .as_array()
                .unwrap()
                .len(),
            1
        );

        assert_eq!(
            transaction_log.get("status").unwrap().as_str().unwrap(),
            "tx_status_succeeded"
        );

        // Get all Transaction Logs for a given Block

        let body = json!({
            "jsonrpc": "2.0",
            "id": 1,
            "method": "get_all_transaction_logs_ordered_by_block",
        });
        let res = dispatch(&client, body, &logger);
        let result = res.get("result").unwrap();
        let transaction_log_map = result
            .get("transaction_log_map")
            .unwrap()
            .as_object()
            .unwrap();
        assert_eq!(transaction_log_map.len(), 5);
    }

    #[test_with_logger]
    fn test_tx_status_failed_when_tombstone_block_index_exceeded(logger: Logger) {
        let mut rng: StdRng = SeedableRng::from_seed([20u8; 32]);
        let (client, mut ledger_db, db_ctx, _network_state) = setup(&mut rng, logger.clone());

        // Add an account
        let body = json!({
            "jsonrpc": "2.0",
            "id": 1,
            "method": "create_account",
            "params": {
                "name": "Alice Main Account",
            }
        });
        let res = dispatch(&client, body, &logger);
        let result = res.get("result").unwrap();
        let account_obj = result.get("account").unwrap();
        let account_id = account_obj.get("account_id").unwrap().as_str().unwrap();
        let b58_public_address = account_obj.get("main_address").unwrap().as_str().unwrap();
        let public_address = b58_decode_public_address(b58_public_address).unwrap();

        // Add a block with a txo for this address (note that value is smaller than
        // MINIMUM_FEE, so it is a "dust" TxOut that should get opportunistically swept
        // up when we construct the transaction)
        add_block_to_ledger_db(
            &mut ledger_db,
            &vec![public_address.clone()],
            100,
            &vec![KeyImage::from(rng.next_u64())],
            &mut rng,
        );

        manually_sync_account(
            &ledger_db,
            &db_ctx.get_db_instance(logger.clone()),
            &AccountID(account_id.to_string()),
<<<<<<< HEAD
            13,
=======
>>>>>>> a08c5b74
            &logger,
        );
        assert_eq!(ledger_db.num_blocks().unwrap(), 13);

        // Add a block with significantly more MOB
        add_block_to_ledger_db(
            &mut ledger_db,
            &vec![public_address.clone()],
            100000000000000, // 100.0 MOB
            &vec![KeyImage::from(rng.next_u64())],
            &mut rng,
        );

        manually_sync_account(
            &ledger_db,
            &db_ctx.get_db_instance(logger.clone()),
            &AccountID(account_id.to_string()),
<<<<<<< HEAD
            14,
=======
>>>>>>> a08c5b74
            &logger,
        );
        assert_eq!(ledger_db.num_blocks().unwrap(), 14);

        // Create a tx proposal to ourselves with a tombstone block of 1
        let body = json!({
            "jsonrpc": "2.0",
            "id": 1,
            "method": "build_and_submit_transaction",
            "params": {
                "account_id": account_id,
                "recipient_public_address": b58_public_address,
                "value_pmob": "42000000000000", // 42.0 MOB
                "tombstone_block": "16",
            }
        });
        let res = dispatch(&client, body, &logger);
        let result = res.get("result").unwrap();
        let tx_log = result.get("transaction_log").unwrap();
        let tx_log_status = tx_log.get("status").unwrap();
        let tx_log_id = tx_log.get("transaction_log_id").unwrap();

        assert_eq!(tx_log_status, "tx_status_pending");

        // Add a block with 1 MOB
        add_block_to_ledger_db(
            &mut ledger_db,
            &vec![public_address.clone()],
            1, // 100.0 MOB
            &vec![KeyImage::from(rng.next_u64())],
            &mut rng,
        );

        manually_sync_account(
            &ledger_db,
            &db_ctx.get_db_instance(logger.clone()),
            &AccountID(account_id.to_string()),
<<<<<<< HEAD
            15,
=======
>>>>>>> a08c5b74
            &logger,
        );

        // Get balance after submission
        let body = json!({
            "jsonrpc": "2.0",
            "id": 1,
            "method": "get_balance_for_account",
            "params": {
                "account_id": account_id,
            }
        });
        let res = dispatch(&client, body, &logger);
        let result = res.get("result").unwrap();
        let balance_status = result.get("balance").unwrap();
        let unspent = balance_status
            .get("unspent_pmob")
            .unwrap()
            .as_str()
            .unwrap();
        let pending = balance_status
            .get("pending_pmob")
            .unwrap()
            .as_str()
            .unwrap();
        assert_eq!(unspent, "1");
        assert_eq!(pending, "100000000000100");

        // Add a block with 1 MOB to increment height 2 times,
        // which should cause the previous transaction to
        // become invalid and free up the TXO as well as mark
        // the transaction log as TX_STATUS_FAILED
        add_block_to_ledger_db(
            &mut ledger_db,
            &vec![public_address.clone()],
            1, // 100.0 MOB
            &vec![KeyImage::from(rng.next_u64())],
            &mut rng,
        );
        add_block_to_ledger_db(
            &mut ledger_db,
            &vec![public_address.clone()],
            1, // 100.0 MOB
            &vec![KeyImage::from(rng.next_u64())],
            &mut rng,
        );
        manually_sync_account(
            &ledger_db,
            &db_ctx.get_db_instance(logger.clone()),
            &AccountID(account_id.to_string()),
<<<<<<< HEAD
            17,
=======
>>>>>>> a08c5b74
            &logger,
        );

        assert_eq!(ledger_db.num_blocks().unwrap(), 17);

        // Get tx log after syncing is finished
        let body = json!({
            "jsonrpc": "2.0",
            "id": 1,
            "method": "get_transaction_log",
            "params": {
                "transaction_log_id": tx_log_id,
            }
        });
        let res = dispatch(&client, body, &logger);
        let result = res.get("result").unwrap();
        let tx_log = result.get("transaction_log").unwrap();
        let tx_log_status = tx_log.get("status").unwrap();

        assert_eq!(tx_log_status, "tx_status_failed");

        // Get balance after submission
        let body = json!({
            "jsonrpc": "2.0",
            "id": 1,
            "method": "get_balance_for_account",
            "params": {
                "account_id": account_id,
            }
        });
        let res = dispatch(&client, body, &logger);
        let result = res.get("result").unwrap();
        let balance_status = result.get("balance").unwrap();
        let unspent = balance_status
            .get("unspent_pmob")
            .unwrap()
            .as_str()
            .unwrap();
        let pending = balance_status
            .get("pending_pmob")
            .unwrap()
            .as_str()
            .unwrap();
        let spent = balance_status.get("spent_pmob").unwrap().as_str().unwrap();
        assert_eq!(unspent, "100000000000103".to_string());
        assert_eq!(pending, "0");
        assert_eq!(spent, "0");
    }

    #[test_with_logger]
    fn test_multiple_outlay_transaction(logger: Logger) {
        let mut rng: StdRng = SeedableRng::from_seed([20u8; 32]);
        let (client, mut ledger_db, db_ctx, _network_state) = setup(&mut rng, logger.clone());

        // Add some accounts.
        let body = json!({
            "jsonrpc": "2.0",
            "id": 1,
            "method": "create_account",
            "params": {
                "name": "Alice Main Account",
            }
        });
        let res = dispatch(&client, body, &logger);
        let result = res.get("result").unwrap();
        let account_obj = result.get("account").unwrap();
        let alice_account_id = account_obj.get("account_id").unwrap().as_str().unwrap();
        let b58_public_address = account_obj.get("main_address").unwrap().as_str().unwrap();
        let alice_public_address = b58_decode_public_address(b58_public_address).unwrap();

        let body = json!({
            "jsonrpc": "2.0",
            "id": 1,
            "method": "create_account",
            "params": {
                "name": "Bob Main Account",
            }
        });
        let res = dispatch(&client, body, &logger);
        let result = res.get("result").unwrap();
        let account_obj = result.get("account").unwrap();
        let bob_account_id = account_obj.get("account_id").unwrap().as_str().unwrap();
        let bob_b58_public_address = account_obj.get("main_address").unwrap().as_str().unwrap();

        let body = json!({
            "jsonrpc": "2.0",
            "id": 1,
            "method": "create_account",
            "params": {
                "name": "Charlie Main Account",
            }
        });
        let res = dispatch(&client, body, &logger);
        let result = res.get("result").unwrap();
        let account_obj = result.get("account").unwrap();
        let charlie_account_id = account_obj.get("account_id").unwrap().as_str().unwrap();
        let charlie_b58_public_address = account_obj.get("main_address").unwrap().as_str().unwrap();

        // Add some money to Alice's account.
        add_block_to_ledger_db(
            &mut ledger_db,
            &vec![alice_public_address],
            100000000000000, // 100.0 MOB
            &vec![KeyImage::from(rng.next_u64())],
            &mut rng,
        );

        manually_sync_account(
            &ledger_db,
            &db_ctx.get_db_instance(logger.clone()),
            &AccountID(alice_account_id.to_string()),
<<<<<<< HEAD
            13,
=======
>>>>>>> a08c5b74
            &logger,
        );

        // Create a two-output tx proposal to Bob and Charlie.
        let body = json!({
            "jsonrpc": "2.0",
            "id": 1,
            "method": "build_transaction",
            "params": {
                "account_id": alice_account_id,
                "addresses_and_values": [
                    [bob_b58_public_address, "42000000000000"], // 42.0 MOB
                    [charlie_b58_public_address, "43000000000000"], // 43.0 MOB
                ]
            }
        });
        let res = dispatch(&client, body, &logger);
        let result = res.get("result").unwrap();

        let tx_proposal = result.get("tx_proposal").unwrap();
        let tx = tx_proposal.get("tx").unwrap();
        let tx_prefix = tx.get("prefix").unwrap();

        // Assert the fee is correct in both places
        let prefix_fee = tx_prefix.get("fee").unwrap().as_str().unwrap();
        let fee = tx_proposal.get("fee").unwrap();
        // FIXME: WS-9 - Note, minimum fee does not fit into i32 - need to make sure we
        // are not losing precision with the JsonTxProposal treating Fee as number
        assert_eq!(fee, &Mob::MINIMUM_FEE.to_string());
        assert_eq!(fee, prefix_fee);

        // Two destinations.
        let outlays = tx_proposal.get("outlay_list").unwrap().as_array().unwrap();
        assert_eq!(outlays.len(), 2);

        // Map outlay -> tx_out, should have one entry for one outlay
        let outlay_index_to_tx_out_index = tx_proposal
            .get("outlay_index_to_tx_out_index")
            .unwrap()
            .as_array()
            .unwrap();
        assert_eq!(outlay_index_to_tx_out_index.len(), 2);

        // Three outputs in the prefix, one for change
        let prefix_outputs = tx_prefix.get("outputs").unwrap().as_array().unwrap();
        assert_eq!(prefix_outputs.len(), 3);

        // Two outlay confirmation numbers for our two outlays (no receipt for change)
        let outlay_confirmation_numbers = tx_proposal
            .get("outlay_confirmation_numbers")
            .unwrap()
            .as_array()
            .unwrap();
        assert_eq!(outlay_confirmation_numbers.len(), 2);

        // Get balances before submitting.
        let body = json!({
            "jsonrpc": "2.0",
            "id": 1,
            "method": "get_balance_for_account",
            "params": {
                "account_id": alice_account_id,
            }
        });
        let res = dispatch(&client, body, &logger);
        let result = res.get("result").unwrap();
        let balance_status = result.get("balance").unwrap();
        let alice_unspent = balance_status
            .get("unspent_pmob")
            .unwrap()
            .as_str()
            .unwrap();
        assert_eq!(alice_unspent, "100000000000000");

        let body = json!({
            "jsonrpc": "2.0",
            "id": 1,
            "method": "get_balance_for_account",
            "params": {
                "account_id": bob_account_id,
            }
        });
        let res = dispatch(&client, body, &logger);
        let result = res.get("result").unwrap();
        let balance_status = result.get("balance").unwrap();
        let bob_unspent = balance_status
            .get("unspent_pmob")
            .unwrap()
            .as_str()
            .unwrap();
        assert_eq!(bob_unspent, "0");

        let body = json!({
            "jsonrpc": "2.0",
            "id": 1,
            "method": "get_balance_for_account",
            "params": {
                "account_id": charlie_account_id,
            }
        });
        let res = dispatch(&client, body, &logger);
        let result = res.get("result").unwrap();
        let balance_status = result.get("balance").unwrap();
        let charlie_unspent = balance_status
            .get("unspent_pmob")
            .unwrap()
            .as_str()
            .unwrap();
        assert_eq!(charlie_unspent, "0");

        // Submit the tx_proposal
        assert_eq!(ledger_db.num_blocks().unwrap(), 13);
        let body = json!({
            "jsonrpc": "2.0",
            "id": 1,
            "method": "submit_transaction",
            "params": {
                "tx_proposal": tx_proposal,
                "account_id": alice_account_id,
            }
        });
        let res = dispatch(&client, body, &logger);
        let result = res.get("result").unwrap();
        let transaction_id = result
            .get("transaction_log")
            .unwrap()
            .get("transaction_log_id")
            .unwrap()
            .as_str()
            .unwrap();

        let json_tx_proposal: json_rpc::tx_proposal::TxProposal =
            serde_json::from_value(tx_proposal.clone()).unwrap();
        let payments_tx_proposal =
            mc_mobilecoind::payments::TxProposal::try_from(&json_tx_proposal).unwrap();

        // The MockBlockchainConnection does not write to the ledger_db
        add_block_with_tx_proposal(&mut ledger_db, payments_tx_proposal);
        assert_eq!(ledger_db.num_blocks().unwrap(), 14);

        // Wait for accounts to sync.
        manually_sync_account(
            &ledger_db,
            &db_ctx.get_db_instance(logger.clone()),
            &AccountID(alice_account_id.to_string()),
<<<<<<< HEAD
            14,
=======
>>>>>>> a08c5b74
            &logger,
        );
        manually_sync_account(
            &ledger_db,
            &db_ctx.get_db_instance(logger.clone()),
            &AccountID(bob_account_id.to_string()),
<<<<<<< HEAD
            14,
=======
>>>>>>> a08c5b74
            &logger,
        );
        manually_sync_account(
            &ledger_db,
            &db_ctx.get_db_instance(logger.clone()),
            &AccountID(charlie_account_id.to_string()),
<<<<<<< HEAD
            14,
=======
>>>>>>> a08c5b74
            &logger,
        );

        // Get balances after submission
        let body = json!({
            "jsonrpc": "2.0",
            "id": 1,
            "method": "get_balance_for_account",
            "params": {
                "account_id": alice_account_id,
            }
        });
        let res = dispatch(&client, body, &logger);
        let result = res.get("result").unwrap();
        let balance_status = result.get("balance").unwrap();
        let unspent = balance_status
            .get("unspent_pmob")
            .unwrap()
            .as_str()
            .unwrap();
        assert_eq!(unspent, &(15 * MOB - Mob::MINIMUM_FEE as i64).to_string());

        let body = json!({
            "jsonrpc": "2.0",
            "id": 1,
            "method": "get_balance_for_account",
            "params": {
                "account_id": bob_account_id,
            }
        });
        let res = dispatch(&client, body, &logger);
        let result = res.get("result").unwrap();
        let balance_status = result.get("balance").unwrap();
        let bob_unspent = balance_status
            .get("unspent_pmob")
            .unwrap()
            .as_str()
            .unwrap();
        assert_eq!(bob_unspent, "42000000000000");

        let body = json!({
            "jsonrpc": "2.0",
            "id": 1,
            "method": "get_balance_for_account",
            "params": {
                "account_id": charlie_account_id,
            }
        });
        let res = dispatch(&client, body, &logger);
        let result = res.get("result").unwrap();
        let balance_status = result.get("balance").unwrap();
        let charlie_unspent = balance_status
            .get("unspent_pmob")
            .unwrap()
            .as_str()
            .unwrap();
        assert_eq!(charlie_unspent, "43000000000000");

        // Get the transaction log and verify it contains what we expect
        let body = json!({
            "jsonrpc": "2.0",
            "id": 1,
            "method": "get_transaction_log",
            "params": {
                "transaction_log_id": transaction_id,
            }
        });
        let res = dispatch(&client, body, &logger);
        let result = res.get("result").unwrap();
        let transaction_log = result.get("transaction_log").unwrap();
        assert_eq!(
            transaction_log.get("direction").unwrap().as_str().unwrap(),
            "tx_direction_sent"
        );
        assert_eq!(
            transaction_log.get("value_pmob").unwrap().as_str().unwrap(),
            "85000000000000"
        );

        let mut output_addresses: Vec<String> = transaction_log
            .get("output_txos")
            .unwrap()
            .as_array()
            .unwrap()
            .iter()
            .map(|t| {
                t.get("recipient_address_id")
                    .unwrap()
                    .as_str()
                    .unwrap()
                    .into()
            })
            .collect();
        output_addresses.sort();
        let mut target_addresses = vec![bob_b58_public_address, charlie_b58_public_address];
        target_addresses.sort();
        assert_eq!(output_addresses, target_addresses);

        transaction_log.get("account_id").unwrap().as_str().unwrap();
        assert_eq!(
            transaction_log.get("fee_pmob").unwrap().as_str().unwrap(),
            &Mob::MINIMUM_FEE.to_string()
        );
        assert_eq!(
            transaction_log.get("status").unwrap().as_str().unwrap(),
            "tx_status_succeeded"
        );
        assert_eq!(
            transaction_log
                .get("submitted_block_index")
                .unwrap()
                .as_str()
                .unwrap(),
            "13"
        );
        assert_eq!(
            transaction_log
                .get("transaction_log_id")
                .unwrap()
                .as_str()
                .unwrap(),
            transaction_id
        );
    }

    #[test_with_logger]
    fn test_paginate_transactions(logger: Logger) {
        let mut rng: StdRng = SeedableRng::from_seed([20u8; 32]);
        let (client, mut ledger_db, db_ctx, _network_state) = setup(&mut rng, logger.clone());

        // Add an account
        let body = json!({
            "jsonrpc": "2.0",
            "id": 1,
            "method": "create_account",
            "params": {
                "name": "",
            }
        });
        let res = dispatch(&client, body, &logger);
        let result = res.get("result").unwrap();
        let account_obj = result.get("account").unwrap();
        let account_id = account_obj.get("account_id").unwrap().as_str().unwrap();
        let b58_public_address = account_obj.get("main_address").unwrap().as_str().unwrap();
        let public_address = b58_decode_public_address(b58_public_address).unwrap();

        // Add some transactions.
        for _ in 0..10 {
            add_block_to_ledger_db(
                &mut ledger_db,
                &vec![public_address.clone()],
                100,
                &vec![KeyImage::from(rng.next_u64())],
                &mut rng,
            );
        }

        assert_eq!(ledger_db.num_blocks().unwrap(), 22);
        manually_sync_account(
            &ledger_db,
            &db_ctx.get_db_instance(logger.clone()),
            &AccountID(account_id.to_string()),
<<<<<<< HEAD
            22,
=======
>>>>>>> a08c5b74
            &logger,
        );

        // Check that we can paginate txo output.
        let body = json!({
            "jsonrpc": "2.0",
            "id": 1,
            "method": "get_all_txos_for_account",
            "params": {
                "account_id": account_id,
            }
        });
        let res = dispatch(&client, body, &logger);
        let result = res.get("result").unwrap();
        let txos_all = result.get("txo_ids").unwrap().as_array().unwrap();
        assert_eq!(txos_all.len(), 10);

        let body = json!({
            "jsonrpc": "2.0",
            "id": 1,
            "method": "get_txos_for_account",
            "params": {
                "account_id": account_id,
                "offset": "2",
                "limit": "5",
            }
        });
        let res = dispatch(&client, body, &logger);
        let result = res.get("result").unwrap();
        let txos_page = result.get("txo_ids").unwrap().as_array().unwrap();
        assert_eq!(txos_page.len(), 5);
        assert_eq!(txos_all[2..7].len(), 5);
        assert_eq!(txos_page[..], txos_all[2..7]);

        // Check that we can paginate transaction log output.
        let body = json!({
            "jsonrpc": "2.0",
            "id": 1,
            "method": "get_all_transaction_logs_for_account",
            "params": {
                "account_id": account_id,
            }
        });
        let res = dispatch(&client, body, &logger);
        let result = res.get("result").unwrap();
        let tx_logs_all = result
            .get("transaction_log_ids")
            .unwrap()
            .as_array()
            .unwrap();
        assert_eq!(tx_logs_all.len(), 10);

        let body = json!({
            "jsonrpc": "2.0",
            "id": 1,
            "method": "get_transaction_logs_for_account",
            "params": {
                "account_id": account_id,
                "offset": "3",
                "limit": "6",
            }
        });
        let res = dispatch(&client, body, &logger);
        let result = res.get("result").unwrap();
        let tx_logs_page = result
            .get("transaction_log_ids")
            .unwrap()
            .as_array()
            .unwrap();
        assert_eq!(tx_logs_page.len(), 6);
        assert_eq!(tx_logs_all[3..9].len(), 6);
        assert_eq!(tx_logs_page[..], tx_logs_all[3..9]);
    }

    #[test_with_logger]
    fn test_paginate_assigned_addresses(logger: Logger) {
        let mut rng: StdRng = SeedableRng::from_seed([20u8; 32]);
        let (client, _ledger_db, _db_ctx, _network_state) = setup(&mut rng, logger.clone());

        // Add an account
        let body = json!({
            "jsonrpc": "2.0",
            "id": 1,
            "method": "create_account",
            "params": {
                "name": "",
            }
        });
        let res = dispatch(&client, body, &logger);
        let result = res.get("result").unwrap();
        let account_obj = result.get("account").unwrap();
        let account_id = account_obj.get("account_id").unwrap().as_str().unwrap();

        // Assign some addresses.
        for _ in 0..10 {
            let body = json!({
                "jsonrpc": "2.0",
                "id": 1,
                "method": "assign_address_for_account",
                "params": {
                    "account_id": account_id,
                    "metadata": "subaddress_index_2",
                }
            });
            dispatch(&client, body, &logger);
        }

        // Check that we can paginate address output.
        let body = json!({
            "jsonrpc": "2.0",
            "id": 1,
            "method": "get_all_addresses_for_account",
            "params": {
                "account_id": account_id,
            },
        });
        let res = dispatch(&client, body, &logger);
        let result = res.get("result").unwrap();
        let addresses_all = result.get("public_addresses").unwrap().as_array().unwrap();
        assert_eq!(addresses_all.len(), 12); // Accounts start with 2 addresses, then we created 10.

        let body = json!({
            "jsonrpc": "2.0",
            "id": 1,
            "method": "get_addresses_for_account",
            "params": {
                "account_id": account_id,
                "offset": "1",
                "limit": "4",
            },
        });
        let res = dispatch(&client, body, &logger);
        let result = res.get("result").unwrap();
        let addresses_page = result.get("public_addresses").unwrap().as_array().unwrap();
        assert_eq!(addresses_page.len(), 4);
        assert_eq!(addresses_page[..], addresses_all[1..5]);
    }

    #[test_with_logger]
    fn test_next_subaddress_fails_with_fog(logger: Logger) {
        use crate::db::WalletDbError::SubaddressesNotSupportedForFOGEnabledAccounts as subaddress_error;

        let mut rng: StdRng = SeedableRng::from_seed([20u8; 32]);
        let (client, mut _ledger_db, _db_ctx, _network_state) = setup(&mut rng, logger.clone());

        // Create Account
        let body = json!({
            "jsonrpc": "2.0",
            "id": 1,
            "method": "create_account",
            "params": {
                "name": "Alice Main Account",
                "fog_report_url": "fog://fog-report.example.com",
                "fog_report_id": "",
                "fog_authority_spki": "MIICIjANBgkqhkiG9w0BAQEFAAOCAg8AMIICCgKCAgEAvnB9wTbTOT5uoizRYaYbw7XIEkInl8E7MGOAQj+xnC+F1rIXiCnc/t1+5IIWjbRGhWzo7RAwI5sRajn2sT4rRn9NXbOzZMvIqE4hmhmEzy1YQNDnfALAWNQ+WBbYGW+Vqm3IlQvAFFjVN1YYIdYhbLjAPdkgeVsWfcLDforHn6rR3QBZYZIlSBQSKRMY/tywTxeTCvK2zWcS0kbbFPtBcVth7VFFVPAZXhPi9yy1AvnldO6n7KLiupVmojlEMtv4FQkk604nal+j/dOplTATV8a9AJBbPRBZ/yQg57EG2Y2MRiHOQifJx0S5VbNyMm9bkS8TD7Goi59aCW6OT1gyeotWwLg60JRZTfyJ7lYWBSOzh0OnaCytRpSWtNZ6barPUeOnftbnJtE8rFhF7M4F66et0LI/cuvXYecwVwykovEVBKRF4HOK9GgSm17mQMtzrD7c558TbaucOWabYR04uhdAc3s10MkuONWG0wIQhgIChYVAGnFLvSpp2/aQEq3xrRSETxsixUIjsZyWWROkuA0IFnc8d7AmcnUBvRW7FT/5thWyk5agdYUGZ+7C1o69ihR1YxmoGh69fLMPIEOhYh572+3ckgl2SaV4uo9Gvkz8MMGRBcMIMlRirSwhCfozV2RyT5Wn1NgPpyc8zJL7QdOhL7Qxb+5WjnCVrQYHI2cCAwEAAQ=="
            },
        });

        let creation_res = dispatch(&client, body, &logger);
        let creation_result = creation_res.get("result").unwrap();
        let account_obj = creation_result.get("account").unwrap();
        let account_id = account_obj.get("account_id").unwrap().as_str().unwrap();
        assert_eq!(creation_res.get("jsonrpc").unwrap(), "2.0");

        // assign next subaddress for account
        let body = json!({
            "jsonrpc": "2.0",
            "id": 1,
            "method": "assign_address_for_account",
            "params": {
                "account_id": account_id,
                "metadata": "subaddress_index_2",
            }
        });
        let res = dispatch(&client, body, &logger);
        let error = res.get("error").unwrap();
        let data = error.get("data").unwrap();
        let details = data.get("details").unwrap();
        assert!(details.to_string().contains(&subaddress_error.to_string()));
    }

    #[test_with_logger]
    fn test_import_account_with_next_subaddress_index(logger: Logger) {
        let mut rng: StdRng = SeedableRng::from_seed([20u8; 32]);
        let (client, mut ledger_db, db_ctx, _network_state) = setup(&mut rng, logger.clone());

        // create an account
        let body = json!({
            "jsonrpc": "2.0",
            "id": 1,
            "method": "import_account_from_legacy_root_entropy",
            "params": {
                "entropy": "c593274dc6f6eb94242e34ae5f0ab16bc3085d45d49d9e18b8a8c6f057e6b56b",
                "name": "Alice Main Account",
            }
        });
        let res = dispatch(&client, body, &logger);
        let result = res.get("result").unwrap();
        let account_obj = result.get("account").unwrap();
        let account_id = account_obj.get("account_id").unwrap().as_str().unwrap();

        // assign next subaddress for account
        let body = json!({
            "jsonrpc": "2.0",
            "id": 1,
            "method": "assign_address_for_account",
            "params": {
                "account_id": account_id,
                "metadata": "subaddress_index_2",
            }
        });
        let res = dispatch(&client, body, &logger);
        let result = res.get("result").unwrap();
        let address = result.get("address").unwrap();
        let b58_public_address = address.get("public_address").unwrap().as_str().unwrap();
        let public_address = b58_decode_public_address(b58_public_address).unwrap();

        // Add a block to fund account at the new subaddress.
        add_block_to_ledger_db(
            &mut ledger_db,
            &vec![public_address],
            100000000000000, // 100.0 MOB
            &vec![KeyImage::from(rng.next_u64())],
            &mut rng,
        );

        manually_sync_account(
            &ledger_db,
            &db_ctx.get_db_instance(logger.clone()),
            &AccountID(account_id.to_string()),
<<<<<<< HEAD
            13,
=======
>>>>>>> a08c5b74
            &logger,
        );
        assert_eq!(ledger_db.num_blocks().unwrap(), 13);

        let body = json!({
            "jsonrpc": "2.0",
            "id": 1,
            "method": "get_balance_for_account",
            "params": {
                "account_id": account_id,
            }
        });
        let res = dispatch(&client, body, &logger);
        let result = res.get("result").unwrap();
        let balance = result.get("balance").unwrap();
        let unspent_pmob = balance.get("unspent_pmob").unwrap().as_str().unwrap();

        assert_eq!("100000000000000", unspent_pmob);

        let body = json!({
            "jsonrpc": "2.0",
            "id": 1,
            "method": "remove_account",
            "params": {
                "account_id": account_id,
            }
        });
        dispatch(&client, body, &logger);

        let body = json!({
            "jsonrpc": "2.0",
            "id": 1,
            "method": "import_account_from_legacy_root_entropy",
            "params": {
                "entropy": "c593274dc6f6eb94242e34ae5f0ab16bc3085d45d49d9e18b8a8c6f057e6b56b",
                "name": "Alice Main Account",
            }
        });
        dispatch(&client, body, &logger);

        manually_sync_account(
            &ledger_db,
            &db_ctx.get_db_instance(logger.clone()),
            &AccountID(account_id.to_string()),
<<<<<<< HEAD
            13,
=======
>>>>>>> a08c5b74
            &logger,
        );
        let body = json!({
            "jsonrpc": "2.0",
            "id": 1,
            "method": "get_balance_for_account",
            "params": {
                "account_id": account_id,
            }
        });
        let res = dispatch(&client, body, &logger);
        let result = res.get("result").unwrap();
        let balance = result.get("balance").unwrap();
        let unspent_pmob = balance.get("unspent_pmob").unwrap().as_str().unwrap();
        let orphaned_pmob = balance.get("orphaned_pmob").unwrap().as_str().unwrap();
        let spent_pmob = balance.get("spent_pmob").unwrap().as_str().unwrap();

        assert_eq!("0", unspent_pmob);
        assert_eq!("100000000000000", orphaned_pmob);
        assert_eq!("0", spent_pmob);

        // assign next subaddress for account
        let body = json!({
            "jsonrpc": "2.0",
            "id": 1,
            "method": "assign_address_for_account",
            "params": {
                "account_id": account_id,
                "metadata": "subaddress_index_2",
            }
        });
        dispatch(&client, body, &logger);

        let body = json!({
            "jsonrpc": "2.0",
            "id": 1,
            "method": "get_balance_for_account",
            "params": {
                "account_id": account_id,
            }
        });
        let res = dispatch(&client, body, &logger);
        let result = res.get("result").unwrap();
        let balance = result.get("balance").unwrap();
        let unspent_pmob = balance.get("unspent_pmob").unwrap().as_str().unwrap();
        let orphaned_pmob = balance.get("orphaned_pmob").unwrap().as_str().unwrap();

        assert_eq!("100000000000000", unspent_pmob);
        assert_eq!("0", orphaned_pmob);

        let body = json!({
            "jsonrpc": "2.0",
            "id": 1,
            "method": "remove_account",
            "params": {
                "account_id": account_id,
            }
        });
        dispatch(&client, body, &logger);

        let body = json!({
            "jsonrpc": "2.0",
            "id": 1,
            "method": "import_account_from_legacy_root_entropy",
            "params": {
                "entropy": "c593274dc6f6eb94242e34ae5f0ab16bc3085d45d49d9e18b8a8c6f057e6b56b",
                "name": "Alice Main Account",
                "next_subaddress_index": "3",
            }
        });
        dispatch(&client, body, &logger);

        manually_sync_account(
            &ledger_db,
            &db_ctx.get_db_instance(logger.clone()),
            &AccountID(account_id.to_string()),
<<<<<<< HEAD
            13,
=======
>>>>>>> a08c5b74
            &logger,
        );

        let body = json!({
            "jsonrpc": "2.0",
            "id": 1,
            "method": "get_balance_for_account",
            "params": {
                "account_id": account_id,
            }
        });
        let res = dispatch(&client, body, &logger);
        let result = res.get("result").unwrap();
        let balance = result.get("balance").unwrap();
        let unspent_pmob = balance.get("unspent_pmob").unwrap().as_str().unwrap();
        let orphaned_pmob = balance.get("orphaned_pmob").unwrap().as_str().unwrap();

        assert_eq!("100000000000000", unspent_pmob);
        assert_eq!("0", orphaned_pmob);
    }

    #[test_with_logger]
    fn test_send_txo_received_from_removed_account(logger: Logger) {
        use crate::db::schema::txos;
        use diesel::{dsl::count, prelude::*};

        let mut rng: StdRng = SeedableRng::from_seed([20u8; 32]);
        let (client, mut ledger_db, db_ctx, _network_state) = setup(&mut rng, logger.clone());

        let wallet_db = db_ctx.get_db_instance(logger.clone());

        // Add three accounts.
        let body = json!({
            "jsonrpc": "2.0",
            "id": 1,
            "method": "create_account",
            "params": {
                "name": "account 1",
            }
        });
        let res = dispatch(&client, body, &logger);
        let result = res.get("result").unwrap();
        let account_obj = result.get("account").unwrap();
        let account_id_1 = account_obj.get("account_id").unwrap().as_str().unwrap();
        let b58_public_address_1 = account_obj.get("main_address").unwrap().as_str().unwrap();
        let public_address_1 = b58_decode_public_address(b58_public_address_1).unwrap();

        let body = json!({
            "jsonrpc": "2.0",
            "id": 1,
            "method": "create_account",
            "params": {
                "name": "account 2",
            }
        });
        let res = dispatch(&client, body, &logger);
        let result = res.get("result").unwrap();
        let account_obj = result.get("account").unwrap();
        let account_id_2 = account_obj.get("account_id").unwrap().as_str().unwrap();
        let b58_public_address_2 = account_obj.get("main_address").unwrap().as_str().unwrap();

        let body = json!({
            "jsonrpc": "2.0",
            "id": 1,
            "method": "create_account",
            "params": {
                "name": "account 3",
            }
        });
        let res = dispatch(&client, body, &logger);
        let result = res.get("result").unwrap();
        let account_obj = result.get("account").unwrap();
        let account_id_3 = account_obj.get("account_id").unwrap().as_str().unwrap();
        let b58_public_address_3 = account_obj.get("main_address").unwrap().as_str().unwrap();

        // Add a block to fund account 1.
        assert_eq!(
            txos::table
                .select(count(txos::txo_id_hex))
                .first::<i64>(&wallet_db.get_conn().unwrap())
                .unwrap(),
            0
        );
        add_block_to_ledger_db(
            &mut ledger_db,
            &vec![public_address_1],
            100000000000000, // 100.0 MOB
            &vec![KeyImage::from(rng.next_u64())],
            &mut rng,
        );

        manually_sync_account(
            &ledger_db,
            &wallet_db,
            &AccountID(account_id_1.to_string()),
<<<<<<< HEAD
            13,
=======
>>>>>>> a08c5b74
            &logger,
        );
        assert_eq!(
            txos::table
                .select(count(txos::txo_id_hex))
                .first::<i64>(&wallet_db.get_conn().unwrap())
                .unwrap(),
            1
        );

        // Send some coins to account 2.
        let body = json!({
            "jsonrpc": "2.0",
            "id": 1,
            "method": "build_transaction",
            "params": {
                "account_id": account_id_1,
                "recipient_public_address": b58_public_address_2,
                "value_pmob": "84000000000000", // 84.0 MOB
            }
        });
        let res = dispatch(&client, body, &logger);
        let result = res.get("result").unwrap();
        let tx_proposal = result.get("tx_proposal").unwrap();

        let body = json!({
            "jsonrpc": "2.0",
            "id": 1,
            "method": "submit_transaction",
            "params": {
                "tx_proposal": tx_proposal,
                "account_id": account_id_1,
            }
        });
        let res = dispatch(&client, body, &logger);
        let result = res.get("result");
        assert!(result.is_some());

        let json_tx_proposal: json_rpc::tx_proposal::TxProposal =
            serde_json::from_value(tx_proposal.clone()).unwrap();
        let payments_tx_proposal =
            mc_mobilecoind::payments::TxProposal::try_from(&json_tx_proposal).unwrap();

        add_block_with_tx_proposal(&mut ledger_db, payments_tx_proposal);

        manually_sync_account(
            &ledger_db,
            &wallet_db,
            &AccountID(account_id_2.to_string()),
<<<<<<< HEAD
            14,
=======
>>>>>>> a08c5b74
            &logger,
        );
        assert_eq!(
            txos::table
                .select(count(txos::txo_id_hex))
                .first::<i64>(&wallet_db.get_conn().unwrap())
                .unwrap(),
            3
        );

        // Remove account 1.
        let body = json!({
            "jsonrpc": "2.0",
            "id": 2,
            "method": "remove_account",
            "params": {
                "account_id": account_id_1,
            }
        });
        let res = dispatch(&client, body, &logger);
        let result = res.get("result").unwrap();
        assert_eq!(result["removed"].as_bool().unwrap(), true,);
        assert_eq!(
            txos::table
                .select(count(txos::txo_id_hex))
                .first::<i64>(&wallet_db.get_conn().unwrap())
                .unwrap(),
            1
        );

        // Send coins from account 2 to account 3.
        let body = json!({
            "jsonrpc": "2.0",
            "id": 1,
            "method": "build_transaction",
            "params": {
                "account_id": account_id_2,
                "recipient_public_address": b58_public_address_3,
                "value_pmob": "42000000000000", // 42.0 MOB
            }
        });
        let res = dispatch(&client, body, &logger);
        let result = res.get("result").unwrap();
        let tx_proposal = result.get("tx_proposal").unwrap();

        let body = json!({
            "jsonrpc": "2.0",
            "id": 1,
            "method": "submit_transaction",
            "params": {
                "tx_proposal": tx_proposal,
                "account_id": account_id_2,
            }
        });
        let res = dispatch(&client, body, &logger);
        let result = res.get("result");
        assert!(result.is_some());

        let json_tx_proposal: json_rpc::tx_proposal::TxProposal =
            serde_json::from_value(tx_proposal.clone()).unwrap();
        let payments_tx_proposal =
            mc_mobilecoind::payments::TxProposal::try_from(&json_tx_proposal).unwrap();

        add_block_with_tx_proposal(&mut ledger_db, payments_tx_proposal);

        manually_sync_account(
            &ledger_db,
            &wallet_db,
            &AccountID(account_id_3.to_string()),
<<<<<<< HEAD
            15,
=======
>>>>>>> a08c5b74
            &logger,
        );
        assert_eq!(
            txos::table
                .select(count(txos::txo_id_hex))
                .first::<i64>(&wallet_db.get_conn().unwrap())
                .unwrap(),
            3
        );

        // Check that account 3 received its coins.
        let body = json!({
            "jsonrpc": "2.0",
            "id": 1,
            "method": "get_balance_for_account",
            "params": {
                "account_id": account_id_3,
            }
        });
        let res = dispatch(&client, body, &logger);
        let result = res.get("result").unwrap();
        let balance_status = result.get("balance").unwrap();
        let unspent = balance_status["unspent_pmob"].as_str().unwrap();
        assert_eq!(unspent, "42000000000000"); // 42.0 MOB
    }

    #[test_with_logger]
    fn test_create_assigned_subaddress(logger: Logger) {
        let mut rng: StdRng = SeedableRng::from_seed([20u8; 32]);
        let (client, mut ledger_db, db_ctx, _network_state) = setup(&mut rng, logger.clone());

        // Add an account
        let body = json!({
            "jsonrpc": "2.0",
            "id": 1,
            "method": "create_account",
            "params": {
                "name": "Alice Main Account",
            }
        });
        let res = dispatch(&client, body, &logger);
        let result = res.get("result").unwrap();
        let account_id = result
            .get("account")
            .unwrap()
            .get("account_id")
            .unwrap()
            .as_str()
            .unwrap();

        // Create a subaddress
        let body = json!({
            "jsonrpc": "2.0",
            "id": 1,
            "method": "assign_address_for_account",
            "params": {
                "account_id": account_id,
                "comment": "For Bob",
            }
        });
        let res = dispatch(&client, body, &logger);
        let result = res.get("result").unwrap();
        let b58_public_address = result
            .get("address")
            .unwrap()
            .get("public_address")
            .unwrap()
            .as_str()
            .unwrap();
        let from_bob_public_address = b58_decode_public_address(b58_public_address).unwrap();

        // Add a block to the ledger with a transaction "From Bob"
        add_block_to_ledger_db(
            &mut ledger_db,
            &vec![from_bob_public_address],
            42000000000000,
            &vec![KeyImage::from(rng.next_u64())],
            &mut rng,
        );

        manually_sync_account(
            &ledger_db,
            &db_ctx.get_db_instance(logger.clone()),
            &AccountID(account_id.to_string()),
<<<<<<< HEAD
            13,
=======
>>>>>>> a08c5b74
            &logger,
        );

        let body = json!({
            "jsonrpc": "2.0",
            "id": 1,
            "method": "get_all_txos_for_account",
            "params": {
                "account_id": account_id,
            }
        });
        let res = dispatch(&client, body, &logger);
        let result = res.get("result").unwrap();
        let txos = result.get("txo_ids").unwrap().as_array().unwrap();
        assert_eq!(txos.len(), 1);
        let txo_map = result.get("txo_map").unwrap().as_object().unwrap();
        let txo = &txo_map.get(txos[0].as_str().unwrap()).unwrap();
        let status_map = txo
            .get("account_status_map")
            .unwrap()
            .as_object()
            .unwrap()
            .get(account_id)
            .unwrap();
        let txo_status = status_map.get("txo_status").unwrap().as_str().unwrap();
        assert_eq!(txo_status, TXO_STATUS_UNSPENT);
        let txo_type = status_map.get("txo_type").unwrap().as_str().unwrap();
        assert_eq!(txo_type, TXO_TYPE_RECEIVED);
        let value = txo.get("value_pmob").unwrap().as_str().unwrap();
        assert_eq!(value, "42000000000000");
    }

    #[test_with_logger]
    fn test_get_address_for_account(logger: Logger) {
        let mut rng: StdRng = SeedableRng::from_seed([20u8; 32]);
        let (client, _ledger_db, _db_ctx, _network_state) = setup(&mut rng, logger.clone());

        // Add an account
        let body = json!({
            "jsonrpc": "2.0",
            "id": 1,
            "method": "create_account",
            "params": {
                "name": "Alice Main Account",
            }
        });
        let res = dispatch(&client, body, &logger);
        let result = res.get("result").unwrap();
        let account_id = result
            .get("account")
            .unwrap()
            .get("account_id")
            .unwrap()
            .as_str()
            .unwrap();

        let body = json!({
            "jsonrpc": "2.0",
            "id": 1,
            "method": "get_address_for_account",
            "params": {
                "account_id": account_id,
                "index": 2,
            }
        });
        let res = dispatch(&client, body, &logger);
        let error = res.get("error").unwrap();
        let code = error.get("code").unwrap();
        assert_eq!(code, -32603);

        // Create a subaddress
        let body = json!({
            "jsonrpc": "2.0",
            "id": 1,
            "method": "assign_address_for_account",
            "params": {
                "account_id": account_id,
                "comment": "test",
            }
        });
        dispatch(&client, body, &logger);

        let body = json!({
            "jsonrpc": "2.0",
            "id": 1,
            "method": "get_address_for_account",
            "params": {
                "account_id": account_id,
                "index": 2,
            }
        });
        let res = dispatch(&client, body, &logger);
        let result = res.get("result").unwrap();
        let address = result.get("address").unwrap();
        let subaddress_index = address.get("subaddress_index").unwrap().as_str().unwrap();

        assert_eq!(subaddress_index, "2");
    }

    #[test_with_logger]
    fn test_verify_address(logger: Logger) {
        let mut rng: StdRng = SeedableRng::from_seed([20u8; 32]);
        let (client, _ledger_db, _db_ctx, _network_state) = setup(&mut rng, logger.clone());

        // Add an account
        let body = json!({
            "jsonrpc": "2.0",
            "id": 1,
            "method": "verify_address",
            "params": {
                "address": "NOTVALIDB58",
            }
        });
        let res = dispatch(&client, body, &logger);
        let result = res["result"]["verified"].as_bool().unwrap();
        assert!(!result);

        // Add an account
        let body = json!({
            "jsonrpc": "2.0",
            "id": 1,
            "method": "create_account",
            "params": {
                "name": "Alice Main Account",
            }
        });
        let res = dispatch(&client, body, &logger);
        let b58_public_address = res["result"]["account"]["main_address"].as_str().unwrap();

        let body = json!({
            "jsonrpc": "2.0",
            "id": 1,
            "method": "verify_address",
            "params": {
                "address": b58_public_address,
            }
        });
        let res = dispatch(&client, body, &logger);
        let result = res["result"]["verified"].as_bool().unwrap();
        assert!(result);
    }

    #[test_with_logger]
    fn test_balance_for_address(logger: Logger) {
        let mut rng: StdRng = SeedableRng::from_seed([20u8; 32]);
        let (client, mut ledger_db, db_ctx, _network_state) = setup(&mut rng, logger.clone());

        // Add an account
        let body = json!({
            "jsonrpc": "2.0",
            "api_version": "2",
            "id": 1,
            "method": "create_account",
            "params": {
                "name": "Alice Main Account",
            }
        });
        let res = dispatch(&client, body, &logger);
        let account_id = res["result"]["account"]["account_id"].as_str().unwrap();
        let b58_public_address = res["result"]["account"]["main_address"].as_str().unwrap();

        let alice_public_address = b58_decode_public_address(&b58_public_address)
            .expect("Could not b58_decode public address");
        add_block_to_ledger_db(
            &mut ledger_db,
            &vec![alice_public_address],
            42 * MOB as u64,
            &vec![KeyImage::from(rng.next_u64())],
            &mut rng,
        );
        //
        manually_sync_account(
            &ledger_db,
            &db_ctx.get_db_instance(logger.clone()),
            &AccountID(account_id.to_string()),
<<<<<<< HEAD
            13,
=======
>>>>>>> a08c5b74
            &logger,
        );

        let body = json!({
            "jsonrpc": "2.0",
            "api_version": "2",
            "id": 1,
            "method": "get_balance_for_address",
            "params": {
                "address": b58_public_address,
            }
        });
        let res = dispatch(&client, body, &logger);
        let balance = res["result"]["balance"].clone();
        assert_eq!(
            balance["unspent_pmob"]
                .as_str()
                .unwrap()
                .parse::<u64>()
                .expect("Could not parse u64"),
            42 * MOB as u64
        );
        assert_eq!(
            balance["pending_pmob"]
                .as_str()
                .unwrap()
                .parse::<u64>()
                .expect("Could not parse u64"),
            0
        );
        assert_eq!(
            balance["spent_pmob"]
                .as_str()
                .unwrap()
                .parse::<u64>()
                .expect("Could not parse u64"),
            0
        );
        assert_eq!(
            balance["secreted_pmob"]
                .as_str()
                .unwrap()
                .parse::<u64>()
                .expect("Could not parse u64"),
            0
        );
        assert_eq!(
            balance["orphaned_pmob"]
                .as_str()
                .unwrap()
                .parse::<u64>()
                .expect("Could not parse u64"),
            0
        );

        // Create a subaddress
        let body = json!({
            "jsonrpc": "2.0",
            "api_version": "2",
            "id": 1,
            "method": "assign_address_for_account",
            "params": {
                "account_id": account_id,
                "comment": "For Bob",
            }
        });
        let res = dispatch(&client, body, &logger);
        let result = res.get("result").unwrap();
        let from_bob_b58_public_address = result
            .get("address")
            .unwrap()
            .get("public_address")
            .unwrap()
            .as_str()
            .unwrap();
        let from_bob_public_address =
            b58_decode_public_address(from_bob_b58_public_address).unwrap();

        // Add a block to the ledger with a transaction "From Bob"
        add_block_to_ledger_db(
            &mut ledger_db,
            &vec![from_bob_public_address],
            64 * MOB as u64,
            &vec![KeyImage::from(rng.next_u64())],
            &mut rng,
        );
        //
        manually_sync_account(
            &ledger_db,
            &db_ctx.get_db_instance(logger.clone()),
            &AccountID(account_id.to_string()),
<<<<<<< HEAD
            14,
=======
>>>>>>> a08c5b74
            &logger,
        );

        let body = json!({
            "jsonrpc": "2.0",
            "api_version": "2",
            "id": 1,
            "method": "get_balance_for_address",
            "params": {
                "address": from_bob_b58_public_address,
            }
        });
        let res = dispatch(&client, body, &logger);
        let balance = res["result"]["balance"].clone();
        assert_eq!(
            balance["unspent_pmob"]
                .as_str()
                .unwrap()
                .parse::<u64>()
                .expect("Could not parse u64"),
            64 * MOB as u64
        );
    }

    /// This test is intended to make sure that when a subaddress is assigned
    /// that it correctly generates and checks the key image against the ledger
    /// db to see if the previously orphaned txo has been spent or not
    #[test_with_logger]
    fn test_mark_orphaned_txo_as_spent(logger: Logger) {
        let mut rng: StdRng = SeedableRng::from_seed([20u8; 32]);
        let (client, mut ledger_db, db_ctx, _network_state) = setup(&mut rng, logger.clone());

        // Add an account
        let body = json!({
            "jsonrpc": "2.0",
            "id": 1,
            "method": "import_account",
            "params": {
                "mnemonic": "sheriff odor square mistake huge skate mouse shoot purity weapon proof stuff correct concert blanket neck own shift clay mistake air viable stick group",
                "key_derivation_version": "2",
                "name": "Alice Main Account",
            }
        });
        let res = dispatch(&client, body, &logger);
        let result = res.get("result").unwrap();
        let account_obj = result.get("account").unwrap();
        let account_id = account_obj.get("account_id").unwrap().as_str().unwrap();

        // Assign next subaddress for account.
        let body = json!({
            "jsonrpc": "2.0",
            "id": 1,
            "method": "assign_address_for_account",
            "params": {
                "account_id": account_id,
                "metadata": "subaddress_index_2",
            }
        });
        let res = dispatch(&client, body, &logger);
        let result = res.get("result").unwrap();
        let address = result.get("address").unwrap();
        let b58_public_address = address.get("public_address").unwrap().as_str().unwrap();
        let public_address = b58_decode_public_address(b58_public_address).unwrap();

        // Add a block to fund account at the new subaddress.
        add_block_to_ledger_db(
            &mut ledger_db,
            &vec![public_address.clone()],
            100000000000000, // 100.0 MOB
            &vec![KeyImage::from(rng.next_u64())],
            &mut rng,
        );

        add_block_to_ledger_db(
            &mut ledger_db,
            &vec![public_address.clone()],
            500000000000000, // 500.0 MOB
            &vec![KeyImage::from(rng.next_u64())],
            &mut rng,
        );

        manually_sync_account(
            &ledger_db,
            &db_ctx.get_db_instance(logger.clone()),
            &AccountID(account_id.to_string()),
<<<<<<< HEAD
            14,
=======
>>>>>>> a08c5b74
            &logger,
        );

        // Remove the account.
        let body = json!({
            "jsonrpc": "2.0",
            "id": 2,
            "method": "remove_account",
            "params": {
                "account_id": *account_id,
            }
        });
        let res = dispatch(&client, body, &logger);
        let result = res.get("result").unwrap();
        assert_eq!(result["removed"].as_bool().unwrap(), true,);

        // Add the same account back.
        let body = json!({
            "jsonrpc": "2.0",
            "id": 1,
            "method": "import_account",
            "params": {
                "mnemonic": "sheriff odor square mistake huge skate mouse shoot purity weapon proof stuff correct concert blanket neck own shift clay mistake air viable stick group",
                "key_derivation_version": "2",
                "name": "Alice Main Account",
            }
        });
        let res = dispatch(&client, body, &logger);
        let result = res.get("result").unwrap();
        let account_obj = result.get("account").unwrap();
        let account_id = account_obj.get("account_id").unwrap().as_str().unwrap();

        manually_sync_account(
            &ledger_db,
            &db_ctx.get_db_instance(logger.clone()),
            &AccountID(account_id.to_string()),
<<<<<<< HEAD
            14,
=======
>>>>>>> a08c5b74
            &logger,
        );

        let body = json!({
            "jsonrpc": "2.0",
            "id": 1,
            "method": "get_balance_for_account",
            "params": {
                "account_id": *account_id,
            }
        });
        let res = dispatch(&client, body, &logger);
        let result = res.get("result").unwrap();
        let balance = result.get("balance").unwrap();
        assert_eq!(balance.get("unspent_pmob").unwrap(), "0");
        assert_eq!(balance.get("spent_pmob").unwrap(), "0");
        assert_eq!(balance.get("orphaned_pmob").unwrap(), "600000000000000");

        // Add back next subaddress. Txos are detected as unspent.
        let body = json!({
            "jsonrpc": "2.0",
            "id": 1,
            "method": "assign_address_for_account",
            "params": {
                "account_id": account_id,
                "metadata": "subaddress_index_2",
            }
        });
        dispatch(&client, body, &logger);

        let body = json!({
            "jsonrpc": "2.0",
            "id": 1,
            "method": "get_balance_for_account",
            "params": {
                "account_id": *account_id,
            }
        });
        let res = dispatch(&client, body, &logger);
        let result = res.get("result").unwrap();
        let balance = result.get("balance").unwrap();
        assert_eq!(balance.get("unspent_pmob").unwrap(), "600000000000000");
        assert_eq!(balance.get("spent_pmob").unwrap(), "0");
        assert_eq!(balance.get("orphaned_pmob").unwrap(), "0");

        // Create a second account.
        let body = json!({
            "jsonrpc": "2.0",
            "id": 1,
            "method": "create_account",
            "params": {
                "name": "account 2",
            }
        });
        let res = dispatch(&client, body, &logger);
        let result = res.get("result").unwrap();
        let account_obj = result.get("account").unwrap();
        let account_id_2 = account_obj.get("account_id").unwrap().as_str().unwrap();
        let b58_public_address_2 = account_obj.get("main_address").unwrap().as_str().unwrap();

        // Remove the second Account
        let body = json!({
            "jsonrpc": "2.0",
            "id": 2,
            "method": "remove_account",
            "params": {
                "account_id": *account_id_2,
            }
        });
        let res = dispatch(&client, body, &logger);
        let result = res.get("result").unwrap();
        assert_eq!(result["removed"].as_bool().unwrap(), true,);

        // Send some coins to the removed second account.
        let body = json!({
            "jsonrpc": "2.0",
            "id": 1,
            "method": "build_transaction",
            "params": {
                "account_id": account_id,
                "recipient_public_address": b58_public_address_2,
                "value_pmob": "50000000000000", // 50.0 MOB
            }
        });
        let res = dispatch(&client, body, &logger);
        let result = res.get("result").unwrap();
        let tx_proposal = result.get("tx_proposal").unwrap();

        let body = json!({
            "jsonrpc": "2.0",
            "id": 1,
            "method": "submit_transaction",
            "params": {
                "tx_proposal": tx_proposal
            }
        });
        let res = dispatch(&client, body, &logger);
        let result = res.get("result");
        assert!(result.is_some());

        let json_tx_proposal: json_rpc::tx_proposal::TxProposal =
            serde_json::from_value(tx_proposal.clone()).unwrap();
        let payments_tx_proposal =
            mc_mobilecoind::payments::TxProposal::try_from(&json_tx_proposal).unwrap();

        add_block_with_tx_proposal(&mut ledger_db, payments_tx_proposal);

        manually_sync_account(
            &ledger_db,
            &db_ctx.get_db_instance(logger.clone()),
            &AccountID(account_id.to_string()),
<<<<<<< HEAD
            15,
=======
>>>>>>> a08c5b74
            &logger,
        );

        // The first account shows the coins are spent.
        let body = json!({
            "jsonrpc": "2.0",
            "id": 1,
            "method": "get_balance_for_account",
            "params": {
                "account_id": *account_id,
            }
        });
        let res = dispatch(&client, body, &logger);
        let result = res.get("result").unwrap();
        let balance = result.get("balance").unwrap();
        assert_eq!(balance.get("unspent_pmob").unwrap(), "549999600000000");
        assert_eq!(balance.get("spent_pmob").unwrap(), "100000000000000");
        assert_eq!(balance.get("orphaned_pmob").unwrap(), "0");

        // Remove the first account and add it back again.
        let body = json!({
            "jsonrpc": "2.0",
            "id": 2,
            "method": "remove_account",
            "params": {
                "account_id": *account_id,
            }
        });
        let res = dispatch(&client, body, &logger);
        let result = res.get("result").unwrap();
        assert_eq!(result["removed"].as_bool().unwrap(), true,);

        let body = json!({
            "jsonrpc": "2.0",
            "id": 1,
            "method": "import_account",
            "params": {
                "mnemonic": "sheriff odor square mistake huge skate mouse shoot purity weapon proof stuff correct concert blanket neck own shift clay mistake air viable stick group",
                "key_derivation_version": "2",
                "name": "Alice Main Account",
            }
        });
        let res = dispatch(&client, body, &logger);
        let result = res.get("result").unwrap();
        let account_obj = result.get("account").unwrap();
        let account_id = account_obj.get("account_id").unwrap().as_str().unwrap();

        manually_sync_account(
            &ledger_db,
            &db_ctx.get_db_instance(logger.clone()),
            &AccountID(account_id.to_string()),
<<<<<<< HEAD
            15,
=======
>>>>>>> a08c5b74
            &logger,
        );

        // The unspent pmob shows what wasn't sent to the second account.
        // The orphaned pmob are because we haven't added back the next subaddress.
        let body = json!({
            "jsonrpc": "2.0",
            "id": 1,
            "method": "get_balance_for_account",
            "params": {
                "account_id": *account_id,
            }
        });
        let res = dispatch(&client, body, &logger);
        let result = res.get("result").unwrap();
        let balance = result.get("balance").unwrap();
        assert_eq!(balance.get("unspent_pmob").unwrap(), "49999600000000");
        assert_eq!(balance.get("spent_pmob").unwrap(), "0");
        assert_eq!(balance.get("orphaned_pmob").unwrap(), "600000000000000");
    }

    #[test_with_logger]
    fn test_get_all_txos(logger: Logger) {
        let mut rng: StdRng = SeedableRng::from_seed([20u8; 32]);
        let (client, mut ledger_db, db_ctx, _network_state) = setup(&mut rng, logger.clone());

        // Add an account
        let body = json!({
            "jsonrpc": "2.0",
            "id": 1,
            "method": "create_account",
            "params": {
                "name": "Alice Main Account",
            }
        });
        let res = dispatch(&client, body, &logger);
        let result = res.get("result").unwrap();
        let account_obj = result.get("account").unwrap();
        let account_id = account_obj.get("account_id").unwrap().as_str().unwrap();
        let b58_public_address = account_obj.get("main_address").unwrap().as_str().unwrap();
        let public_address = b58_decode_public_address(b58_public_address).unwrap();

        // Add a block with a txo for this address
        add_block_to_ledger_db(
            &mut ledger_db,
            &vec![public_address],
            100,
            &vec![KeyImage::from(rng.next_u64())],
            &mut rng,
        );

        manually_sync_account(
            &ledger_db,
            &db_ctx.get_db_instance(logger.clone()),
            &AccountID(account_id.to_string()),
<<<<<<< HEAD
            13,
=======
>>>>>>> a08c5b74
            &logger,
        );

        let body = json!({
            "jsonrpc": "2.0",
            "id": 1,
            "method": "get_all_txos_for_account",
            "params": {
                "account_id": account_id,
            }
        });
        let res = dispatch(&client, body, &logger);
        let result = res.get("result").unwrap();
        let txos = result.get("txo_ids").unwrap().as_array().unwrap();
        assert_eq!(txos.len(), 1);
        let txo_map = result.get("txo_map").unwrap().as_object().unwrap();
        let txo = txo_map.get(txos[0].as_str().unwrap()).unwrap();
        let account_status_map = txo
            .get("account_status_map")
            .unwrap()
            .as_object()
            .unwrap()
            .get(account_id)
            .unwrap();
        let txo_status = account_status_map
            .get("txo_status")
            .unwrap()
            .as_str()
            .unwrap();
        assert_eq!(txo_status, TXO_STATUS_UNSPENT);
        let txo_type = account_status_map
            .get("txo_type")
            .unwrap()
            .as_str()
            .unwrap();
        assert_eq!(txo_type, TXO_TYPE_RECEIVED);
        let value = txo.get("value_pmob").unwrap().as_str().unwrap();
        assert_eq!(value, "100");

        // Check the overall balance for the account
        let body = json!({
            "jsonrpc": "2.0",
            "id": 1,
            "method": "get_balance_for_account",
            "params": {
                "account_id": account_id,
            }
        });
        let res = dispatch(&client, body, &logger);
        let result = res.get("result").unwrap();
        let balance_status = result.get("balance").unwrap();
        let unspent = balance_status["unspent_pmob"].as_str().unwrap();
        assert_eq!(unspent, "100");
    }

    #[test_with_logger]
    fn test_split_txo(logger: Logger) {
        let mut rng: StdRng = SeedableRng::from_seed([20u8; 32]);
        let (client, mut ledger_db, db_ctx, _network_state) = setup(&mut rng, logger.clone());

        // Add an account
        let body = json!({
            "jsonrpc": "2.0",
            "id": 1,
            "method": "create_account",
            "params": {
                "name": "Alice Main Account",
            }
        });
        let res = dispatch(&client, body, &logger);
        let result = res.get("result").unwrap();
        let account_obj = result.get("account").unwrap();
        let account_id = account_obj.get("account_id").unwrap().as_str().unwrap();
        let b58_public_address = account_obj.get("main_address").unwrap().as_str().unwrap();
        let public_address = b58_decode_public_address(b58_public_address).unwrap();

        // Add a block with a txo for this address
        add_block_to_ledger_db(
            &mut ledger_db,
            &vec![public_address],
            250000000000,
            &vec![KeyImage::from(rng.next_u64())],
            &mut rng,
        );

        manually_sync_account(
            &ledger_db,
            &db_ctx.get_db_instance(logger.clone()),
            &AccountID(account_id.to_string()),
<<<<<<< HEAD
            13,
=======
>>>>>>> a08c5b74
            &logger,
        );

        let body = json!({
            "jsonrpc": "2.0",
            "id": 1,
            "method": "get_all_txos_for_account",
            "params": {
                "account_id": account_id,
            }
        });
        let res = dispatch(&client, body, &logger);
        let result = res.get("result").unwrap();
        let txos = result.get("txo_ids").unwrap().as_array().unwrap();
        assert_eq!(txos.len(), 1);
        let txo_map = result.get("txo_map").unwrap().as_object().unwrap();
        let txo = txo_map.get(txos[0].as_str().unwrap()).unwrap();
        let account_status_map = txo
            .get("account_status_map")
            .unwrap()
            .as_object()
            .unwrap()
            .get(account_id)
            .unwrap();
        let txo_status = account_status_map
            .get("txo_status")
            .unwrap()
            .as_str()
            .unwrap();
        assert_eq!(txo_status, TXO_STATUS_UNSPENT);
        let txo_type = account_status_map
            .get("txo_type")
            .unwrap()
            .as_str()
            .unwrap();
        assert_eq!(txo_type, TXO_TYPE_RECEIVED);
        let value = txo.get("value_pmob").unwrap().as_str().unwrap();
        assert_eq!(value, "250000000000");
        let txo_id = &txos[0];

        // Check the overall balance for the account
        let body = json!({
            "jsonrpc": "2.0",
            "id": 1,
            "method": "get_balance_for_account",
            "params": {
                "account_id": account_id,
            }
        });
        let res = dispatch(&client, body, &logger);
        let result = res.get("result").unwrap();
        let balance_status = result.get("balance").unwrap();
        let unspent = balance_status["unspent_pmob"].as_str().unwrap();
        assert_eq!(unspent, "250000000000");

        let body = json!({
            "jsonrpc": "2.0",
            "id": 1,
            "method": "build_split_txo_transaction",
            "params": {
                "txo_id": txo_id,
                "output_values": ["20000000000", "80000000000", "30000000000", "70000000000", "40000000000"],
                "fee": "10000000000"
            }
        });
        let res = dispatch(&client, body, &logger);
        let result = res.get("result").unwrap();
        let tx_proposal = result.get("tx_proposal").unwrap();

        let body = json!({
            "jsonrpc": "2.0",
            "id": 1,
            "method": "submit_transaction",
            "params": {
                "tx_proposal": tx_proposal,
                "account_id": account_id,
            }
        });
        let res = dispatch(&client, body, &logger);
        let result = res.get("result");
        assert!(result.is_some());

        let json_tx_proposal: json_rpc::tx_proposal::TxProposal =
            serde_json::from_value(tx_proposal.clone()).unwrap();
        let payments_tx_proposal =
            mc_mobilecoind::payments::TxProposal::try_from(&json_tx_proposal).unwrap();

        add_block_with_tx_proposal(&mut ledger_db, payments_tx_proposal);

        manually_sync_account(
            &ledger_db,
            &db_ctx.get_db_instance(logger.clone()),
            &AccountID(account_id.to_string()),
<<<<<<< HEAD
            14,
=======
>>>>>>> a08c5b74
            &logger,
        );

        // Check the overall balance for the account
        let body = json!({
            "jsonrpc": "2.0",
            "id": 1,
            "method": "get_balance_for_account",
            "params": {
                "account_id": account_id,
            }
        });
        let res = dispatch(&client, body, &logger);
        let result = res.get("result").unwrap();
        let balance_status = result.get("balance").unwrap();
        let unspent = balance_status["unspent_pmob"].as_str().unwrap();
        assert_eq!(unspent, "240000000000");
    }

    #[test_with_logger]
    fn test_receipts(logger: Logger) {
        let mut rng: StdRng = SeedableRng::from_seed([20u8; 32]);
        let (client, mut ledger_db, db_ctx, _network_state) = setup(&mut rng, logger.clone());

        // Add an account
        let body = json!({
            "jsonrpc": "2.0",
            "id": 1,
            "method": "create_account",
            "params": {
                "name": "Alice Main Account",
            }
        });
        let res = dispatch(&client, body, &logger);
        let result = res.get("result").unwrap();
        let account_obj = result.get("account").unwrap();
        let alice_account_id = account_obj.get("account_id").unwrap().as_str().unwrap();
        let alice_b58_public_address = account_obj.get("main_address").unwrap().as_str().unwrap();
        let alice_public_address = b58_decode_public_address(alice_b58_public_address).unwrap();

        // Add a block with a txo for this address
        add_block_to_ledger_db(
            &mut ledger_db,
            &vec![alice_public_address],
            100 * MOB as u64,
            &vec![KeyImage::from(rng.next_u64())],
            &mut rng,
        );

        manually_sync_account(
            &ledger_db,
            &db_ctx.get_db_instance(logger.clone()),
            &AccountID(alice_account_id.to_string()),
<<<<<<< HEAD
            13,
=======
>>>>>>> a08c5b74
            &logger,
        );

        // Add Bob's account to our wallet
        let body = json!({
            "jsonrpc": "2.0",
            "id": 1,
            "method": "create_account",
            "params": {
                "name": "Bob Main Account",
            }
        });
        let res = dispatch(&client, body, &logger);
        let result = res.get("result").unwrap();
        let bob_account_obj = result.get("account").unwrap();
        let bob_account_id = bob_account_obj.get("account_id").unwrap().as_str().unwrap();
        let bob_b58_public_address = bob_account_obj
            .get("main_address")
            .unwrap()
            .as_str()
            .unwrap();

        // Construct a transaction proposal from Alice to Bob
        let body = json!({
            "jsonrpc": "2.0",
            "id": 1,
            "method": "build_transaction",
            "params": {
                "account_id": alice_account_id,
                "recipient_public_address": bob_b58_public_address,
                "value_pmob": "42000000000000", // 42 MOB
            }
        });
        let res = dispatch(&client, body, &logger);
        let result = res.get("result").unwrap();
        let tx_proposal = result.get("tx_proposal").unwrap();

        // Get the receipts from the tx_proposal
        let body = json!({
            "jsonrpc": "2.0",
            "id": 1,
            "method": "create_receiver_receipts",
            "params": {
                "tx_proposal": tx_proposal
            }
        });
        let res = dispatch(&client, body, &logger);
        let result = res.get("result").unwrap();
        let receipts = result["receiver_receipts"].as_array().unwrap();
        assert_eq!(receipts.len(), 1);
        let receipt = &receipts[0];

        // Bob checks status (should be pending before the block is added to the ledger)
        let body = json!({
            "jsonrpc": "2.0",
            "id": 1,
            "method": "check_receiver_receipt_status",
            "params": {
                "address": bob_b58_public_address,
                "receiver_receipt": receipt,
            }
        });
        let res = dispatch(&client, body, &logger);
        let result = res.get("result").unwrap();
        let status = result["receipt_transaction_status"].as_str().unwrap();
        assert_eq!(status, "TransactionPending");

        // Add the block to the ledger with the tx proposal
        let json_tx_proposal: json_rpc::tx_proposal::TxProposal =
            serde_json::from_value(tx_proposal.clone()).unwrap();
        let payments_tx_proposal =
            mc_mobilecoind::payments::TxProposal::try_from(&json_tx_proposal).unwrap();

        // The MockBlockchainConnection does not write to the ledger_db
        add_block_with_tx_proposal(&mut ledger_db, payments_tx_proposal);

        manually_sync_account(
            &ledger_db,
            &db_ctx.get_db_instance(logger.clone()),
            &AccountID(alice_account_id.to_string()),
<<<<<<< HEAD
            14,
=======
>>>>>>> a08c5b74
            &logger,
        );
        manually_sync_account(
            &ledger_db,
            &db_ctx.get_db_instance(logger.clone()),
            &AccountID(bob_account_id.to_string()),
<<<<<<< HEAD
            14,
=======
>>>>>>> a08c5b74
            &logger,
        );

        // Bob checks status (should be successful after added to the ledger)
        let body = json!({
            "jsonrpc": "2.0",
            "id": 1,
            "method": "check_receiver_receipt_status",
            "params": {
                "address": bob_b58_public_address,
                "receiver_receipt": receipt,
            }
        });
        let res = dispatch(&client, body, &logger);
        let result = res.get("result").unwrap();
        let status = result["receipt_transaction_status"].as_str().unwrap();
        assert_eq!(status, "TransactionSuccess");
    }

    #[test_with_logger]
    fn test_gift_codes(logger: Logger) {
        let mut rng: StdRng = SeedableRng::from_seed([20u8; 32]);
        let (client, mut ledger_db, db_ctx, _network_state) = setup(&mut rng, logger.clone());

        // Add an account
        let body = json!({
            "jsonrpc": "2.0",
            "id": 1,
            "method": "create_account",
            "params": {
                "name": "Alice Main Account",
            }
        });
        let res = dispatch(&client, body, &logger);
        let result = res.get("result").unwrap();
        let account_obj = result.get("account").unwrap();
        let alice_account_id = account_obj.get("account_id").unwrap().as_str().unwrap();
        let alice_b58_public_address = account_obj.get("main_address").unwrap().as_str().unwrap();
        let alice_public_address = b58_decode_public_address(alice_b58_public_address).unwrap();

        // Add a block with a txo for this address
        add_block_to_ledger_db(
            &mut ledger_db,
            &vec![alice_public_address],
            100 * MOB as u64,
            &vec![KeyImage::from(rng.next_u64())],
            &mut rng,
        );

        manually_sync_account(
            &ledger_db,
            &db_ctx.get_db_instance(logger.clone()),
            &AccountID(alice_account_id.to_string()),
<<<<<<< HEAD
            13,
=======
>>>>>>> a08c5b74
            &logger,
        );
        // Create a gift code
        let body = json!({
            "jsonrpc": "2.0",
            "id": 1,
            "method": "build_gift_code",
            "params": {
                "account_id": alice_account_id,
                "value_pmob": "42000000000000",
                "memo": "Happy Birthday!",
            }
        });
        let res = dispatch(&client, body, &logger);
        let result = res["result"].clone();
        let gift_code_b58 = result["gift_code_b58"].as_str().unwrap();
        let tx_proposal = result["tx_proposal"].clone();

        // Check the status of the gift code
        let body = json!({
            "jsonrpc": "2.0",
            "id": 1,
            "method": "check_gift_code_status",
            "params": {
                "gift_code_b58": gift_code_b58,
            }
        });
        let res = dispatch(&client, body, &logger);
        let status = res["result"]["gift_code_status"].as_str().unwrap();
        assert_eq!(status, "GiftCodeSubmittedPending");
        let memo = res["result"]["gift_code_memo"].as_str().unwrap();
        assert_eq!(memo, "Happy Birthday!");

        // Submit the gift code and tx proposal
        let body = json!({
            "jsonrpc": "2.0",
            "id": 1,
            "method": "submit_gift_code",
            "params": {
                "from_account_id": alice_account_id,
                "gift_code_b58": gift_code_b58,
                "tx_proposal": tx_proposal,
            }
        });
        dispatch(&client, body, &logger);

        // Add the TxProposal for the gift code
        let json_tx_proposal: json_rpc::tx_proposal::TxProposal =
            serde_json::from_value(tx_proposal.clone()).unwrap();
        let payments_tx_proposal =
            mc_mobilecoind::payments::TxProposal::try_from(&json_tx_proposal).unwrap();

        // The MockBlockchainConnection does not write to the ledger_db
        add_block_with_tx_proposal(&mut ledger_db, payments_tx_proposal);

        manually_sync_account(
            &ledger_db,
            &db_ctx.get_db_instance(logger.clone()),
            &AccountID(alice_account_id.to_string()),
<<<<<<< HEAD
            14,
=======
>>>>>>> a08c5b74
            &logger,
        );

        // Check the status of the gift code
        let body = json!({
            "jsonrpc": "2.0",
            "id": 1,
            "method": "check_gift_code_status",
            "params": {
                "gift_code_b58": gift_code_b58,
            }
        });
        let res = dispatch(&client, body, &logger);
        let status = res["result"]["gift_code_status"].as_str().unwrap();
        assert_eq!(status, "GiftCodeAvailable");
        let memo = res["result"]["gift_code_memo"].as_str().unwrap();
        assert_eq!(memo, "Happy Birthday!");

        // Add Bob's account to our wallet
        let body = json!({
            "jsonrpc": "2.0",
            "id": 1,
            "method": "create_account",
            "params": {
                "name": "Bob Main Account",
            }
        });
        let res = dispatch(&client, body, &logger);
        let result = res.get("result").unwrap();
        let bob_account_obj = result.get("account").unwrap();
        let bob_account_id = bob_account_obj.get("account_id").unwrap().as_str().unwrap();

        manually_sync_account(
            &ledger_db,
            &db_ctx.get_db_instance(logger.clone()),
            &AccountID(bob_account_id.to_string()),
<<<<<<< HEAD
            14,
=======
>>>>>>> a08c5b74
            &logger,
        );

        // Get all the gift codes in the wallet
        let body = json!({
            "jsonrpc": "2.0",
            "id": 1,
            "method": "get_all_gift_codes",
        });
        let res = dispatch(&client, body, &logger);
        let result = res["result"]["gift_codes"].as_array().unwrap();
        assert_eq!(result.len(), 1);

        // Get the specific gift code
        let body = json!({
            "jsonrpc": "2.0",
            "id": 1,
            "method": "get_gift_code",
            "params": {
                "gift_code_b58": gift_code_b58,
            }
        });
        dispatch(&client, body, &logger);

        // Claim the gift code for bob
        let body = json!({
            "jsonrpc": "2.0",
            "id": 1,
            "method": "claim_gift_code",
            "params": {
                "account_id": bob_account_id,
                "gift_code_b58": gift_code_b58,
            }
        });
        let res = dispatch(&client, body, &logger);
        let txo_id_hex = res["result"]["txo_id"].as_str().unwrap();
        assert_eq!(txo_id_hex.len(), 64);

        // Now remove that gift code
        let body = json!({
            "jsonrpc": "2.0",
            "id": 1,
            "method": "remove_gift_code",
            "params": {
                "gift_code_b58": gift_code_b58,
            }
        });
        let res = dispatch(&client, body, &logger);
        let result = res["result"]["removed"].as_bool().unwrap();
        assert!(result);

        // Get all the gift codes in the wallet again, should be 0 now
        let body = json!({
            "jsonrpc": "2.0",
            "id": 1,
            "method": "get_all_gift_codes",
        });
        let res = dispatch(&client, body, &logger);
        let result = res["result"]["gift_codes"].as_array().unwrap();
        assert_eq!(result.len(), 0);
    }
}<|MERGE_RESOLUTION|>--- conflicted
+++ resolved
@@ -539,10 +539,6 @@
             &ledger_db,
             &db_ctx.get_db_instance(logger.clone()),
             &AccountID(account_id.to_string()),
-<<<<<<< HEAD
-            13,
-=======
->>>>>>> a08c5b74
             &logger,
         );
 
@@ -649,10 +645,6 @@
             &ledger_db,
             &db_ctx.get_db_instance(logger.clone()),
             &AccountID(account_id.to_string()),
-<<<<<<< HEAD
-            13,
-=======
->>>>>>> a08c5b74
             &logger,
         );
 
@@ -715,10 +707,6 @@
             &ledger_db,
             &db_ctx.get_db_instance(logger.clone()),
             &AccountID(account_id.to_string()),
-<<<<<<< HEAD
-            13,
-=======
->>>>>>> a08c5b74
             &logger,
         );
         assert_eq!(ledger_db.num_blocks().unwrap(), 13);
@@ -736,10 +724,6 @@
             &ledger_db,
             &db_ctx.get_db_instance(logger.clone()),
             &AccountID(account_id.to_string()),
-<<<<<<< HEAD
-            14,
-=======
->>>>>>> a08c5b74
             &logger,
         );
         assert_eq!(ledger_db.num_blocks().unwrap(), 14);
@@ -814,10 +798,6 @@
             &ledger_db,
             &db_ctx.get_db_instance(logger.clone()),
             &AccountID(account_id.to_string()),
-<<<<<<< HEAD
-            15,
-=======
->>>>>>> a08c5b74
             &logger,
         );
         assert_eq!(ledger_db.num_blocks().unwrap(), 15);
@@ -898,10 +878,6 @@
             &ledger_db,
             &db_ctx.get_db_instance(logger.clone()),
             &AccountID(account_id.to_string()),
-<<<<<<< HEAD
-            13,
-=======
->>>>>>> a08c5b74
             &logger,
         );
         assert_eq!(ledger_db.num_blocks().unwrap(), 13);
@@ -950,10 +926,6 @@
             &ledger_db,
             &db_ctx.get_db_instance(logger.clone()),
             &AccountID(account_id.to_string()),
-<<<<<<< HEAD
-            14,
-=======
->>>>>>> a08c5b74
             &logger,
         );
         assert_eq!(ledger_db.num_blocks().unwrap(), 14);
@@ -1071,10 +1043,6 @@
             &ledger_db,
             &db_ctx.get_db_instance(logger.clone()),
             &AccountID(account_id.to_string()),
-<<<<<<< HEAD
-            15,
-=======
->>>>>>> a08c5b74
             &logger,
         );
         assert_eq!(ledger_db.num_blocks().unwrap(), 15);
@@ -1280,10 +1248,6 @@
             &ledger_db,
             &db_ctx.get_db_instance(logger.clone()),
             &AccountID(account_id.to_string()),
-<<<<<<< HEAD
-            13,
-=======
->>>>>>> a08c5b74
             &logger,
         );
         assert_eq!(ledger_db.num_blocks().unwrap(), 13);
@@ -1301,10 +1265,6 @@
             &ledger_db,
             &db_ctx.get_db_instance(logger.clone()),
             &AccountID(account_id.to_string()),
-<<<<<<< HEAD
-            14,
-=======
->>>>>>> a08c5b74
             &logger,
         );
         assert_eq!(ledger_db.num_blocks().unwrap(), 14);
@@ -1342,10 +1302,6 @@
             &ledger_db,
             &db_ctx.get_db_instance(logger.clone()),
             &AccountID(account_id.to_string()),
-<<<<<<< HEAD
-            15,
-=======
->>>>>>> a08c5b74
             &logger,
         );
 
@@ -1396,10 +1352,6 @@
             &ledger_db,
             &db_ctx.get_db_instance(logger.clone()),
             &AccountID(account_id.to_string()),
-<<<<<<< HEAD
-            17,
-=======
->>>>>>> a08c5b74
             &logger,
         );
 
@@ -1511,10 +1463,6 @@
             &ledger_db,
             &db_ctx.get_db_instance(logger.clone()),
             &AccountID(alice_account_id.to_string()),
-<<<<<<< HEAD
-            13,
-=======
->>>>>>> a08c5b74
             &logger,
         );
 
@@ -1660,30 +1608,18 @@
             &ledger_db,
             &db_ctx.get_db_instance(logger.clone()),
             &AccountID(alice_account_id.to_string()),
-<<<<<<< HEAD
-            14,
-=======
->>>>>>> a08c5b74
             &logger,
         );
         manually_sync_account(
             &ledger_db,
             &db_ctx.get_db_instance(logger.clone()),
             &AccountID(bob_account_id.to_string()),
-<<<<<<< HEAD
-            14,
-=======
->>>>>>> a08c5b74
             &logger,
         );
         manually_sync_account(
             &ledger_db,
             &db_ctx.get_db_instance(logger.clone()),
             &AccountID(charlie_account_id.to_string()),
-<<<<<<< HEAD
-            14,
-=======
->>>>>>> a08c5b74
             &logger,
         );
 
@@ -1846,10 +1782,6 @@
             &ledger_db,
             &db_ctx.get_db_instance(logger.clone()),
             &AccountID(account_id.to_string()),
-<<<<<<< HEAD
-            22,
-=======
->>>>>>> a08c5b74
             &logger,
         );
 
@@ -2080,10 +2012,6 @@
             &ledger_db,
             &db_ctx.get_db_instance(logger.clone()),
             &AccountID(account_id.to_string()),
-<<<<<<< HEAD
-            13,
-=======
->>>>>>> a08c5b74
             &logger,
         );
         assert_eq!(ledger_db.num_blocks().unwrap(), 13);
@@ -2128,10 +2056,6 @@
             &ledger_db,
             &db_ctx.get_db_instance(logger.clone()),
             &AccountID(account_id.to_string()),
-<<<<<<< HEAD
-            13,
-=======
->>>>>>> a08c5b74
             &logger,
         );
         let body = json!({
@@ -2208,10 +2132,6 @@
             &ledger_db,
             &db_ctx.get_db_instance(logger.clone()),
             &AccountID(account_id.to_string()),
-<<<<<<< HEAD
-            13,
-=======
->>>>>>> a08c5b74
             &logger,
         );
 
@@ -2307,10 +2227,6 @@
             &ledger_db,
             &wallet_db,
             &AccountID(account_id_1.to_string()),
-<<<<<<< HEAD
-            13,
-=======
->>>>>>> a08c5b74
             &logger,
         );
         assert_eq!(
@@ -2360,10 +2276,6 @@
             &ledger_db,
             &wallet_db,
             &AccountID(account_id_2.to_string()),
-<<<<<<< HEAD
-            14,
-=======
->>>>>>> a08c5b74
             &logger,
         );
         assert_eq!(
@@ -2433,10 +2345,6 @@
             &ledger_db,
             &wallet_db,
             &AccountID(account_id_3.to_string()),
-<<<<<<< HEAD
-            15,
-=======
->>>>>>> a08c5b74
             &logger,
         );
         assert_eq!(
@@ -2521,10 +2429,6 @@
             &ledger_db,
             &db_ctx.get_db_instance(logger.clone()),
             &AccountID(account_id.to_string()),
-<<<<<<< HEAD
-            13,
-=======
->>>>>>> a08c5b74
             &logger,
         );
 
@@ -2700,10 +2604,6 @@
             &ledger_db,
             &db_ctx.get_db_instance(logger.clone()),
             &AccountID(account_id.to_string()),
-<<<<<<< HEAD
-            13,
-=======
->>>>>>> a08c5b74
             &logger,
         );
 
@@ -2795,10 +2695,6 @@
             &ledger_db,
             &db_ctx.get_db_instance(logger.clone()),
             &AccountID(account_id.to_string()),
-<<<<<<< HEAD
-            14,
-=======
->>>>>>> a08c5b74
             &logger,
         );
 
@@ -2884,10 +2780,6 @@
             &ledger_db,
             &db_ctx.get_db_instance(logger.clone()),
             &AccountID(account_id.to_string()),
-<<<<<<< HEAD
-            14,
-=======
->>>>>>> a08c5b74
             &logger,
         );
 
@@ -2924,10 +2816,6 @@
             &ledger_db,
             &db_ctx.get_db_instance(logger.clone()),
             &AccountID(account_id.to_string()),
-<<<<<<< HEAD
-            14,
-=======
->>>>>>> a08c5b74
             &logger,
         );
 
@@ -3039,10 +2927,6 @@
             &ledger_db,
             &db_ctx.get_db_instance(logger.clone()),
             &AccountID(account_id.to_string()),
-<<<<<<< HEAD
-            15,
-=======
->>>>>>> a08c5b74
             &logger,
         );
 
@@ -3094,10 +2978,6 @@
             &ledger_db,
             &db_ctx.get_db_instance(logger.clone()),
             &AccountID(account_id.to_string()),
-<<<<<<< HEAD
-            15,
-=======
->>>>>>> a08c5b74
             &logger,
         );
 
@@ -3153,10 +3033,6 @@
             &ledger_db,
             &db_ctx.get_db_instance(logger.clone()),
             &AccountID(account_id.to_string()),
-<<<<<<< HEAD
-            13,
-=======
->>>>>>> a08c5b74
             &logger,
         );
 
@@ -3246,10 +3122,6 @@
             &ledger_db,
             &db_ctx.get_db_instance(logger.clone()),
             &AccountID(account_id.to_string()),
-<<<<<<< HEAD
-            13,
-=======
->>>>>>> a08c5b74
             &logger,
         );
 
@@ -3343,10 +3215,6 @@
             &ledger_db,
             &db_ctx.get_db_instance(logger.clone()),
             &AccountID(account_id.to_string()),
-<<<<<<< HEAD
-            14,
-=======
->>>>>>> a08c5b74
             &logger,
         );
 
@@ -3400,10 +3268,6 @@
             &ledger_db,
             &db_ctx.get_db_instance(logger.clone()),
             &AccountID(alice_account_id.to_string()),
-<<<<<<< HEAD
-            13,
-=======
->>>>>>> a08c5b74
             &logger,
         );
 
@@ -3484,20 +3348,12 @@
             &ledger_db,
             &db_ctx.get_db_instance(logger.clone()),
             &AccountID(alice_account_id.to_string()),
-<<<<<<< HEAD
-            14,
-=======
->>>>>>> a08c5b74
             &logger,
         );
         manually_sync_account(
             &ledger_db,
             &db_ctx.get_db_instance(logger.clone()),
             &AccountID(bob_account_id.to_string()),
-<<<<<<< HEAD
-            14,
-=======
->>>>>>> a08c5b74
             &logger,
         );
 
@@ -3551,10 +3407,6 @@
             &ledger_db,
             &db_ctx.get_db_instance(logger.clone()),
             &AccountID(alice_account_id.to_string()),
-<<<<<<< HEAD
-            13,
-=======
->>>>>>> a08c5b74
             &logger,
         );
         // Create a gift code
@@ -3614,10 +3466,6 @@
             &ledger_db,
             &db_ctx.get_db_instance(logger.clone()),
             &AccountID(alice_account_id.to_string()),
-<<<<<<< HEAD
-            14,
-=======
->>>>>>> a08c5b74
             &logger,
         );
 
@@ -3654,10 +3502,6 @@
             &ledger_db,
             &db_ctx.get_db_instance(logger.clone()),
             &AccountID(bob_account_id.to_string()),
-<<<<<<< HEAD
-            14,
-=======
->>>>>>> a08c5b74
             &logger,
         );
 
