// Copyright (c) 2020-2021 MobileCoin Inc.

//! End-to-end tests for the Full Service Wallet API.

#[cfg(test)]
mod e2e {
    use crate::{
        db::{
            account::AccountID,
            models::{TXO_STATUS_UNSPENT, TXO_TYPE_RECEIVED},
        },
        json_rpc,
        json_rpc::api_test_utils::{dispatch, dispatch_expect_error, setup, wait_for_sync},
        test_utils::{
            add_block_to_ledger_db, add_block_with_tx_proposal,
            wait_for_sync as wait_for_account_sync, MOB,
        },
        util::b58::b58_decode_public_address,
    };
    use bip39::{Language, Mnemonic};
    use mc_account_keys::{AccountKey, RootEntropy, RootIdentity};
    use mc_account_keys_slip10::Slip10Key;
    use mc_common::logger::{test_with_logger, Logger};
    use mc_crypto_rand::rand_core::RngCore;
    use mc_ledger_db::Ledger;
    use mc_transaction_core::{constants::MINIMUM_FEE, ring_signature::KeyImage};
    use rand::{rngs::StdRng, SeedableRng};
    use std::convert::TryFrom;

    #[test_with_logger]
    fn test_e2e_account_crud(logger: Logger) {
        let mut rng: StdRng = SeedableRng::from_seed([20u8; 32]);
        let (client, _ledger_db, _db_ctx, _network_state) = setup(&mut rng, logger.clone());

        // Create Account
        let body = json!({
            "jsonrpc": "2.0",
            "id": 1,
            "method": "create_account",
            "params": {
                "name": "Alice Main Account",
            },
        });
        let res = dispatch(&client, body, &logger);
        assert_eq!(res.get("jsonrpc").unwrap(), "2.0");

        let result = res.get("result").unwrap();
        let account_obj = result.get("account").unwrap();
        assert!(account_obj.get("account_id").is_some());
        assert_eq!(account_obj.get("name").unwrap(), "Alice Main Account");
        assert!(account_obj.get("main_address").is_some());
        assert_eq!(account_obj.get("next_subaddress_index").unwrap(), "2");
        assert_eq!(account_obj.get("recovery_mode").unwrap(), false);

        let account_id = account_obj.get("account_id").unwrap();

        // Read Accounts via Get All
        let body = json!({
            "jsonrpc": "2.0",
            "id": 2,
            "method": "get_all_accounts",
        });
        let res = dispatch(&client, body, &logger);
        let result = res.get("result").unwrap();
        let accounts = result.get("account_ids").unwrap().as_array().unwrap();
        assert_eq!(accounts.len(), 1);
        let account_map = result.get("account_map").unwrap().as_object().unwrap();
        assert_eq!(
            account_map
                .get(accounts[0].as_str().unwrap())
                .unwrap()
                .get("account_id")
                .unwrap(),
            &account_id.clone()
        );

        let body = json!({
            "jsonrpc": "2.0",
            "id": 2,
            "method": "get_account",
            "params": {
                "account_id": *account_id,
            }
        });
        let res = dispatch(&client, body, &logger);
        let result = res.get("result").unwrap();
        let name = result.get("account").unwrap().get("name").unwrap();
        assert_eq!("Alice Main Account", name.as_str().unwrap());

        // FIXME: assert balance

        // Update Account
        let body = json!({
            "jsonrpc": "2.0",
            "id": 2,
            "method": "update_account_name",
            "params": {
                "account_id": *account_id,
                "name": "Eve Main Account",
            }
        });
        let res = dispatch(&client, body, &logger);
        let result = res.get("result").unwrap();
        assert_eq!(
            result.get("account").unwrap().get("name").unwrap(),
            "Eve Main Account"
        );

        let body = json!({
            "jsonrpc": "2.0",
            "id": 2,
            "method": "get_account",
            "params": {
                "account_id": *account_id,
            }
        });
        let res = dispatch(&client, body, &logger);
        let result = res.get("result").unwrap();
        let name = result.get("account").unwrap().get("name").unwrap();
        assert_eq!("Eve Main Account", name.as_str().unwrap());

        // Remove Account
        let body = json!({
            "jsonrpc": "2.0",
            "id": 2,
            "method": "remove_account",
            "params": {
                "account_id": *account_id,
            }
        });
        let res = dispatch(&client, body, &logger);
        let result = res.get("result").unwrap();
        assert_eq!(result["removed"].as_bool().unwrap(), true,);

        let body = json!({
            "jsonrpc": "2.0",
            "id": 2,
            "method": "get_all_accounts",
        });
        let res = dispatch(&client, body, &logger);
        let result = res.get("result").unwrap();
        let accounts = result.get("account_ids").unwrap().as_array().unwrap();
        assert_eq!(accounts.len(), 0);
    }

    #[test_with_logger]
    fn test_e2e_import_account(logger: Logger) {
        let mut rng: StdRng = SeedableRng::from_seed([20u8; 32]);
        let (client, _ledger_db, _db_ctx, _network_state) = setup(&mut rng, logger.clone());

        let body = json!({
            "jsonrpc": "2.0",
            "id": 1,
            "method": "import_account",
            "params": {
                "mnemonic": "sheriff odor square mistake huge skate mouse shoot purity weapon proof stuff correct concert blanket neck own shift clay mistake air viable stick group",
                "key_derivation_version": "2",
                "name": "Alice Main Account",
                "first_block_index": "200",
            }
        });
        let res = dispatch(&client, body, &logger);
        let result = res.get("result").unwrap();
        let account_obj = result.get("account").unwrap();
        let public_address = account_obj.get("main_address").unwrap().as_str().unwrap();
        assert_eq!(public_address, "3CnfxAc2LvKw4FDNRVgj3GndwAhgQDd7v2Cne66GTUJyzBr3WzSikk9nJ5sCAb1jgSSKaqpWQtcEjV1nhoadVKjq2Soa8p3XZy6u2tpHdor");
        let account_id = account_obj.get("account_id").unwrap().as_str().unwrap();
        assert_eq!(
            account_id,
            "7872edf0d4094643213aabc92aa0d07379cfb58eda0722b21a44868f22f75b4e"
        );

        assert_eq!(
            *account_obj.get("first_block_index").unwrap(),
            serde_json::json!("200")
        );
    }

    #[test_with_logger]
    fn test_e2e_import_account_unknown_version(logger: Logger) {
        let mut rng: StdRng = SeedableRng::from_seed([20u8; 32]);
        let (client, _ledger_db, _db_ctx, _network_state) = setup(&mut rng, logger.clone());

        let body = json!({
            "jsonrpc": "2.0",
            "id": 1,
            "method": "import_account",
            "params": {
                "mnemonic": "sheriff odor square mistake huge skate mouse shoot purity weapon proof stuff correct concert blanket neck own shift clay mistake air viable stick group",
                "key_derivation_version": "3",
                "name": "",
            }
        });
        dispatch_expect_error(
            &client,
            body,
            &logger,
            json!({
                "method": "import_account",
                "error": json!({
                    "code": -32603,
                    "message": "InternalError",
                    "data": json!({
                        "server_error": "UnknownKeyDerivation(3)",
                        "details": "Unknown key version version: 3",
                    })
                }),
                "jsonrpc": "2.0",
                "id": 1,
            })
            .to_string(),
        );
    }

    #[test_with_logger]
    fn test_e2e_import_account_legacy(logger: Logger) {
        let mut rng: StdRng = SeedableRng::from_seed([20u8; 32]);
        let (client, _ledger_db, _db_ctx, _network_state) = setup(&mut rng, logger.clone());

        let body = json!({
            "jsonrpc": "2.0",
            "id": 1,
            "method": "import_account_from_legacy_root_entropy",
            "params": {
                "entropy": "c593274dc6f6eb94242e34ae5f0ab16bc3085d45d49d9e18b8a8c6f057e6b56b",
                "name": "Alice Main Account",
                "first_block_index": "200",
            }
        });
        let res = dispatch(&client, body, &logger);
        let result = res.get("result").unwrap();
        let account_obj = result.get("account").unwrap();
        let public_address = account_obj.get("main_address").unwrap().as_str().unwrap();
        assert_eq!(public_address, "8JtpPPh9mV2PTLrrDz4f2j4PtUpNWnrRg8HKpnuwkZbj5j8bGqtNMNLC9E3zjzcw456215yMjkCVYK4FPZTX4gijYHiuDT31biNHrHmQmsU");
        let account_id = account_obj.get("account_id").unwrap().as_str().unwrap();
        // Catches if a change results in changed accounts_ids, which should always be
        // made to be backward compatible.
        assert_eq!(
            account_id,
            "f9957a9d050ef8dff9d8ef6f66daa608081e631b2d918988311613343827b779"
        );
        assert_eq!(
            *account_obj.get("first_block_index").unwrap(),
            serde_json::json!("200")
        );
    }

    #[test_with_logger]
    fn test_e2e_import_delete_import(logger: Logger) {
        let mut rng: StdRng = SeedableRng::from_seed([20u8; 32]);
        let (client, _ledger_db, _db_ctx, _network_state) = setup(&mut rng, logger.clone());

        let body = json!({
            "jsonrpc": "2.0",
            "id": 1,
            "method": "import_account_from_legacy_root_entropy",
            "params": {
                "entropy": "c593274dc6f6eb94242e34ae5f0ab16bc3085d45d49d9e18b8a8c6f057e6b56b",
                "name": "Alice Main Account",
                "first_block_index": "200",
            }
        });
        let res = dispatch(&client, body, &logger);
        let result = res.get("result").unwrap();
        let account_obj = result.get("account").unwrap();
        let public_address = account_obj.get("main_address").unwrap().as_str().unwrap();
        assert_eq!(public_address, "8JtpPPh9mV2PTLrrDz4f2j4PtUpNWnrRg8HKpnuwkZbj5j8bGqtNMNLC9E3zjzcw456215yMjkCVYK4FPZTX4gijYHiuDT31biNHrHmQmsU");
        let account_id = account_obj.get("account_id").unwrap().as_str().unwrap();
        // Catches if a change results in changed accounts_ids, which should always be
        // made to be backward compatible.
        assert_eq!(
            account_id,
            "f9957a9d050ef8dff9d8ef6f66daa608081e631b2d918988311613343827b779"
        );

        // Delete Account
        let body = json!({
            "jsonrpc": "2.0",
            "id": 2,
            "method": "remove_account",
            "params": {
                "account_id": *account_id,
            }
        });
        let res = dispatch(&client, body, &logger);
        let result = res.get("result").unwrap();
        assert_eq!(result["removed"].as_bool().unwrap(), true);

        // Import it again - should succeed.
        let body = json!({
            "jsonrpc": "2.0",
            "id": 1,
            "method": "import_account_from_legacy_root_entropy",
            "params": {
                "entropy": "c593274dc6f6eb94242e34ae5f0ab16bc3085d45d49d9e18b8a8c6f057e6b56b",
                "name": "Alice Main Account",
                "first_block_index": "200",
            }
        });
        let res = dispatch(&client, body, &logger);
        let result = res.get("result").unwrap();
        let account_obj = result.get("account").unwrap();
        let public_address = account_obj.get("main_address").unwrap().as_str().unwrap();
        assert_eq!(public_address, "8JtpPPh9mV2PTLrrDz4f2j4PtUpNWnrRg8HKpnuwkZbj5j8bGqtNMNLC9E3zjzcw456215yMjkCVYK4FPZTX4gijYHiuDT31biNHrHmQmsU");
    }

    #[test_with_logger]
    fn test_export_account_secrets(logger: Logger) {
        let mut rng: StdRng = SeedableRng::from_seed([20u8; 32]);
        let (client, _ledger_db, _db_ctx, _network_state) = setup(&mut rng, logger.clone());

        let body = json!({
            "jsonrpc": "2.0",
            "id": 1,
            "method": "import_account",
            "params": {
                "mnemonic": "sheriff odor square mistake huge skate mouse shoot purity weapon proof stuff correct concert blanket neck own shift clay mistake air viable stick group",
                "key_derivation_version": "2",
                "name": "Alice Main Account",
                "first_block_index": "200",
            }
        });
        let res = dispatch(&client, body, &logger);
        let account_obj = res["result"]["account"].clone();
        let account_id = account_obj["account_id"].clone();

        let body = json!({
            "jsonrpc": "2.0",
            "id": 1,
            "method": "export_account_secrets",
            "params": {
                "account_id": account_id,
            }
        });
        let res = dispatch(&client, body, &logger);
        let result = res.get("result").unwrap();
        let secrets = result.get("account_secrets").unwrap();
        let phrase = secrets["mnemonic"].as_str().unwrap();
        assert_eq!(secrets["account_id"], serde_json::json!(account_id));
        assert_eq!(secrets["key_derivation_version"], serde_json::json!("2"));

        // Test that the mnemonic serializes correctly back to an AccountKey object
        let mnemonic = Mnemonic::from_phrase(phrase, Language::English).unwrap();
        let account_key = Slip10Key::from(mnemonic.clone())
            .try_into_account_key(
                &"".to_string(),
                &"".to_string(),
                &hex::decode("".to_string()).expect("invalid spki"),
            )
            .unwrap();

        assert_eq!(
            serde_json::json!(json_rpc::account_key::AccountKey::try_from(&account_key).unwrap()),
            secrets["account_key"]
        );
    }

    #[test_with_logger]
    fn test_export_legacy_account_secrets(logger: Logger) {
        let mut rng: StdRng = SeedableRng::from_seed([20u8; 32]);
        let (client, _ledger_db, _db_ctx, _network_state) = setup(&mut rng, logger.clone());

        let entropy = "c593274dc6f6eb94242e34ae5f0ab16bc3085d45d49d9e18b8a8c6f057e6b56b";
        let body = json!({
            "jsonrpc": "2.0",
            "id": 1,
            "method": "import_account_from_legacy_root_entropy",
            "params": {
                "entropy": entropy,
                "name": "Alice Main Account",
                "first_block_index": "200",
            }
        });
        let res = dispatch(&client, body, &logger);
        let result = res.get("result").unwrap();
        let account_obj = result.get("account").unwrap();
        let account_id = account_obj.get("account_id").unwrap().as_str().unwrap();

        let body = json!({
            "jsonrpc": "2.0",
            "id": 1,
            "method": "export_account_secrets",
            "params": {
                "account_id": account_id,
            }
        });
        let res = dispatch(&client, body, &logger);
        let result = res.get("result").unwrap();
        let secrets = result.get("account_secrets").unwrap();

        assert_eq!(secrets["account_id"], serde_json::json!(account_id));
        assert_eq!(secrets["entropy"], serde_json::json!(entropy));
        assert_eq!(secrets["key_derivation_version"], serde_json::json!("1"));

        // Test that the account_key serializes correctly back to an AccountKey object
        let mut entropy_slice = [0u8; 32];
        entropy_slice[0..32].copy_from_slice(&hex::decode(&entropy).unwrap().as_slice());
        let account_key = AccountKey::from(&RootIdentity::from(&RootEntropy::from(&entropy_slice)));
        assert_eq!(
            serde_json::json!(json_rpc::account_key::AccountKey::try_from(&account_key).unwrap()),
            secrets["account_key"]
        );
    }

    #[test_with_logger]
    fn test_e2e_import_account_fog(logger: Logger) {
        let mut rng: StdRng = SeedableRng::from_seed([20u8; 32]);
        let (client, _ledger_db, _db_ctx, _network_state) = setup(&mut rng, logger.clone());

        // Import an account with fog info.
        let body = json!({
            "jsonrpc": "2.0",
            "id": 1,
            "method": "import_account",
            "params": {
                "mnemonic": "sheriff odor square mistake huge skate mouse shoot purity weapon proof stuff correct concert blanket neck own shift clay mistake air viable stick group",
                "key_derivation_version": "2",
                "name": "Alice Main Account",
                "first_block_index": "200",
                "fog_report_url": "fog://fog-report.example.com",
                "fog_report_id": "",
                "fog_authority_spki": "30820222300d06092a864886f70d01010105000382020f003082020a0282020100c853a8724bc211cf5370ed4dbec8947c5573bed0ec47ae14211454977b41336061f0a040f77dbf529f3a46d8095676ec971b940ab4c9642578760779840a3f9b3b893b2f65006c544e9c16586d33649769b7c1c94552d7efa081a56ad612dec932812676ebec091f2aed69123604f4888a125e04ff85f5a727c286664378581cf34c7ee13eb01cc4faf3308ed3c07a9415f98e5fbfe073e6c357967244e46ba6ebbe391d8154e6e4a1c80524b1a6733eca46e37bfdd62d75816988a79aac6bdb62a06b1237a8ff5e5c848d01bbff684248cf06d92f301623c893eb0fba0f3faee2d197ea57ac428f89d6c000f76d58d5aacc3d70204781aca45bc02b1456b454231d2f2ed4ca6614e5242c7d7af0fe61e9af6ecfa76674ffbc29b858091cbfb4011538f0e894ce45d21d7fac04ba2ff57e9ff6db21e2afd9468ad785c262ec59d4a1a801c5ec2f95fc107dc9cb5f7869d70aa84450b8c350c2fa48bddef20752a1e43676b246c7f59f8f1f4aee43c1a15f36f7a36a9ec708320ea42089991551f2656ec62ea38233946b85616ff182cf17cd227e596329b546ea04d13b053be4cf3338de777b50bc6eca7a6185cf7a5022bc9be3749b1bb43e10ecc88a0c580f2b7373138ee49c7bafd8be6a64048887230480b0c85a045255494e04a9a81646369ce7a10e08da6fae27333ec0c16c8a74d93779a9e055395078d0b07286f9930203010001"
            }
        });
        let res = dispatch(&client, body, &logger);
        let result = res.get("result").unwrap();
        let account_obj = result.get("account").unwrap();
        let public_address = account_obj.get("main_address").unwrap().as_str().unwrap();
        assert_eq!(public_address, "mpcKQqPcgbB2oPneTAuLiZu9ZHp9qNkQo9k6949dupe89HruwmEgvcyVRFFNQccsurgMaZBykWAR1tGwbZqw4FGckqJsAcs2Fc1912Bf84S2am1kLKiRdQWfWUm6rQ8LCw75k14htjiD4u1PfYxwEvXWHXPK2R7PpzfWv5xc8129J5DykCC6wRDUZiqDcesjf7zi91frhfWvX3E6QPnc6kKZj4mfZQPjFVkHdcXWAuQoaJc");
        let account_id = account_obj.get("account_id").unwrap().as_str().unwrap();
        assert_eq!(
            account_id,
            "e260179ba2bed78ed47266a55106a7365f96329203cd95edfc0915f08b7947ce"
        );

        // Export account secrets and check fog info.
        let body = json!({
            "jsonrpc": "2.0",
            "id": 1,
            "method": "export_account_secrets",
            "params": {
                "account_id": account_id,
            }
        });
        let res = dispatch(&client, body, &logger);
        let result = res.get("result").unwrap();
        let secrets = result.get("account_secrets").unwrap();
        let account_key = secrets.get("account_key").unwrap();

        assert_eq!(
            *account_key.get("fog_report_url").unwrap(),
            serde_json::json!("fog://fog-report.example.com")
        );
    }

    #[test_with_logger]
    fn test_e2e_get_balance(logger: Logger) {
        let mut rng: StdRng = SeedableRng::from_seed([20u8; 32]);
        let (client, mut ledger_db, db_ctx, network_state) = setup(&mut rng, logger.clone());

        // Add an account
        let body = json!({
            "jsonrpc": "2.0",
            "id": 1,
            "method": "create_account",
            "params": {
                "name": "Alice Main Account",
            }
        });
        let res = dispatch(&client, body, &logger);
        let result = res.get("result").unwrap();
        let account_obj = result.get("account").unwrap();
        let account_id = account_obj.get("account_id").unwrap().as_str().unwrap();
        let b58_public_address = account_obj.get("main_address").unwrap().as_str().unwrap();
        let public_address = b58_decode_public_address(b58_public_address).unwrap();

        // Add a block with a txo for this address
        add_block_to_ledger_db(
            &mut ledger_db,
            &vec![public_address],
            42 * MOB as u64,
            &vec![KeyImage::from(rng.next_u64())],
            &mut rng,
        );

        wait_for_sync(&client, &ledger_db, &network_state, &logger);
        wait_for_account_sync(
            &ledger_db,
            &db_ctx.get_db_instance(logger.clone()),
            &AccountID(account_id.to_string()),
            13,
        );

        let body = json!({
            "jsonrpc": "2.0",
            "id": 1,
            "method": "get_balance_for_account",
            "params": {
                "account_id": account_id,
            }
        });
        let res = dispatch(&client, body, &logger);
        let result = res.get("result").unwrap();
        let balance = result.get("balance").unwrap();
        assert_eq!(
            balance
                .get("unspent_pmob")
                .unwrap()
                .as_str()
                .unwrap()
                .to_string(),
            (42 * MOB).to_string()
        );
    }

    #[test_with_logger]
    fn test_wallet_status(logger: Logger) {
        let mut rng: StdRng = SeedableRng::from_seed([20u8; 32]);
        let (client, _ledger_db, _db_ctx, _network_state) = setup(&mut rng, logger.clone());

        let body = json!({
            "jsonrpc": "2.0",
            "id": 1,
            "method": "create_account",
            "params": {
                "name": "Alice Main Account",
            }
        });
        let _result = dispatch(&client, body, &logger).get("result").unwrap();

        let body = json!({
            "jsonrpc": "2.0",
            "id": 1,
            "method": "get_wallet_status",
        });
        let res = dispatch(&client, body, &logger);
        let result = res.get("result").unwrap();
        let status = result.get("wallet_status").unwrap();
        assert_eq!(status.get("network_block_index").unwrap(), "11");
        assert_eq!(status.get("local_block_index").unwrap(), "11");
        // Syncing will have already started, so we can't determine what the min synced
        // index is.
        assert!(status.get("min_synced_block_index").is_some());
        assert_eq!(status.get("total_unspent_pmob").unwrap(), "0");
        assert_eq!(status.get("total_pending_pmob").unwrap(), "0");
        assert_eq!(status.get("total_spent_pmob").unwrap(), "0");
        assert_eq!(status.get("total_orphaned_pmob").unwrap(), "0");
        assert_eq!(status.get("total_secreted_pmob").unwrap(), "0");
        assert_eq!(
            status.get("account_ids").unwrap().as_array().unwrap().len(),
            1
        );
        assert_eq!(
            status
                .get("account_map")
                .unwrap()
                .as_object()
                .unwrap()
                .len(),
            1
        );
    }

    #[test_with_logger]
    fn test_account_status(logger: Logger) {
        let mut rng: StdRng = SeedableRng::from_seed([20u8; 32]);
        let (client, mut ledger_db, _db_ctx, network_state) = setup(&mut rng, logger.clone());

        let body = json!({
            "jsonrpc": "2.0",
            "id": 1,
            "method": "create_account",
            "params": {
                "name": "Alice Main Account",
            }
        });
        let res = dispatch(&client, body, &logger);
        let result = res.get("result").unwrap();
        let account_obj = result.get("account").unwrap();
        let account_id = account_obj.get("account_id").unwrap().as_str().unwrap();
        let b58_public_address = account_obj.get("main_address").unwrap().as_str().unwrap();
        let public_address = b58_decode_public_address(b58_public_address).unwrap();

        // Add a block with a txo for this address
        add_block_to_ledger_db(
            &mut ledger_db,
            &vec![public_address],
            42 * MOB as u64,
            &vec![KeyImage::from(rng.next_u64())],
            &mut rng,
        );

        wait_for_sync(&client, &ledger_db, &network_state, &logger);

        let body = json!({
            "jsonrpc": "2.0",
            "id": 1,
            "method": "get_account_status",
            "params": {
                "account_id": account_id,
            }
        });
        let res = dispatch(&client, body, &logger);
        let result = res.get("result").unwrap();
        let balance = result.get("balance").unwrap();
        assert_eq!(
            balance
                .get("unspent_pmob")
                .unwrap()
                .as_str()
                .unwrap()
                .to_string(),
            (42 * MOB).to_string()
        );
        let _account = result.get("account").unwrap();
    }

    #[test_with_logger]
    fn test_build_and_submit_transaction(logger: Logger) {
        let mut rng: StdRng = SeedableRng::from_seed([20u8; 32]);
        let (client, mut ledger_db, _db_ctx, network_state) = setup(&mut rng, logger.clone());

        // Add an account
        let body = json!({
            "jsonrpc": "2.0",
            "id": 1,
            "method": "create_account",
            "params": {
                "name": "Alice Main Account",
            }
        });
        let res = dispatch(&client, body, &logger);
        let result = res.get("result").unwrap();
        let account_obj = result.get("account").unwrap();
        let account_id = account_obj.get("account_id").unwrap().as_str().unwrap();
        let b58_public_address = account_obj.get("main_address").unwrap().as_str().unwrap();
        let public_address = b58_decode_public_address(b58_public_address).unwrap();

        // Add a block with a txo for this address (note that value is smaller than
        // MINIMUM_FEE, so it is a "dust" TxOut that should get opportunistically swept
        // up when we construct the transaction)
        add_block_to_ledger_db(
            &mut ledger_db,
            &vec![public_address.clone()],
            100,
            &vec![KeyImage::from(rng.next_u64())],
            &mut rng,
        );

        wait_for_sync(&client, &ledger_db, &network_state, &logger);
        assert_eq!(ledger_db.num_blocks().unwrap(), 13);

        // Add a block with significantly more MOB
        add_block_to_ledger_db(
            &mut ledger_db,
            &vec![public_address],
            100000000000000, // 100.0 MOB
            &vec![KeyImage::from(rng.next_u64())],
            &mut rng,
        );

        wait_for_sync(&client, &ledger_db, &network_state, &logger);
        assert_eq!(ledger_db.num_blocks().unwrap(), 14);

        // Create a tx proposal to ourselves
        let body = json!({
            "jsonrpc": "2.0",
            "id": 1,
            "method": "build_and_submit_transaction",
            "params": {
                "account_id": account_id,
                "recipient_public_address": b58_public_address,
                "value_pmob": "42000000000000", // 42.0 MOB
            }
        });
        let res = dispatch(&client, body, &logger);
        let result = res.get("result").unwrap();
        let tx_proposal = result.get("tx_proposal").unwrap();
        let tx = tx_proposal.get("tx").unwrap();
        let tx_prefix = tx.get("prefix").unwrap();

        // Assert the fee is correct in both places
        let prefix_fee = tx_prefix.get("fee").unwrap().as_str().unwrap();
        let fee = tx_proposal.get("fee").unwrap();
        // FIXME: WS-9 - Note, minimum fee does not fit into i32 - need to make sure we
        // are not losing precision with the JsonTxProposal treating Fee as number
        assert_eq!(fee, &MINIMUM_FEE.to_string());
        assert_eq!(fee, prefix_fee);

        // Transaction builder attempts to use as many inputs as we have txos
        let inputs = tx_proposal.get("input_list").unwrap().as_array().unwrap();
        assert_eq!(inputs.len(), 2);
        let prefix_inputs = tx_prefix.get("inputs").unwrap().as_array().unwrap();
        assert_eq!(prefix_inputs.len(), inputs.len());

        // One destination
        let outlays = tx_proposal.get("outlay_list").unwrap().as_array().unwrap();
        assert_eq!(outlays.len(), 1);

        // Map outlay -> tx_out, should have one entry for one outlay
        let outlay_index_to_tx_out_index = tx_proposal
            .get("outlay_index_to_tx_out_index")
            .unwrap()
            .as_array()
            .unwrap();
        assert_eq!(outlay_index_to_tx_out_index.len(), 1);

        // Two outputs in the prefix, one for change
        let prefix_outputs = tx_prefix.get("outputs").unwrap().as_array().unwrap();
        assert_eq!(prefix_outputs.len(), 2);

        // One outlay confirmation number for our one outlay (no receipt for change)
        let outlay_confirmation_numbers = tx_proposal
            .get("outlay_confirmation_numbers")
            .unwrap()
            .as_array()
            .unwrap();
        assert_eq!(outlay_confirmation_numbers.len(), 1);

        // Tombstone block = ledger height (12 to start + 2 new blocks + 50 default
        // tombstone)
        let prefix_tombstone = tx_prefix.get("tombstone_block").unwrap();
        assert_eq!(prefix_tombstone, "64");

        let json_tx_proposal: json_rpc::tx_proposal::TxProposal =
            serde_json::from_value(tx_proposal.clone()).unwrap();
        let payments_tx_proposal =
            mc_mobilecoind::payments::TxProposal::try_from(&json_tx_proposal).unwrap();

        add_block_with_tx_proposal(&mut ledger_db, payments_tx_proposal);
        wait_for_sync(&client, &ledger_db, &network_state, &logger);
        assert_eq!(ledger_db.num_blocks().unwrap(), 15);

        // Get balance after submission
        let body = json!({
            "jsonrpc": "2.0",
            "id": 1,
            "method": "get_balance_for_account",
            "params": {
                "account_id": account_id,
            }
        });
        let res = dispatch(&client, body, &logger);
        let result = res.get("result").unwrap();
        let balance_status = result.get("balance").unwrap();
        let unspent = balance_status
            .get("unspent_pmob")
            .unwrap()
            .as_str()
            .unwrap();
        let pending = balance_status
            .get("pending_pmob")
            .unwrap()
            .as_str()
            .unwrap();
        let spent = balance_status.get("spent_pmob").unwrap().as_str().unwrap();
        let secreted = balance_status
            .get("secreted_pmob")
            .unwrap()
            .as_str()
            .unwrap();
        let orphaned = balance_status
            .get("orphaned_pmob")
            .unwrap()
            .as_str()
            .unwrap();
        assert_eq!(unspent, &(100000000000100 - MINIMUM_FEE).to_string());
        assert_eq!(pending, "0");
        assert_eq!(spent, "100000000000100");
        assert_eq!(secreted, "0");
        assert_eq!(orphaned, "0");
    }

    #[test_with_logger]
    fn test_build_then_submit_transaction(logger: Logger) {
        let mut rng: StdRng = SeedableRng::from_seed([20u8; 32]);
        let (client, mut ledger_db, db_ctx, network_state) = setup(&mut rng, logger.clone());

        // Add an account
        let body = json!({
            "jsonrpc": "2.0",
            "id": 1,
            "method": "create_account",
            "params": {
                "name": "Alice Main Account",
            }
        });
        let res = dispatch(&client, body, &logger);
        let result = res.get("result").unwrap();
        let account_obj = result.get("account").unwrap();
        let account_id = account_obj.get("account_id").unwrap().as_str().unwrap();
        let b58_public_address = account_obj.get("main_address").unwrap().as_str().unwrap();
        let public_address = b58_decode_public_address(b58_public_address).unwrap();

        // Add a block with a txo for this address (note that value is smaller than
        // MINIMUM_FEE, so it is a "dust" TxOut that should get opportunistically swept
        // up when we construct the transaction)
        add_block_to_ledger_db(
            &mut ledger_db,
            &vec![public_address.clone()],
            100,
            &vec![KeyImage::from(rng.next_u64())],
            &mut rng,
        );

        wait_for_sync(&client, &ledger_db, &network_state, &logger);
        wait_for_account_sync(
            &ledger_db,
            &db_ctx.get_db_instance(logger.clone()),
            &AccountID(account_id.to_string()),
            13,
        );
        assert_eq!(ledger_db.num_blocks().unwrap(), 13);

        // Create a tx proposal to ourselves
        let body = json!({
            "jsonrpc": "2.0",
            "id": 1,
            "method": "build_transaction",
            "params": {
                "account_id": account_id,
                "recipient_public_address": b58_public_address,
                "value_pmob": "42",
            }
        });
        // We will fail because we cannot afford the fee
        dispatch_expect_error(
            &client,
            body,
            &logger,
            json!({
                "method": "build_transaction",
                "error": json!({
                    "code": -32603,
                    "message": "InternalError",
                    "data": json!({
                        "server_error": format!("TransactionBuilder(WalletDb(InsufficientFundsUnderMaxSpendable(\"Max spendable value in wallet: 100, but target value: {}\")))", 42 + MINIMUM_FEE),
                        "details": format!("Error building transaction: Wallet DB Error: Insufficient funds from Txos under max_spendable_value: Max spendable value in wallet: 100, but target value: {}", 42 + MINIMUM_FEE),
                    })
                }),
                "jsonrpc": "2.0",
                "id": 1,
            }).to_string(),
        );

        // Add a block with significantly more MOB
        add_block_to_ledger_db(
            &mut ledger_db,
            &vec![public_address],
            100000000000000, // 100.0 MOB
            &vec![KeyImage::from(rng.next_u64())],
            &mut rng,
        );

        wait_for_sync(&client, &ledger_db, &network_state, &logger);
        wait_for_account_sync(
            &ledger_db,
            &db_ctx.get_db_instance(logger.clone()),
            &AccountID(account_id.to_string()),
            14,
        );
        assert_eq!(ledger_db.num_blocks().unwrap(), 14);

        // Create a tx proposal to ourselves
        let body = json!({
            "jsonrpc": "2.0",
            "id": 1,
            "method": "build_transaction",
            "params": {
                "account_id": account_id,
                "recipient_public_address": b58_public_address,
                "value_pmob": "42000000000000", // 42.0 MOB
            }
        });
        let res = dispatch(&client, body, &logger);
        let result = res.get("result").unwrap();
        let tx_proposal = result.get("tx_proposal").unwrap();
        let tx = tx_proposal.get("tx").unwrap();
        let tx_prefix = tx.get("prefix").unwrap();

        // Assert the fee is correct in both places
        let prefix_fee = tx_prefix.get("fee").unwrap().as_str().unwrap();
        let fee = tx_proposal.get("fee").unwrap();
        // FIXME: WS-9 - Note, minimum fee does not fit into i32 - need to make sure we
        // are not losing precision with the JsonTxProposal treating Fee as number
        assert_eq!(fee, &MINIMUM_FEE.to_string());
        assert_eq!(fee, prefix_fee);

        // Transaction builder attempts to use as many inputs as we have txos
        let inputs = tx_proposal.get("input_list").unwrap().as_array().unwrap();
        assert_eq!(inputs.len(), 2);
        let prefix_inputs = tx_prefix.get("inputs").unwrap().as_array().unwrap();
        assert_eq!(prefix_inputs.len(), inputs.len());

        // One destination
        let outlays = tx_proposal.get("outlay_list").unwrap().as_array().unwrap();
        assert_eq!(outlays.len(), 1);

        // Map outlay -> tx_out, should have one entry for one outlay
        let outlay_index_to_tx_out_index = tx_proposal
            .get("outlay_index_to_tx_out_index")
            .unwrap()
            .as_array()
            .unwrap();
        assert_eq!(outlay_index_to_tx_out_index.len(), 1);

        // Two outputs in the prefix, one for change
        let prefix_outputs = tx_prefix.get("outputs").unwrap().as_array().unwrap();
        assert_eq!(prefix_outputs.len(), 2);

        // One outlay confirmation number for our one outlay (no receipt for change)
        let outlay_confirmation_numbers = tx_proposal
            .get("outlay_confirmation_numbers")
            .unwrap()
            .as_array()
            .unwrap();
        assert_eq!(outlay_confirmation_numbers.len(), 1);

        // Tombstone block = ledger height (12 to start + 2 new blocks + 50 default
        // tombstone)
        let prefix_tombstone = tx_prefix.get("tombstone_block").unwrap();
        assert_eq!(prefix_tombstone, "64");

        // Get current balance
        assert_eq!(ledger_db.num_blocks().unwrap(), 14);
        let body = json!({
            "jsonrpc": "2.0",
            "id": 1,
            "method": "get_balance_for_account",
            "params": {
                "account_id": account_id,
            }
        });
        let res = dispatch(&client, body, &logger);
        let result = res.get("result").unwrap();
        let balance_status = result.get("balance").unwrap();
        let unspent = balance_status
            .get("unspent_pmob")
            .unwrap()
            .as_str()
            .unwrap();
        assert_eq!(unspent, "100000000000100");

        // Submit the tx_proposal
        let body = json!({
            "jsonrpc": "2.0",
            "id": 1,
            "method": "submit_transaction",
            "params": {
                "tx_proposal": tx_proposal,
                "account_id": account_id,
            }
        });
        let res = dispatch(&client, body, &logger);
        let result = res.get("result").unwrap();
        let transaction_id = result
            .get("transaction_log")
            .unwrap()
            .get("transaction_log_id")
            .unwrap()
            .as_str()
            .unwrap();
        // Note - we cannot test here that the transaction ID is consistent, because
        // there is randomness in the transaction creation.

        let json_tx_proposal: json_rpc::tx_proposal::TxProposal =
            serde_json::from_value(tx_proposal.clone()).unwrap();
        let payments_tx_proposal =
            mc_mobilecoind::payments::TxProposal::try_from(&json_tx_proposal).unwrap();

        // The MockBlockchainConnection does not write to the ledger_db
        add_block_with_tx_proposal(&mut ledger_db, payments_tx_proposal);
        wait_for_sync(&client, &ledger_db, &network_state, &logger);
<<<<<<< HEAD
        wait_for_account_sync(
            &ledger_db,
            &db_ctx.get_db_instance(logger.clone()),
            &AccountID(account_id.to_string()),
            15,
        );
=======
>>>>>>> 71bbd531
        assert_eq!(ledger_db.num_blocks().unwrap(), 15);

        // Get balance after submission
        let body = json!({
            "jsonrpc": "2.0",
            "id": 1,
            "method": "get_balance_for_account",
            "params": {
                "account_id": account_id,
            }
        });
        let res = dispatch(&client, body, &logger);
        let result = res.get("result").unwrap();
        let balance_status = result.get("balance").unwrap();
        let unspent = balance_status
            .get("unspent_pmob")
            .unwrap()
            .as_str()
            .unwrap();
        let pending = balance_status
            .get("pending_pmob")
            .unwrap()
            .as_str()
            .unwrap();
        let spent = balance_status.get("spent_pmob").unwrap().as_str().unwrap();
        let secreted = balance_status
            .get("secreted_pmob")
            .unwrap()
            .as_str()
            .unwrap();
        let orphaned = balance_status
            .get("orphaned_pmob")
            .unwrap()
            .as_str()
            .unwrap();
<<<<<<< HEAD
        assert_eq!(unspent, "99999600000100");
=======
        assert_eq!(unspent, &(100000000000100 - MINIMUM_FEE).to_string());
>>>>>>> 71bbd531
        assert_eq!(pending, "0");
        assert_eq!(spent, "100000000000100");
        assert_eq!(secreted, "0");
        assert_eq!(orphaned, "0");

        // Get the transaction_id and verify it contains what we expect
        let body = json!({
            "jsonrpc": "2.0",
            "id": 1,
            "method": "get_transaction_log",
            "params": {
                "transaction_log_id": transaction_id,
            }
        });
        let res = dispatch(&client, body, &logger);
        let result = res.get("result").unwrap();
        let transaction_log = result.get("transaction_log").unwrap();
        assert_eq!(
            transaction_log.get("direction").unwrap().as_str().unwrap(),
            "tx_direction_sent"
        );
        assert_eq!(
            transaction_log.get("value_pmob").unwrap().as_str().unwrap(),
            "42000000000000"
        );
        assert_eq!(
            transaction_log.get("output_txos").unwrap()[0]
                .get("recipient_address_id")
                .unwrap()
                .as_str()
                .unwrap(),
            b58_public_address
        );
        transaction_log.get("account_id").unwrap().as_str().unwrap();
        assert_eq!(
            transaction_log.get("fee_pmob").unwrap().as_str().unwrap(),
            &MINIMUM_FEE.to_string()
        );
        assert_eq!(
            transaction_log.get("status").unwrap().as_str().unwrap(),
            "tx_status_succeeded"
        );
        assert_eq!(
            transaction_log
                .get("submitted_block_index")
                .unwrap()
                .as_str()
                .unwrap(),
            "14"
        );
        assert_eq!(
            transaction_log
                .get("transaction_log_id")
                .unwrap()
                .as_str()
                .unwrap(),
            transaction_id
        );

        // Get All Transaction Logs
        let body = json!({
            "jsonrpc": "2.0",
            "id": 1,
            "method": "get_all_transaction_logs_for_account",
            "params": {
                "account_id": account_id,
            }
        });
        let res = dispatch(&client, body, &logger);
        let result = res.get("result").unwrap();
        let transaction_log_ids = result
            .get("transaction_log_ids")
            .unwrap()
            .as_array()
            .unwrap();
        // We have a transaction log for each of the received, as well as the sent.
        assert_eq!(transaction_log_ids.len(), 5);

        // Check the contents of the transaction log associated txos
        let transaction_log_map = result.get("transaction_log_map").unwrap();
        let transaction_log = transaction_log_map.get(transaction_id).unwrap();
        assert_eq!(
            transaction_log
                .get("output_txos")
                .unwrap()
                .as_array()
                .unwrap()
                .len(),
            1
        );
        assert_eq!(
            transaction_log
                .get("input_txos")
                .unwrap()
                .as_array()
                .unwrap()
                .len(),
            2
        );
        assert_eq!(
            transaction_log
                .get("change_txos")
                .unwrap()
                .as_array()
                .unwrap()
                .len(),
            1
        );

        assert_eq!(
            transaction_log.get("status").unwrap().as_str().unwrap(),
            "tx_status_succeeded"
        );

        // Get all Transaction Logs for a given Block

        let body = json!({
            "jsonrpc": "2.0",
            "id": 1,
            "method": "get_all_transaction_logs_ordered_by_block",
        });
        let res = dispatch(&client, body, &logger);
        let result = res.get("result").unwrap();
        let transaction_log_map = result
            .get("transaction_log_map")
            .unwrap()
            .as_object()
            .unwrap();
        assert_eq!(transaction_log_map.len(), 5);
    }

    #[test_with_logger]
    fn test_multiple_outlay_transaction(logger: Logger) {
        let mut rng: StdRng = SeedableRng::from_seed([20u8; 32]);
        let (client, mut ledger_db, db_ctx, _network_state) = setup(&mut rng, logger.clone());

        // Add some accounts.
        let body = json!({
            "jsonrpc": "2.0",
            "id": 1,
            "method": "create_account",
            "params": {
                "name": "Alice Main Account",
            }
        });
        let res = dispatch(&client, body, &logger);
        let result = res.get("result").unwrap();
        let account_obj = result.get("account").unwrap();
        let alice_account_id = account_obj.get("account_id").unwrap().as_str().unwrap();
        let b58_public_address = account_obj.get("main_address").unwrap().as_str().unwrap();
        let alice_public_address = b58_decode_public_address(b58_public_address).unwrap();

        let body = json!({
            "jsonrpc": "2.0",
            "id": 1,
            "method": "create_account",
            "params": {
                "name": "Bob Main Account",
            }
        });
        let res = dispatch(&client, body, &logger);
        let result = res.get("result").unwrap();
        let account_obj = result.get("account").unwrap();
        let bob_account_id = account_obj.get("account_id").unwrap().as_str().unwrap();
        let bob_b58_public_address = account_obj.get("main_address").unwrap().as_str().unwrap();

        let body = json!({
            "jsonrpc": "2.0",
            "id": 1,
            "method": "create_account",
            "params": {
                "name": "Charlie Main Account",
            }
        });
        let res = dispatch(&client, body, &logger);
        let result = res.get("result").unwrap();
        let account_obj = result.get("account").unwrap();
        let charlie_account_id = account_obj.get("account_id").unwrap().as_str().unwrap();
        let charlie_b58_public_address = account_obj.get("main_address").unwrap().as_str().unwrap();

        // Add some money to Alice's account.
        add_block_to_ledger_db(
            &mut ledger_db,
            &vec![alice_public_address],
            100000000000000, // 100.0 MOB
            &vec![KeyImage::from(rng.next_u64())],
            &mut rng,
        );

        wait_for_account_sync(
            &ledger_db,
            &db_ctx.get_db_instance(logger.clone()),
            &AccountID(alice_account_id.to_string()),
            13,
        );

        // Create a two-output tx proposal to Bob and Charlie.
        let body = json!({
            "jsonrpc": "2.0",
            "id": 1,
            "method": "build_transaction",
            "params": {
                "account_id": alice_account_id,
                "addresses_and_values": [
                    [bob_b58_public_address, "42000000000000"], // 42.0 MOB
                    [charlie_b58_public_address, "43000000000000"], // 43.0 MOB
                ]
            }
        });
        let res = dispatch(&client, body, &logger);
        let result = res.get("result").unwrap();

        let tx_proposal = result.get("tx_proposal").unwrap();
        let tx = tx_proposal.get("tx").unwrap();
        let tx_prefix = tx.get("prefix").unwrap();

        // Assert the fee is correct in both places
        let prefix_fee = tx_prefix.get("fee").unwrap().as_str().unwrap();
        let fee = tx_proposal.get("fee").unwrap();
        // FIXME: WS-9 - Note, minimum fee does not fit into i32 - need to make sure we
        // are not losing precision with the JsonTxProposal treating Fee as number
        assert_eq!(fee, &MINIMUM_FEE.to_string());
        assert_eq!(fee, prefix_fee);

        // Two destinations.
        let outlays = tx_proposal.get("outlay_list").unwrap().as_array().unwrap();
        assert_eq!(outlays.len(), 2);

        // Map outlay -> tx_out, should have one entry for one outlay
        let outlay_index_to_tx_out_index = tx_proposal
            .get("outlay_index_to_tx_out_index")
            .unwrap()
            .as_array()
            .unwrap();
        assert_eq!(outlay_index_to_tx_out_index.len(), 2);

        // Three outputs in the prefix, one for change
        let prefix_outputs = tx_prefix.get("outputs").unwrap().as_array().unwrap();
        assert_eq!(prefix_outputs.len(), 3);

        // Two outlay confirmation numbers for our two outlays (no receipt for change)
        let outlay_confirmation_numbers = tx_proposal
            .get("outlay_confirmation_numbers")
            .unwrap()
            .as_array()
            .unwrap();
        assert_eq!(outlay_confirmation_numbers.len(), 2);

        // Get balances before submitting.
        let body = json!({
            "jsonrpc": "2.0",
            "id": 1,
            "method": "get_balance_for_account",
            "params": {
                "account_id": alice_account_id,
            }
        });
        let res = dispatch(&client, body, &logger);
        let result = res.get("result").unwrap();
        let balance_status = result.get("balance").unwrap();
        let alice_unspent = balance_status
            .get("unspent_pmob")
            .unwrap()
            .as_str()
            .unwrap();
        assert_eq!(alice_unspent, "100000000000000");

        let body = json!({
            "jsonrpc": "2.0",
            "id": 1,
            "method": "get_balance_for_account",
            "params": {
                "account_id": bob_account_id,
            }
        });
        let res = dispatch(&client, body, &logger);
        let result = res.get("result").unwrap();
        let balance_status = result.get("balance").unwrap();
        let bob_unspent = balance_status
            .get("unspent_pmob")
            .unwrap()
            .as_str()
            .unwrap();
        assert_eq!(bob_unspent, "0");

        let body = json!({
            "jsonrpc": "2.0",
            "id": 1,
            "method": "get_balance_for_account",
            "params": {
                "account_id": charlie_account_id,
            }
        });
        let res = dispatch(&client, body, &logger);
        let result = res.get("result").unwrap();
        let balance_status = result.get("balance").unwrap();
        let charlie_unspent = balance_status
            .get("unspent_pmob")
            .unwrap()
            .as_str()
            .unwrap();
        assert_eq!(charlie_unspent, "0");

        // Submit the tx_proposal
        assert_eq!(ledger_db.num_blocks().unwrap(), 13);
        let body = json!({
            "jsonrpc": "2.0",
            "id": 1,
            "method": "submit_transaction",
            "params": {
                "tx_proposal": tx_proposal,
                "account_id": alice_account_id,
            }
        });
        let res = dispatch(&client, body, &logger);
        let result = res.get("result").unwrap();
        let transaction_id = result
            .get("transaction_log")
            .unwrap()
            .get("transaction_log_id")
            .unwrap()
            .as_str()
            .unwrap();

        let json_tx_proposal: json_rpc::tx_proposal::TxProposal =
            serde_json::from_value(tx_proposal.clone()).unwrap();
        let payments_tx_proposal =
            mc_mobilecoind::payments::TxProposal::try_from(&json_tx_proposal).unwrap();

        // The MockBlockchainConnection does not write to the ledger_db
        add_block_with_tx_proposal(&mut ledger_db, payments_tx_proposal);
        assert_eq!(ledger_db.num_blocks().unwrap(), 14);

        // Wait for accounts to sync.
        wait_for_account_sync(
            &ledger_db,
            &db_ctx.get_db_instance(logger.clone()),
            &AccountID(alice_account_id.to_string()),
            14,
        );
        wait_for_account_sync(
            &ledger_db,
            &db_ctx.get_db_instance(logger.clone()),
            &AccountID(bob_account_id.to_string()),
            14,
        );
        wait_for_account_sync(
            &ledger_db,
            &db_ctx.get_db_instance(logger.clone()),
            &AccountID(charlie_account_id.to_string()),
            14,
        );

        // Get balances after submission
        let body = json!({
            "jsonrpc": "2.0",
            "id": 1,
            "method": "get_balance_for_account",
            "params": {
                "account_id": alice_account_id,
            }
        });
        let res = dispatch(&client, body, &logger);
        let result = res.get("result").unwrap();
        let balance_status = result.get("balance").unwrap();
        let unspent = balance_status
            .get("unspent_pmob")
            .unwrap()
            .as_str()
            .unwrap();
        assert_eq!(unspent, &(15 * MOB - MINIMUM_FEE as i64).to_string());

        let body = json!({
            "jsonrpc": "2.0",
            "id": 1,
            "method": "get_balance_for_account",
            "params": {
                "account_id": bob_account_id,
            }
        });
        let res = dispatch(&client, body, &logger);
        let result = res.get("result").unwrap();
        let balance_status = result.get("balance").unwrap();
        let bob_unspent = balance_status
            .get("unspent_pmob")
            .unwrap()
            .as_str()
            .unwrap();
        assert_eq!(bob_unspent, "42000000000000");

        let body = json!({
            "jsonrpc": "2.0",
            "id": 1,
            "method": "get_balance_for_account",
            "params": {
                "account_id": charlie_account_id,
            }
        });
        let res = dispatch(&client, body, &logger);
        let result = res.get("result").unwrap();
        let balance_status = result.get("balance").unwrap();
        let charlie_unspent = balance_status
            .get("unspent_pmob")
            .unwrap()
            .as_str()
            .unwrap();
        assert_eq!(charlie_unspent, "43000000000000");

        // Get the transaction log and verify it contains what we expect
        let body = json!({
            "jsonrpc": "2.0",
            "id": 1,
            "method": "get_transaction_log",
            "params": {
                "transaction_log_id": transaction_id,
            }
        });
        let res = dispatch(&client, body, &logger);
        let result = res.get("result").unwrap();
        let transaction_log = result.get("transaction_log").unwrap();
        assert_eq!(
            transaction_log.get("direction").unwrap().as_str().unwrap(),
            "tx_direction_sent"
        );
        assert_eq!(
            transaction_log.get("value_pmob").unwrap().as_str().unwrap(),
            "85000000000000"
        );

        let mut output_addresses: Vec<String> = transaction_log
            .get("output_txos")
            .unwrap()
            .as_array()
            .unwrap()
            .iter()
            .map(|t| {
                t.get("recipient_address_id")
                    .unwrap()
                    .as_str()
                    .unwrap()
                    .into()
            })
            .collect();
        output_addresses.sort();
        let mut target_addresses = vec![bob_b58_public_address, charlie_b58_public_address];
        target_addresses.sort();
        assert_eq!(output_addresses, target_addresses);

        transaction_log.get("account_id").unwrap().as_str().unwrap();
        assert_eq!(
            transaction_log.get("fee_pmob").unwrap().as_str().unwrap(),
            &MINIMUM_FEE.to_string()
        );
        assert_eq!(
            transaction_log.get("status").unwrap().as_str().unwrap(),
            "tx_status_succeeded"
        );
        assert_eq!(
            transaction_log
                .get("submitted_block_index")
                .unwrap()
                .as_str()
                .unwrap(),
            "13"
        );
        assert_eq!(
            transaction_log
                .get("transaction_log_id")
                .unwrap()
                .as_str()
                .unwrap(),
            transaction_id
        );
    }

    #[test_with_logger]
    fn test_paginate_transactions(logger: Logger) {
        let mut rng: StdRng = SeedableRng::from_seed([20u8; 32]);
        let (client, mut ledger_db, db_ctx, network_state) = setup(&mut rng, logger.clone());

        // Add an account
        let body = json!({
            "jsonrpc": "2.0",
            "id": 1,
            "method": "create_account",
            "params": {
                "name": "",
            }
        });
        let res = dispatch(&client, body, &logger);
        let result = res.get("result").unwrap();
        let account_obj = result.get("account").unwrap();
        let account_id = account_obj.get("account_id").unwrap().as_str().unwrap();
        let b58_public_address = account_obj.get("main_address").unwrap().as_str().unwrap();
        let public_address = b58_decode_public_address(b58_public_address).unwrap();

        // Add some transactions.
        for _ in 0..10 {
            add_block_to_ledger_db(
                &mut ledger_db,
                &vec![public_address.clone()],
                100,
                &vec![KeyImage::from(rng.next_u64())],
                &mut rng,
            );
        }

        wait_for_sync(&client, &ledger_db, &network_state, &logger);
        assert_eq!(ledger_db.num_blocks().unwrap(), 22);
        wait_for_account_sync(
            &ledger_db,
            &db_ctx.get_db_instance(logger.clone()),
            &AccountID(account_id.to_string()),
            22,
        );

        // Check that we can paginate txo output.
        let body = json!({
            "jsonrpc": "2.0",
            "id": 1,
            "method": "get_all_txos_for_account",
            "params": {
                "account_id": account_id,
            }
        });
        let res = dispatch(&client, body, &logger);
        let result = res.get("result").unwrap();
        let txos_all = result.get("txo_ids").unwrap().as_array().unwrap();
        assert_eq!(txos_all.len(), 10);

        let body = json!({
            "jsonrpc": "2.0",
            "id": 1,
            "method": "get_txos_for_account",
            "params": {
                "account_id": account_id,
                "offset": "2",
                "limit": "5",
            }
        });
        let res = dispatch(&client, body, &logger);
        let result = res.get("result").unwrap();
        let txos_page = result.get("txo_ids").unwrap().as_array().unwrap();
        assert_eq!(txos_page.len(), 5);
        assert_eq!(txos_all[2..7].len(), 5);
        assert_eq!(txos_page[..], txos_all[2..7]);

        // Check that we can paginate transaction log output.
        let body = json!({
            "jsonrpc": "2.0",
            "id": 1,
            "method": "get_all_transaction_logs_for_account",
            "params": {
                "account_id": account_id,
            }
        });
        let res = dispatch(&client, body, &logger);
        let result = res.get("result").unwrap();
        let tx_logs_all = result
            .get("transaction_log_ids")
            .unwrap()
            .as_array()
            .unwrap();
        assert_eq!(tx_logs_all.len(), 10);

        let body = json!({
            "jsonrpc": "2.0",
            "id": 1,
            "method": "get_transaction_logs_for_account",
            "params": {
                "account_id": account_id,
                "offset": "3",
                "limit": "6",
            }
        });
        let res = dispatch(&client, body, &logger);
        let result = res.get("result").unwrap();
        let tx_logs_page = result
            .get("transaction_log_ids")
            .unwrap()
            .as_array()
            .unwrap();
        assert_eq!(tx_logs_page.len(), 6);
        assert_eq!(tx_logs_all[3..9].len(), 6);
        assert_eq!(tx_logs_page[..], tx_logs_all[3..9]);
    }

    #[test_with_logger]
    fn test_paginate_assigned_addresses(logger: Logger) {
        let mut rng: StdRng = SeedableRng::from_seed([20u8; 32]);
        let (client, _ledger_db, _db_ctx, _network_state) = setup(&mut rng, logger.clone());

        // Add an account
        let body = json!({
            "jsonrpc": "2.0",
            "id": 1,
            "method": "create_account",
            "params": {
                "name": "",
            }
        });
        let res = dispatch(&client, body, &logger);
        let result = res.get("result").unwrap();
        let account_obj = result.get("account").unwrap();
        let account_id = account_obj.get("account_id").unwrap().as_str().unwrap();

        // Assign some addresses.
        for _ in 0..10 {
            let body = json!({
                "jsonrpc": "2.0",
                "id": 1,
                "method": "assign_address_for_account",
                "params": {
                    "account_id": account_id,
                    "metadata": "subaddress_index_2",
                }
            });
            dispatch(&client, body, &logger);
        }

        // Check that we can paginate address output.
        let body = json!({
            "jsonrpc": "2.0",
            "id": 1,
            "method": "get_all_addresses_for_account",
            "params": {
                "account_id": account_id,
            },
        });
        let res = dispatch(&client, body, &logger);
        let result = res.get("result").unwrap();
        let addresses_all = result.get("public_addresses").unwrap().as_array().unwrap();
        assert_eq!(addresses_all.len(), 12); // Accounts start with 2 addresses, then we created 10.

        let body = json!({
            "jsonrpc": "2.0",
            "id": 1,
            "method": "get_addresses_for_account",
            "params": {
                "account_id": account_id,
                "offset": "1",
                "limit": "4",
            },
        });
        let res = dispatch(&client, body, &logger);
        let result = res.get("result").unwrap();
        let addresses_page = result.get("public_addresses").unwrap().as_array().unwrap();
        assert_eq!(addresses_page.len(), 4);
        assert_eq!(addresses_page[..], addresses_all[1..5]);
    }

    #[test_with_logger]
    fn test_import_account_with_next_subaddress_index(logger: Logger) {
        let mut rng: StdRng = SeedableRng::from_seed([20u8; 32]);
        let (client, mut ledger_db, db_ctx, network_state) = setup(&mut rng, logger.clone());

        // create an account
        let body = json!({
            "jsonrpc": "2.0",
            "id": 1,
            "method": "import_account_from_legacy_root_entropy",
            "params": {
                "entropy": "c593274dc6f6eb94242e34ae5f0ab16bc3085d45d49d9e18b8a8c6f057e6b56b",
                "name": "Alice Main Account",
            }
        });
        let res = dispatch(&client, body, &logger);
        let result = res.get("result").unwrap();
        let account_obj = result.get("account").unwrap();
        let account_id = account_obj.get("account_id").unwrap().as_str().unwrap();

        // assign next subaddress for account
        let body = json!({
            "jsonrpc": "2.0",
            "id": 1,
            "method": "assign_address_for_account",
            "params": {
                "account_id": account_id,
                "metadata": "subaddress_index_2",
            }
        });
        let res = dispatch(&client, body, &logger);
        let result = res.get("result").unwrap();
        let address = result.get("address").unwrap();
        let b58_public_address = address.get("public_address").unwrap().as_str().unwrap();
        let public_address = b58_decode_public_address(b58_public_address).unwrap();

        // Add a block to fund account at the new subaddress.
        add_block_to_ledger_db(
            &mut ledger_db,
            &vec![public_address],
            100000000000000, // 100.0 MOB
            &vec![KeyImage::from(rng.next_u64())],
            &mut rng,
        );

        wait_for_sync(&client, &ledger_db, &network_state, &logger);
        wait_for_account_sync(
            &ledger_db,
            &db_ctx.get_db_instance(logger.clone()),
            &AccountID(account_id.to_string()),
            13,
        );
        assert_eq!(ledger_db.num_blocks().unwrap(), 13);

        let body = json!({
            "jsonrpc": "2.0",
            "id": 1,
            "method": "get_balance_for_account",
            "params": {
                "account_id": account_id,
            }
        });
        let res = dispatch(&client, body, &logger);
        let result = res.get("result").unwrap();
        let balance = result.get("balance").unwrap();
        let unspent_pmob = balance.get("unspent_pmob").unwrap().as_str().unwrap();

        assert_eq!("100000000000000", unspent_pmob);

        let body = json!({
            "jsonrpc": "2.0",
            "id": 1,
            "method": "remove_account",
            "params": {
                "account_id": account_id,
            }
        });
        dispatch(&client, body, &logger);

        let body = json!({
            "jsonrpc": "2.0",
            "id": 1,
            "method": "import_account_from_legacy_root_entropy",
            "params": {
                "entropy": "c593274dc6f6eb94242e34ae5f0ab16bc3085d45d49d9e18b8a8c6f057e6b56b",
                "name": "Alice Main Account",
            }
        });
        dispatch(&client, body, &logger);
        wait_for_account_sync(
            &ledger_db,
            &db_ctx.get_db_instance(logger.clone()),
            &AccountID(account_id.to_string()),
            13,
        );
        let body = json!({
            "jsonrpc": "2.0",
            "id": 1,
            "method": "get_balance_for_account",
            "params": {
                "account_id": account_id,
            }
        });
        let res = dispatch(&client, body, &logger);
        let result = res.get("result").unwrap();
        let balance = result.get("balance").unwrap();
        let unspent_pmob = balance.get("unspent_pmob").unwrap().as_str().unwrap();
        let orphaned_pmob = balance.get("orphaned_pmob").unwrap().as_str().unwrap();
        let spent_pmob = balance.get("spent_pmob").unwrap().as_str().unwrap();

        assert_eq!("0", unspent_pmob);
        assert_eq!("100000000000000", orphaned_pmob);
        assert_eq!("0", spent_pmob);

        // assign next subaddress for account
        let body = json!({
            "jsonrpc": "2.0",
            "id": 1,
            "method": "assign_address_for_account",
            "params": {
                "account_id": account_id,
                "metadata": "subaddress_index_2",
            }
        });
        dispatch(&client, body, &logger);

        let body = json!({
            "jsonrpc": "2.0",
            "id": 1,
            "method": "get_balance_for_account",
            "params": {
                "account_id": account_id,
            }
        });
        let res = dispatch(&client, body, &logger);
        let result = res.get("result").unwrap();
        let balance = result.get("balance").unwrap();
        let unspent_pmob = balance.get("unspent_pmob").unwrap().as_str().unwrap();
        let orphaned_pmob = balance.get("orphaned_pmob").unwrap().as_str().unwrap();

        assert_eq!("100000000000000", unspent_pmob);
        assert_eq!("0", orphaned_pmob);

        let body = json!({
            "jsonrpc": "2.0",
            "id": 1,
            "method": "remove_account",
            "params": {
                "account_id": account_id,
            }
        });
        dispatch(&client, body, &logger);

        let body = json!({
            "jsonrpc": "2.0",
            "id": 1,
            "method": "import_account_from_legacy_root_entropy",
            "params": {
                "entropy": "c593274dc6f6eb94242e34ae5f0ab16bc3085d45d49d9e18b8a8c6f057e6b56b",
                "name": "Alice Main Account",
                "next_subaddress_index": "3",
            }
        });
        dispatch(&client, body, &logger);

        wait_for_sync(&client, &ledger_db, &network_state, &logger);
        wait_for_account_sync(
            &ledger_db,
            &db_ctx.get_db_instance(logger.clone()),
            &AccountID(account_id.to_string()),
            13,
        );

        let body = json!({
            "jsonrpc": "2.0",
            "id": 1,
            "method": "get_balance_for_account",
            "params": {
                "account_id": account_id,
            }
        });
        let res = dispatch(&client, body, &logger);
        let result = res.get("result").unwrap();
        let balance = result.get("balance").unwrap();
        let unspent_pmob = balance.get("unspent_pmob").unwrap().as_str().unwrap();
        let orphaned_pmob = balance.get("orphaned_pmob").unwrap().as_str().unwrap();

        assert_eq!("100000000000000", unspent_pmob);
        assert_eq!("0", orphaned_pmob);
    }

    #[test_with_logger]
    fn test_send_txo_received_from_removed_account(logger: Logger) {
        use crate::db::schema::txos;
        use diesel::{dsl::count, prelude::*};

        let mut rng: StdRng = SeedableRng::from_seed([20u8; 32]);
        let (client, mut ledger_db, db_ctx, _network_state) = setup(&mut rng, logger.clone());

        let wallet_db = db_ctx.get_db_instance(logger.clone());

        // Add three accounts.
        let body = json!({
            "jsonrpc": "2.0",
            "id": 1,
            "method": "create_account",
            "params": {
                "name": "account 1",
            }
        });
        let res = dispatch(&client, body, &logger);
        let result = res.get("result").unwrap();
        let account_obj = result.get("account").unwrap();
        let account_id_1 = account_obj.get("account_id").unwrap().as_str().unwrap();
        let b58_public_address_1 = account_obj.get("main_address").unwrap().as_str().unwrap();
        let public_address_1 = b58_decode_public_address(b58_public_address_1).unwrap();

        let body = json!({
            "jsonrpc": "2.0",
            "id": 1,
            "method": "create_account",
            "params": {
                "name": "account 2",
            }
        });
        let res = dispatch(&client, body, &logger);
        let result = res.get("result").unwrap();
        let account_obj = result.get("account").unwrap();
        let account_id_2 = account_obj.get("account_id").unwrap().as_str().unwrap();
        let b58_public_address_2 = account_obj.get("main_address").unwrap().as_str().unwrap();

        let body = json!({
            "jsonrpc": "2.0",
            "id": 1,
            "method": "create_account",
            "params": {
                "name": "account 3",
            }
        });
        let res = dispatch(&client, body, &logger);
        let result = res.get("result").unwrap();
        let account_obj = result.get("account").unwrap();
        let account_id_3 = account_obj.get("account_id").unwrap().as_str().unwrap();
        let b58_public_address_3 = account_obj.get("main_address").unwrap().as_str().unwrap();

        // Add a block to fund account 1.
        assert_eq!(
            txos::table
                .select(count(txos::txo_id_hex))
                .first::<i64>(&wallet_db.get_conn().unwrap())
                .unwrap(),
            0
        );
        add_block_to_ledger_db(
            &mut ledger_db,
            &vec![public_address_1],
            100000000000000, // 100.0 MOB
            &vec![KeyImage::from(rng.next_u64())],
            &mut rng,
        );
        wait_for_account_sync(
            &ledger_db,
            &wallet_db,
            &AccountID(account_id_1.to_string()),
            13,
        );
        assert_eq!(
            txos::table
                .select(count(txos::txo_id_hex))
                .first::<i64>(&wallet_db.get_conn().unwrap())
                .unwrap(),
            1
        );

        // Send some coins to account 2.
        let body = json!({
            "jsonrpc": "2.0",
            "id": 1,
            "method": "build_transaction",
            "params": {
                "account_id": account_id_1,
                "recipient_public_address": b58_public_address_2,
                "value_pmob": "84000000000000", // 84.0 MOB
            }
        });
        let res = dispatch(&client, body, &logger);
        let result = res.get("result").unwrap();
        let tx_proposal = result.get("tx_proposal").unwrap();

        let body = json!({
            "jsonrpc": "2.0",
            "id": 1,
            "method": "submit_transaction",
            "params": {
                "tx_proposal": tx_proposal,
                "account_id": account_id_1,
            }
        });
        let res = dispatch(&client, body, &logger);
        let result = res.get("result");
        assert!(result.is_some());

        let json_tx_proposal: json_rpc::tx_proposal::TxProposal =
            serde_json::from_value(tx_proposal.clone()).unwrap();
        let payments_tx_proposal =
            mc_mobilecoind::payments::TxProposal::try_from(&json_tx_proposal).unwrap();

        add_block_with_tx_proposal(&mut ledger_db, payments_tx_proposal);
        wait_for_account_sync(
            &ledger_db,
            &wallet_db,
            &AccountID(account_id_2.to_string()),
            14,
        );
        assert_eq!(
            txos::table
                .select(count(txos::txo_id_hex))
                .first::<i64>(&wallet_db.get_conn().unwrap())
                .unwrap(),
            3
        );

        // Remove account 1.
        let body = json!({
            "jsonrpc": "2.0",
            "id": 2,
            "method": "remove_account",
            "params": {
                "account_id": account_id_1,
            }
        });
        let res = dispatch(&client, body, &logger);
        let result = res.get("result").unwrap();
        assert_eq!(result["removed"].as_bool().unwrap(), true,);
        assert_eq!(
            txos::table
                .select(count(txos::txo_id_hex))
                .first::<i64>(&wallet_db.get_conn().unwrap())
                .unwrap(),
            1
        );

        // Send coins from account 2 to account 3.
        let body = json!({
            "jsonrpc": "2.0",
            "id": 1,
            "method": "build_transaction",
            "params": {
                "account_id": account_id_2,
                "recipient_public_address": b58_public_address_3,
                "value_pmob": "42000000000000", // 42.0 MOB
            }
        });
        let res = dispatch(&client, body, &logger);
        let result = res.get("result").unwrap();
        let tx_proposal = result.get("tx_proposal").unwrap();

        let body = json!({
            "jsonrpc": "2.0",
            "id": 1,
            "method": "submit_transaction",
            "params": {
                "tx_proposal": tx_proposal,
                "account_id": account_id_2,
            }
        });
        let res = dispatch(&client, body, &logger);
        let result = res.get("result");
        assert!(result.is_some());

        let json_tx_proposal: json_rpc::tx_proposal::TxProposal =
            serde_json::from_value(tx_proposal.clone()).unwrap();
        let payments_tx_proposal =
            mc_mobilecoind::payments::TxProposal::try_from(&json_tx_proposal).unwrap();

        add_block_with_tx_proposal(&mut ledger_db, payments_tx_proposal);
        wait_for_account_sync(
            &ledger_db,
            &wallet_db,
            &AccountID(account_id_3.to_string()),
            15,
        );
        assert_eq!(
            txos::table
                .select(count(txos::txo_id_hex))
                .first::<i64>(&wallet_db.get_conn().unwrap())
                .unwrap(),
            3
        );

        // Check that account 3 received its coins.
        let body = json!({
            "jsonrpc": "2.0",
            "id": 1,
            "method": "get_balance_for_account",
            "params": {
                "account_id": account_id_3,
            }
        });
        let res = dispatch(&client, body, &logger);
        let result = res.get("result").unwrap();
        let balance_status = result.get("balance").unwrap();
        let unspent = balance_status["unspent_pmob"].as_str().unwrap();
        assert_eq!(unspent, "42000000000000"); // 42.0 MOB
    }

    #[test_with_logger]
    fn test_create_assigned_subaddress(logger: Logger) {
        let mut rng: StdRng = SeedableRng::from_seed([20u8; 32]);
        let (client, mut ledger_db, db_ctx, network_state) = setup(&mut rng, logger.clone());

        // Add an account
        let body = json!({
            "jsonrpc": "2.0",
            "id": 1,
            "method": "create_account",
            "params": {
                "name": "Alice Main Account",
            }
        });
        let res = dispatch(&client, body, &logger);
        let result = res.get("result").unwrap();
        let account_id = result
            .get("account")
            .unwrap()
            .get("account_id")
            .unwrap()
            .as_str()
            .unwrap();

        // Create a subaddress
        let body = json!({
            "jsonrpc": "2.0",
            "id": 1,
            "method": "assign_address_for_account",
            "params": {
                "account_id": account_id,
                "comment": "For Bob",
            }
        });
        let res = dispatch(&client, body, &logger);
        let result = res.get("result").unwrap();
        let b58_public_address = result
            .get("address")
            .unwrap()
            .get("public_address")
            .unwrap()
            .as_str()
            .unwrap();
        let from_bob_public_address = b58_decode_public_address(b58_public_address).unwrap();

        // Add a block to the ledger with a transaction "From Bob"
        add_block_to_ledger_db(
            &mut ledger_db,
            &vec![from_bob_public_address],
            42000000000000,
            &vec![KeyImage::from(rng.next_u64())],
            &mut rng,
        );

        wait_for_sync(&client, &ledger_db, &network_state, &logger);
        wait_for_account_sync(
            &ledger_db,
            &db_ctx.get_db_instance(logger.clone()),
            &AccountID(account_id.to_string()),
            13,
        );

        let body = json!({
            "jsonrpc": "2.0",
            "id": 1,
            "method": "get_all_txos_for_account",
            "params": {
                "account_id": account_id,
            }
        });
        let res = dispatch(&client, body, &logger);
        let result = res.get("result").unwrap();
        let txos = result.get("txo_ids").unwrap().as_array().unwrap();
        assert_eq!(txos.len(), 1);
        let txo_map = result.get("txo_map").unwrap().as_object().unwrap();
        let txo = &txo_map.get(txos[0].as_str().unwrap()).unwrap();
        let status_map = txo
            .get("account_status_map")
            .unwrap()
            .as_object()
            .unwrap()
            .get(account_id)
            .unwrap();
        let txo_status = status_map.get("txo_status").unwrap().as_str().unwrap();
        assert_eq!(txo_status, TXO_STATUS_UNSPENT);
        let txo_type = status_map.get("txo_type").unwrap().as_str().unwrap();
        assert_eq!(txo_type, TXO_TYPE_RECEIVED);
        let value = txo.get("value_pmob").unwrap().as_str().unwrap();
        assert_eq!(value, "42000000000000");
    }

    #[test_with_logger]
    fn test_verify_address(logger: Logger) {
        let mut rng: StdRng = SeedableRng::from_seed([20u8; 32]);
        let (client, _ledger_db, _db_ctx, _network_state) = setup(&mut rng, logger.clone());

        // Add an account
        let body = json!({
            "jsonrpc": "2.0",
            "id": 1,
            "method": "verify_address",
            "params": {
                "address": "NOTVALIDB58",
            }
        });
        let res = dispatch(&client, body, &logger);
        let result = res["result"]["verified"].as_bool().unwrap();
        assert!(!result);

        // Add an account
        let body = json!({
            "jsonrpc": "2.0",
            "id": 1,
            "method": "create_account",
            "params": {
                "name": "Alice Main Account",
            }
        });
        let res = dispatch(&client, body, &logger);
        let b58_public_address = res["result"]["account"]["main_address"].as_str().unwrap();

        let body = json!({
            "jsonrpc": "2.0",
            "id": 1,
            "method": "verify_address",
            "params": {
                "address": b58_public_address,
            }
        });
        let res = dispatch(&client, body, &logger);
        let result = res["result"]["verified"].as_bool().unwrap();
        assert!(result);
    }

    #[test_with_logger]
    fn test_balance_for_address(logger: Logger) {
        let mut rng: StdRng = SeedableRng::from_seed([20u8; 32]);
        let (client, mut ledger_db, db_ctx, network_state) = setup(&mut rng, logger.clone());

        // Add an account
        let body = json!({
            "jsonrpc": "2.0",
            "api_version": "2",
            "id": 1,
            "method": "create_account",
            "params": {
                "name": "Alice Main Account",
            }
        });
        let res = dispatch(&client, body, &logger);
        let account_id = res["result"]["account"]["account_id"].as_str().unwrap();
        let b58_public_address = res["result"]["account"]["main_address"].as_str().unwrap();

        let alice_public_address = b58_decode_public_address(&b58_public_address)
            .expect("Could not b58_decode public address");
        add_block_to_ledger_db(
            &mut ledger_db,
            &vec![alice_public_address],
            42 * MOB as u64,
            &vec![KeyImage::from(rng.next_u64())],
            &mut rng,
        );
        wait_for_sync(&client, &ledger_db, &network_state, &logger);
        wait_for_account_sync(
            &ledger_db,
            &db_ctx.get_db_instance(logger.clone()),
            &AccountID(account_id.to_string()),
            13,
        );

        let body = json!({
            "jsonrpc": "2.0",
            "api_version": "2",
            "id": 1,
            "method": "get_balance_for_address",
            "params": {
                "address": b58_public_address,
            }
        });
        let res = dispatch(&client, body, &logger);
        let balance = res["result"]["balance"].clone();
        assert_eq!(
            balance["unspent_pmob"]
                .as_str()
                .unwrap()
                .parse::<u64>()
                .expect("Could not parse u64"),
            42 * MOB as u64
        );
        assert_eq!(
            balance["pending_pmob"]
                .as_str()
                .unwrap()
                .parse::<u64>()
                .expect("Could not parse u64"),
            0
        );
        assert_eq!(
            balance["spent_pmob"]
                .as_str()
                .unwrap()
                .parse::<u64>()
                .expect("Could not parse u64"),
            0
        );
        assert_eq!(
            balance["secreted_pmob"]
                .as_str()
                .unwrap()
                .parse::<u64>()
                .expect("Could not parse u64"),
            0
        );
        assert_eq!(
            balance["orphaned_pmob"]
                .as_str()
                .unwrap()
                .parse::<u64>()
                .expect("Could not parse u64"),
            0
        );

        // Create a subaddress
        let body = json!({
            "jsonrpc": "2.0",
            "api_version": "2",
            "id": 1,
            "method": "assign_address_for_account",
            "params": {
                "account_id": account_id,
                "comment": "For Bob",
            }
        });
        let res = dispatch(&client, body, &logger);
        let result = res.get("result").unwrap();
        let from_bob_b58_public_address = result
            .get("address")
            .unwrap()
            .get("public_address")
            .unwrap()
            .as_str()
            .unwrap();
        let from_bob_public_address =
            b58_decode_public_address(from_bob_b58_public_address).unwrap();

        // Add a block to the ledger with a transaction "From Bob"
        add_block_to_ledger_db(
            &mut ledger_db,
            &vec![from_bob_public_address],
            64 * MOB as u64,
            &vec![KeyImage::from(rng.next_u64())],
            &mut rng,
        );
        wait_for_sync(&client, &ledger_db, &network_state, &logger);
        wait_for_account_sync(
            &ledger_db,
            &db_ctx.get_db_instance(logger.clone()),
            &AccountID(account_id.to_string()),
            14,
        );

        let body = json!({
            "jsonrpc": "2.0",
            "api_version": "2",
            "id": 1,
            "method": "get_balance_for_address",
            "params": {
                "address": from_bob_b58_public_address,
            }
        });
        let res = dispatch(&client, body, &logger);
        let balance = res["result"]["balance"].clone();
        assert_eq!(
            balance["unspent_pmob"]
                .as_str()
                .unwrap()
                .parse::<u64>()
                .expect("Could not parse u64"),
            64 * MOB as u64
        );
    }

    /// This test is intended to make sure that when a subaddress is assigned
    /// that it correctly generates and checks the key image against the ledger
    /// db to see if the previously orphaned txo has been spent or not
    #[test_with_logger]
    fn test_mark_orphaned_txo_as_spent(logger: Logger) {
        let mut rng: StdRng = SeedableRng::from_seed([20u8; 32]);
        let (client, mut ledger_db, db_ctx, network_state) = setup(&mut rng, logger.clone());

        // Add an account
        let body = json!({
            "jsonrpc": "2.0",
            "id": 1,
            "method": "import_account",
            "params": {
                "mnemonic": "sheriff odor square mistake huge skate mouse shoot purity weapon proof stuff correct concert blanket neck own shift clay mistake air viable stick group",
                "key_derivation_version": "2",
                "name": "Alice Main Account",
            }
        });
        let res = dispatch(&client, body, &logger);
        let result = res.get("result").unwrap();
        let account_obj = result.get("account").unwrap();
        let account_id = account_obj.get("account_id").unwrap().as_str().unwrap();

        // Assign next subaddress for account.
        let body = json!({
            "jsonrpc": "2.0",
            "id": 1,
            "method": "assign_address_for_account",
            "params": {
                "account_id": account_id,
                "metadata": "subaddress_index_2",
            }
        });
        let res = dispatch(&client, body, &logger);
        let result = res.get("result").unwrap();
        let address = result.get("address").unwrap();
        let b58_public_address = address.get("public_address").unwrap().as_str().unwrap();
        let public_address = b58_decode_public_address(b58_public_address).unwrap();

        // Add a block to fund account at the new subaddress.
        add_block_to_ledger_db(
            &mut ledger_db,
            &vec![public_address.clone()],
            100000000000000, // 100.0 MOB
            &vec![KeyImage::from(rng.next_u64())],
            &mut rng,
        );

        add_block_to_ledger_db(
            &mut ledger_db,
            &vec![public_address.clone()],
            500000000000000, // 500.0 MOB
            &vec![KeyImage::from(rng.next_u64())],
            &mut rng,
        );

        wait_for_sync(&client, &ledger_db, &network_state, &logger);

        // Remove the account.
        let body = json!({
            "jsonrpc": "2.0",
            "id": 2,
            "method": "remove_account",
            "params": {
                "account_id": *account_id,
            }
        });
        let res = dispatch(&client, body, &logger);
        let result = res.get("result").unwrap();
        assert_eq!(result["removed"].as_bool().unwrap(), true,);

        // Add the same account back.
        let body = json!({
            "jsonrpc": "2.0",
            "id": 1,
            "method": "import_account",
            "params": {
                "mnemonic": "sheriff odor square mistake huge skate mouse shoot purity weapon proof stuff correct concert blanket neck own shift clay mistake air viable stick group",
                "key_derivation_version": "2",
                "name": "Alice Main Account",
            }
        });
        let res = dispatch(&client, body, &logger);
        let result = res.get("result").unwrap();
        let account_obj = result.get("account").unwrap();
        let account_id = account_obj.get("account_id").unwrap().as_str().unwrap();

        wait_for_sync(&client, &ledger_db, &network_state, &logger);
        wait_for_account_sync(
            &ledger_db,
            &db_ctx.get_db_instance(logger.clone()),
            &AccountID(account_id.to_string()),
            14,
        );

        let body = json!({
            "jsonrpc": "2.0",
            "id": 1,
            "method": "get_balance_for_account",
            "params": {
                "account_id": *account_id,
            }
        });
        let res = dispatch(&client, body, &logger);
        let result = res.get("result").unwrap();
        let balance = result.get("balance").unwrap();
        assert_eq!(balance.get("unspent_pmob").unwrap(), "0");
        assert_eq!(balance.get("spent_pmob").unwrap(), "0");
        assert_eq!(balance.get("orphaned_pmob").unwrap(), "600000000000000");

        // Add back next subaddress. Txos are detected as unspent.
        let body = json!({
            "jsonrpc": "2.0",
            "id": 1,
            "method": "assign_address_for_account",
            "params": {
                "account_id": account_id,
                "metadata": "subaddress_index_2",
            }
        });
        dispatch(&client, body, &logger);

        let body = json!({
            "jsonrpc": "2.0",
            "id": 1,
            "method": "get_balance_for_account",
            "params": {
                "account_id": *account_id,
            }
        });
        let res = dispatch(&client, body, &logger);
        let result = res.get("result").unwrap();
        let balance = result.get("balance").unwrap();
        assert_eq!(balance.get("unspent_pmob").unwrap(), "600000000000000");
        assert_eq!(balance.get("spent_pmob").unwrap(), "0");
        assert_eq!(balance.get("orphaned_pmob").unwrap(), "0");

        // Create a second account.
        let body = json!({
            "jsonrpc": "2.0",
            "id": 1,
            "method": "create_account",
            "params": {
                "name": "account 2",
            }
        });
        let res = dispatch(&client, body, &logger);
        let result = res.get("result").unwrap();
        let account_obj = result.get("account").unwrap();
        let account_id_2 = account_obj.get("account_id").unwrap().as_str().unwrap();
        let b58_public_address_2 = account_obj.get("main_address").unwrap().as_str().unwrap();

        // Remove the second Account
        let body = json!({
            "jsonrpc": "2.0",
            "id": 2,
            "method": "remove_account",
            "params": {
                "account_id": *account_id_2,
            }
        });
        let res = dispatch(&client, body, &logger);
        let result = res.get("result").unwrap();
        assert_eq!(result["removed"].as_bool().unwrap(), true,);

        // Send some coins to the removed second account.
        let body = json!({
            "jsonrpc": "2.0",
            "id": 1,
            "method": "build_transaction",
            "params": {
                "account_id": account_id,
                "recipient_public_address": b58_public_address_2,
                "value_pmob": "50000000000000", // 50.0 MOB
            }
        });
        let res = dispatch(&client, body, &logger);
        let result = res.get("result").unwrap();
        let tx_proposal = result.get("tx_proposal").unwrap();

        let body = json!({
            "jsonrpc": "2.0",
            "id": 1,
            "method": "submit_transaction",
            "params": {
                "tx_proposal": tx_proposal
            }
        });
        let res = dispatch(&client, body, &logger);
        let result = res.get("result");
        assert!(result.is_some());

        let json_tx_proposal: json_rpc::tx_proposal::TxProposal =
            serde_json::from_value(tx_proposal.clone()).unwrap();
        let payments_tx_proposal =
            mc_mobilecoind::payments::TxProposal::try_from(&json_tx_proposal).unwrap();

        add_block_with_tx_proposal(&mut ledger_db, payments_tx_proposal);
        wait_for_sync(&client, &ledger_db, &network_state, &logger);
        wait_for_account_sync(
            &ledger_db,
            &db_ctx.get_db_instance(logger.clone()),
            &AccountID(account_id.to_string()),
            15,
        );

        // The first account shows the coins are spent.
        let body = json!({
            "jsonrpc": "2.0",
            "id": 1,
            "method": "get_balance_for_account",
            "params": {
                "account_id": *account_id,
            }
        });
        let res = dispatch(&client, body, &logger);
        let result = res.get("result").unwrap();
        let balance = result.get("balance").unwrap();
        assert_eq!(balance.get("unspent_pmob").unwrap(), "549999600000000");
        assert_eq!(balance.get("spent_pmob").unwrap(), "100000000000000");
        assert_eq!(balance.get("orphaned_pmob").unwrap(), "0");

        // Remove the first account and add it back again.
        let body = json!({
            "jsonrpc": "2.0",
            "id": 2,
            "method": "remove_account",
            "params": {
                "account_id": *account_id,
            }
        });
        let res = dispatch(&client, body, &logger);
        let result = res.get("result").unwrap();
        assert_eq!(result["removed"].as_bool().unwrap(), true,);

        let body = json!({
            "jsonrpc": "2.0",
            "id": 1,
            "method": "import_account",
            "params": {
                "mnemonic": "sheriff odor square mistake huge skate mouse shoot purity weapon proof stuff correct concert blanket neck own shift clay mistake air viable stick group",
                "key_derivation_version": "2",
                "name": "Alice Main Account",
            }
        });
        let res = dispatch(&client, body, &logger);
        let result = res.get("result").unwrap();
        let account_obj = result.get("account").unwrap();
        let account_id = account_obj.get("account_id").unwrap().as_str().unwrap();

        wait_for_sync(&client, &ledger_db, &network_state, &logger);
        wait_for_account_sync(
            &ledger_db,
            &db_ctx.get_db_instance(logger.clone()),
            &AccountID(account_id.to_string()),
            15,
        );

        // The unspent pmob shows what wasn't sent to the second account.
        // The orphaned pmob are because we haven't added back the next subaddress.
        let body = json!({
            "jsonrpc": "2.0",
            "id": 1,
            "method": "get_balance_for_account",
            "params": {
                "account_id": *account_id,
            }
        });
        let res = dispatch(&client, body, &logger);
        let result = res.get("result").unwrap();
        let balance = result.get("balance").unwrap();
        assert_eq!(balance.get("unspent_pmob").unwrap(), "49999600000000");
        assert_eq!(balance.get("spent_pmob").unwrap(), "0");
        assert_eq!(balance.get("orphaned_pmob").unwrap(), "600000000000000");
    }

    #[test_with_logger]
    fn test_get_all_txos(logger: Logger) {
        let mut rng: StdRng = SeedableRng::from_seed([20u8; 32]);
        let (client, mut ledger_db, db_ctx, _network_state) = setup(&mut rng, logger.clone());

        // Add an account
        let body = json!({
            "jsonrpc": "2.0",
            "id": 1,
            "method": "create_account",
            "params": {
                "name": "Alice Main Account",
            }
        });
        let res = dispatch(&client, body, &logger);
        let result = res.get("result").unwrap();
        let account_obj = result.get("account").unwrap();
        let account_id = account_obj.get("account_id").unwrap().as_str().unwrap();
        let b58_public_address = account_obj.get("main_address").unwrap().as_str().unwrap();
        let public_address = b58_decode_public_address(b58_public_address).unwrap();

        // Add a block with a txo for this address
        add_block_to_ledger_db(
            &mut ledger_db,
            &vec![public_address],
            100,
            &vec![KeyImage::from(rng.next_u64())],
            &mut rng,
        );

        wait_for_account_sync(
            &ledger_db,
            &db_ctx.get_db_instance(logger.clone()),
            &AccountID(account_id.to_string()),
            13,
        );

        let body = json!({
            "jsonrpc": "2.0",
            "id": 1,
            "method": "get_all_txos_for_account",
            "params": {
                "account_id": account_id,
            }
        });
        let res = dispatch(&client, body, &logger);
        let result = res.get("result").unwrap();
        let txos = result.get("txo_ids").unwrap().as_array().unwrap();
        assert_eq!(txos.len(), 1);
        let txo_map = result.get("txo_map").unwrap().as_object().unwrap();
        let txo = txo_map.get(txos[0].as_str().unwrap()).unwrap();
        let account_status_map = txo
            .get("account_status_map")
            .unwrap()
            .as_object()
            .unwrap()
            .get(account_id)
            .unwrap();
        let txo_status = account_status_map
            .get("txo_status")
            .unwrap()
            .as_str()
            .unwrap();
        assert_eq!(txo_status, TXO_STATUS_UNSPENT);
        let txo_type = account_status_map
            .get("txo_type")
            .unwrap()
            .as_str()
            .unwrap();
        assert_eq!(txo_type, TXO_TYPE_RECEIVED);
        let value = txo.get("value_pmob").unwrap().as_str().unwrap();
        assert_eq!(value, "100");

        // Check the overall balance for the account
        let body = json!({
            "jsonrpc": "2.0",
            "id": 1,
            "method": "get_balance_for_account",
            "params": {
                "account_id": account_id,
            }
        });
        let res = dispatch(&client, body, &logger);
        let result = res.get("result").unwrap();
        let balance_status = result.get("balance").unwrap();
        let unspent = balance_status["unspent_pmob"].as_str().unwrap();
        assert_eq!(unspent, "100");
    }

    #[test_with_logger]
    fn test_split_txo(logger: Logger) {
        let mut rng: StdRng = SeedableRng::from_seed([20u8; 32]);
        let (client, mut ledger_db, db_ctx, network_state) = setup(&mut rng, logger.clone());

        // Add an account
        let body = json!({
            "jsonrpc": "2.0",
            "id": 1,
            "method": "create_account",
            "params": {
                "name": "Alice Main Account",
            }
        });
        let res = dispatch(&client, body, &logger);
        let result = res.get("result").unwrap();
        let account_obj = result.get("account").unwrap();
        let account_id = account_obj.get("account_id").unwrap().as_str().unwrap();
        let b58_public_address = account_obj.get("main_address").unwrap().as_str().unwrap();
        let public_address = b58_decode_public_address(b58_public_address).unwrap();

        // Add a block with a txo for this address
        add_block_to_ledger_db(
            &mut ledger_db,
            &vec![public_address],
            250000000000,
            &vec![KeyImage::from(rng.next_u64())],
            &mut rng,
        );

        wait_for_sync(&client, &ledger_db, &network_state, &logger);
        wait_for_account_sync(
            &ledger_db,
            &db_ctx.get_db_instance(logger.clone()),
            &AccountID(account_id.to_string()),
            13,
        );

        let body = json!({
            "jsonrpc": "2.0",
            "id": 1,
            "method": "get_all_txos_for_account",
            "params": {
                "account_id": account_id,
            }
        });
        let res = dispatch(&client, body, &logger);
        let result = res.get("result").unwrap();
        let txos = result.get("txo_ids").unwrap().as_array().unwrap();
        assert_eq!(txos.len(), 1);
        let txo_map = result.get("txo_map").unwrap().as_object().unwrap();
        let txo = txo_map.get(txos[0].as_str().unwrap()).unwrap();
        let account_status_map = txo
            .get("account_status_map")
            .unwrap()
            .as_object()
            .unwrap()
            .get(account_id)
            .unwrap();
        let txo_status = account_status_map
            .get("txo_status")
            .unwrap()
            .as_str()
            .unwrap();
        assert_eq!(txo_status, TXO_STATUS_UNSPENT);
        let txo_type = account_status_map
            .get("txo_type")
            .unwrap()
            .as_str()
            .unwrap();
        assert_eq!(txo_type, TXO_TYPE_RECEIVED);
        let value = txo.get("value_pmob").unwrap().as_str().unwrap();
        assert_eq!(value, "250000000000");
        let txo_id = &txos[0];

        // Check the overall balance for the account
        let body = json!({
            "jsonrpc": "2.0",
            "id": 1,
            "method": "get_balance_for_account",
            "params": {
                "account_id": account_id,
            }
        });
        let res = dispatch(&client, body, &logger);
        let result = res.get("result").unwrap();
        let balance_status = result.get("balance").unwrap();
        let unspent = balance_status["unspent_pmob"].as_str().unwrap();
        assert_eq!(unspent, "250000000000");

        let body = json!({
            "jsonrpc": "2.0",
            "id": 1,
            "method": "build_split_txo_transaction",
            "params": {
                "txo_id": txo_id,
                "output_values": ["20000000000", "80000000000", "30000000000", "70000000000", "40000000000"],
                "fee": "10000000000"
            }
        });
        let res = dispatch(&client, body, &logger);
        let result = res.get("result").unwrap();
        let tx_proposal = result.get("tx_proposal").unwrap();

        let body = json!({
            "jsonrpc": "2.0",
            "id": 1,
            "method": "submit_transaction",
            "params": {
                "tx_proposal": tx_proposal,
                "account_id": account_id,
            }
        });
        let res = dispatch(&client, body, &logger);
        let result = res.get("result");
        assert!(result.is_some());

        let json_tx_proposal: json_rpc::tx_proposal::TxProposal =
            serde_json::from_value(tx_proposal.clone()).unwrap();
        let payments_tx_proposal =
            mc_mobilecoind::payments::TxProposal::try_from(&json_tx_proposal).unwrap();

        add_block_with_tx_proposal(&mut ledger_db, payments_tx_proposal);
        wait_for_sync(&client, &ledger_db, &network_state, &logger);
        wait_for_account_sync(
            &ledger_db,
            &db_ctx.get_db_instance(logger.clone()),
            &AccountID(account_id.to_string()),
            14,
        );

        // Check the overall balance for the account
        let body = json!({
            "jsonrpc": "2.0",
            "id": 1,
            "method": "get_balance_for_account",
            "params": {
                "account_id": account_id,
            }
        });
        let res = dispatch(&client, body, &logger);
        let result = res.get("result").unwrap();
        let balance_status = result.get("balance").unwrap();
        let unspent = balance_status["unspent_pmob"].as_str().unwrap();
        assert_eq!(unspent, "240000000000");
    }

    #[test_with_logger]
    fn test_receipts(logger: Logger) {
        let mut rng: StdRng = SeedableRng::from_seed([20u8; 32]);
        let (client, mut ledger_db, db_ctx, network_state) = setup(&mut rng, logger.clone());

        // Add an account
        let body = json!({
            "jsonrpc": "2.0",
            "id": 1,
            "method": "create_account",
            "params": {
                "name": "Alice Main Account",
            }
        });
        let res = dispatch(&client, body, &logger);
        let result = res.get("result").unwrap();
        let account_obj = result.get("account").unwrap();
        let alice_account_id = account_obj.get("account_id").unwrap().as_str().unwrap();
        let alice_b58_public_address = account_obj.get("main_address").unwrap().as_str().unwrap();
        let alice_public_address = b58_decode_public_address(alice_b58_public_address).unwrap();

        // Add a block with a txo for this address
        add_block_to_ledger_db(
            &mut ledger_db,
            &vec![alice_public_address],
            100 * MOB as u64,
            &vec![KeyImage::from(rng.next_u64())],
            &mut rng,
        );
        wait_for_sync(&client, &ledger_db, &network_state, &logger);
        wait_for_account_sync(
            &ledger_db,
            &db_ctx.get_db_instance(logger.clone()),
            &AccountID(alice_account_id.to_string()),
            13,
        );

        // Add Bob's account to our wallet
        let body = json!({
            "jsonrpc": "2.0",
            "id": 1,
            "method": "create_account",
            "params": {
                "name": "Bob Main Account",
            }
        });
        let res = dispatch(&client, body, &logger);
        let result = res.get("result").unwrap();
        let bob_account_obj = result.get("account").unwrap();
        let bob_account_id = bob_account_obj.get("account_id").unwrap().as_str().unwrap();
        let bob_b58_public_address = bob_account_obj
            .get("main_address")
            .unwrap()
            .as_str()
            .unwrap();

        // Construct a transaction proposal from Alice to Bob
        let body = json!({
            "jsonrpc": "2.0",
            "id": 1,
            "method": "build_transaction",
            "params": {
                "account_id": alice_account_id,
                "recipient_public_address": bob_b58_public_address,
                "value_pmob": "42000000000000", // 42 MOB
            }
        });
        let res = dispatch(&client, body, &logger);
        let result = res.get("result").unwrap();
        let tx_proposal = result.get("tx_proposal").unwrap();

        // Get the receipts from the tx_proposal
        let body = json!({
            "jsonrpc": "2.0",
            "id": 1,
            "method": "create_receiver_receipts",
            "params": {
                "tx_proposal": tx_proposal
            }
        });
        let res = dispatch(&client, body, &logger);
        let result = res.get("result").unwrap();
        let receipts = result["receiver_receipts"].as_array().unwrap();
        assert_eq!(receipts.len(), 1);
        let receipt = &receipts[0];

        // Bob checks status (should be pending before the block is added to the ledger)
        let body = json!({
            "jsonrpc": "2.0",
            "id": 1,
            "method": "check_receiver_receipt_status",
            "params": {
                "address": bob_b58_public_address,
                "receiver_receipt": receipt,
            }
        });
        let res = dispatch(&client, body, &logger);
        let result = res.get("result").unwrap();
        let status = result["receipt_transaction_status"].as_str().unwrap();
        assert_eq!(status, "TransactionPending");

        // Add the block to the ledger with the tx proposal
        let json_tx_proposal: json_rpc::tx_proposal::TxProposal =
            serde_json::from_value(tx_proposal.clone()).unwrap();
        let payments_tx_proposal =
            mc_mobilecoind::payments::TxProposal::try_from(&json_tx_proposal).unwrap();

        // The MockBlockchainConnection does not write to the ledger_db
        add_block_with_tx_proposal(&mut ledger_db, payments_tx_proposal);
        wait_for_sync(&client, &ledger_db, &network_state, &logger);
        wait_for_account_sync(
            &ledger_db,
            &db_ctx.get_db_instance(logger.clone()),
            &AccountID(alice_account_id.to_string()),
            14,
        );
        wait_for_account_sync(
            &ledger_db,
            &db_ctx.get_db_instance(logger.clone()),
            &AccountID(bob_account_id.to_string()),
            14,
        );

        // Bob checks status (should be successful after added to the ledger)
        let body = json!({
            "jsonrpc": "2.0",
            "id": 1,
            "method": "check_receiver_receipt_status",
            "params": {
                "address": bob_b58_public_address,
                "receiver_receipt": receipt,
            }
        });
        let res = dispatch(&client, body, &logger);
        let result = res.get("result").unwrap();
        let status = result["receipt_transaction_status"].as_str().unwrap();
        assert_eq!(status, "TransactionSuccess");
    }

    #[test_with_logger]
    fn test_gift_codes(logger: Logger) {
        let mut rng: StdRng = SeedableRng::from_seed([20u8; 32]);
        let (client, mut ledger_db, db_ctx, network_state) = setup(&mut rng, logger.clone());

        // Add an account
        let body = json!({
            "jsonrpc": "2.0",
            "id": 1,
            "method": "create_account",
            "params": {
                "name": "Alice Main Account",
            }
        });
        let res = dispatch(&client, body, &logger);
        let result = res.get("result").unwrap();
        let account_obj = result.get("account").unwrap();
        let alice_account_id = account_obj.get("account_id").unwrap().as_str().unwrap();
        let alice_b58_public_address = account_obj.get("main_address").unwrap().as_str().unwrap();
        let alice_public_address = b58_decode_public_address(alice_b58_public_address).unwrap();

        // Add a block with a txo for this address
        add_block_to_ledger_db(
            &mut ledger_db,
            &vec![alice_public_address],
            100 * MOB as u64,
            &vec![KeyImage::from(rng.next_u64())],
            &mut rng,
        );
        wait_for_sync(&client, &ledger_db, &network_state, &logger);
        wait_for_account_sync(
            &ledger_db,
            &db_ctx.get_db_instance(logger.clone()),
            &AccountID(alice_account_id.to_string()),
            13,
        );
        // Create a gift code
        let body = json!({
            "jsonrpc": "2.0",
            "id": 1,
            "method": "build_gift_code",
            "params": {
                "account_id": alice_account_id,
                "value_pmob": "42000000000000",
                "memo": "Happy Birthday!",
            }
        });
        let res = dispatch(&client, body, &logger);
        let result = res["result"].clone();
        let gift_code_b58 = result["gift_code_b58"].as_str().unwrap();
        let tx_proposal = result["tx_proposal"].clone();

        // Check the status of the gift code
        let body = json!({
            "jsonrpc": "2.0",
            "id": 1,
            "method": "check_gift_code_status",
            "params": {
                "gift_code_b58": gift_code_b58,
            }
        });
        let res = dispatch(&client, body, &logger);
        let status = res["result"]["gift_code_status"].as_str().unwrap();
        assert_eq!(status, "GiftCodeSubmittedPending");
        let memo = res["result"]["gift_code_memo"].as_str().unwrap();
        assert_eq!(memo, "Happy Birthday!");

        // Submit the gift code and tx proposal
        let body = json!({
            "jsonrpc": "2.0",
            "id": 1,
            "method": "submit_gift_code",
            "params": {
                "from_account_id": alice_account_id,
                "gift_code_b58": gift_code_b58,
                "tx_proposal": tx_proposal,
            }
        });
        dispatch(&client, body, &logger);

        // Add the TxProposal for the gift code
        let json_tx_proposal: json_rpc::tx_proposal::TxProposal =
            serde_json::from_value(tx_proposal.clone()).unwrap();
        let payments_tx_proposal =
            mc_mobilecoind::payments::TxProposal::try_from(&json_tx_proposal).unwrap();

        // The MockBlockchainConnection does not write to the ledger_db
        add_block_with_tx_proposal(&mut ledger_db, payments_tx_proposal);
        wait_for_sync(&client, &ledger_db, &network_state, &logger);
        wait_for_account_sync(
            &ledger_db,
            &db_ctx.get_db_instance(logger.clone()),
            &AccountID(alice_account_id.to_string()),
            14,
        );

        // Check the status of the gift code
        let body = json!({
            "jsonrpc": "2.0",
            "id": 1,
            "method": "check_gift_code_status",
            "params": {
                "gift_code_b58": gift_code_b58,
            }
        });
        let res = dispatch(&client, body, &logger);
        let status = res["result"]["gift_code_status"].as_str().unwrap();
        assert_eq!(status, "GiftCodeAvailable");
        let memo = res["result"]["gift_code_memo"].as_str().unwrap();
        assert_eq!(memo, "Happy Birthday!");

        // Add Bob's account to our wallet
        let body = json!({
            "jsonrpc": "2.0",
            "id": 1,
            "method": "create_account",
            "params": {
                "name": "Bob Main Account",
            }
        });
        let res = dispatch(&client, body, &logger);
        let result = res.get("result").unwrap();
        let bob_account_obj = result.get("account").unwrap();
        let bob_account_id = bob_account_obj.get("account_id").unwrap().as_str().unwrap();
        wait_for_account_sync(
            &ledger_db,
            &db_ctx.get_db_instance(logger.clone()),
            &AccountID(bob_account_id.to_string()),
            14,
        );

        // Get all the gift codes in the wallet
        let body = json!({
            "jsonrpc": "2.0",
            "id": 1,
            "method": "get_all_gift_codes",
        });
        let res = dispatch(&client, body, &logger);
        let result = res["result"]["gift_codes"].as_array().unwrap();
        assert_eq!(result.len(), 1);

        // Get the specific gift code
        let body = json!({
            "jsonrpc": "2.0",
            "id": 1,
            "method": "get_gift_code",
            "params": {
                "gift_code_b58": gift_code_b58,
            }
        });
        dispatch(&client, body, &logger);

        // Claim the gift code for bob
        let body = json!({
            "jsonrpc": "2.0",
            "id": 1,
            "method": "claim_gift_code",
            "params": {
                "account_id": bob_account_id,
                "gift_code_b58": gift_code_b58,
            }
        });
        let res = dispatch(&client, body, &logger);
        let txo_id_hex = res["result"]["txo_id"].as_str().unwrap();
        assert_eq!(txo_id_hex.len(), 64);

        // Now remove that gift code
        let body = json!({
            "jsonrpc": "2.0",
            "id": 1,
            "method": "remove_gift_code",
            "params": {
                "gift_code_b58": gift_code_b58,
            }
        });
        let res = dispatch(&client, body, &logger);
        let result = res["result"]["removed"].as_bool().unwrap();
        assert!(result);

        // Get all the gift codes in the wallet again, should be 0 now
        let body = json!({
            "jsonrpc": "2.0",
            "id": 1,
            "method": "get_all_gift_codes",
        });
        let res = dispatch(&client, body, &logger);
        let result = res["result"]["gift_codes"].as_array().unwrap();
        assert_eq!(result.len(), 0);
    }
}<|MERGE_RESOLUTION|>--- conflicted
+++ resolved
@@ -971,15 +971,12 @@
         // The MockBlockchainConnection does not write to the ledger_db
         add_block_with_tx_proposal(&mut ledger_db, payments_tx_proposal);
         wait_for_sync(&client, &ledger_db, &network_state, &logger);
-<<<<<<< HEAD
         wait_for_account_sync(
             &ledger_db,
             &db_ctx.get_db_instance(logger.clone()),
             &AccountID(account_id.to_string()),
             15,
         );
-=======
->>>>>>> 71bbd531
         assert_eq!(ledger_db.num_blocks().unwrap(), 15);
 
         // Get balance after submission
@@ -1015,11 +1012,7 @@
             .unwrap()
             .as_str()
             .unwrap();
-<<<<<<< HEAD
         assert_eq!(unspent, "99999600000100");
-=======
-        assert_eq!(unspent, &(100000000000100 - MINIMUM_FEE).to_string());
->>>>>>> 71bbd531
         assert_eq!(pending, "0");
         assert_eq!(spent, "100000000000100");
         assert_eq!(secreted, "0");
