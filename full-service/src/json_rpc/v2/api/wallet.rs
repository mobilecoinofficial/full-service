--- conflicted
+++ resolved
@@ -1262,46 +1262,6 @@
 
             JsonCommandResponse::import_view_only_account { account }
         }
-<<<<<<< HEAD
-=======
-        JsonCommandRequest::import_view_only_account_from_hardware_wallet {
-            name,
-            first_block_index,
-            fog_info,
-            require_spend_subaddress,
-        } => {
-            let fb = first_block_index
-                .map(|fb| fb.parse::<u64>())
-                .transpose()
-                .map_err(format_error)?;
-
-            let account = service
-                .import_view_only_account_from_hardware_wallet(
-                    name,
-                    fb,
-                    fog_info,
-                    require_spend_subaddress,
-                )
-                .await
-                .map_err(format_error)?;
-
-            let next_subaddress_index = 1;
-
-            let main_public_address: mc_account_keys::PublicAddress = (&service
-                .get_address_for_account(
-                    &account.id.clone().into(),
-                    DEFAULT_SUBADDRESS_INDEX as i64,
-                )
-                .map_err(format_error)?)
-                .try_into()
-                .map_err(format_error)?;
-
-            let account = Account::new(&account, &main_public_address, next_subaddress_index)
-                .map_err(format_error)?;
-
-            JsonCommandResponse::import_view_only_account_from_hardware_wallet { account }
-        }
->>>>>>> 23f7d2eb
         JsonCommandRequest::remove_account { account_id } => JsonCommandResponse::remove_account {
             removed: service
                 .remove_account(&AccountID(account_id))
