--- conflicted
+++ resolved
@@ -2,18 +2,8 @@
 
 //! API definition for the Txo object.
 
-<<<<<<< HEAD
 use crate::{db::txo::TxoInfo, json_rpc::v2::models::memo::Memo};
-
-=======
-use crate::{
-    db,
-    db::txo::{TxoMemo, TxoStatus},
-};
->>>>>>> 761562ce
 use serde_derive::{Deserialize, Serialize};
-
-use super::memo::Memo;
 
 /// An Txo in the wallet.
 ///
@@ -74,7 +64,6 @@
     pub memo: Memo,
 }
 
-<<<<<<< HEAD
 impl From<&TxoInfo> for Txo {
     fn from(txo_info: &TxoInfo) -> Self {
         Txo {
@@ -102,26 +91,6 @@
             confirmation: txo_info.txo.confirmation.as_ref().map(hex::encode),
             shared_secret: txo_info.txo.shared_secret.as_ref().map(hex::encode),
             memo: (&txo_info.memo).into(),
-=======
-impl Txo {
-    pub fn new(txo: &db::models::Txo, status: &TxoStatus, memo: &TxoMemo) -> Txo {
-        Txo {
-            id: txo.id.clone(),
-            value: (txo.value as u64).to_string(),
-            token_id: (txo.token_id as u64).to_string(),
-            received_block_index: txo.received_block_index.map(|x| (x as u64).to_string()),
-            spent_block_index: txo.spent_block_index.map(|x| (x as u64).to_string()),
-            account_id: txo.account_id.clone(),
-            status: status.to_string(),
-            target_key: hex::encode(&txo.target_key),
-            public_key: hex::encode(&txo.public_key),
-            e_fog_hint: hex::encode(&txo.e_fog_hint),
-            subaddress_index: txo.subaddress_index.map(|s| (s as u64).to_string()),
-            key_image: txo.key_image.as_ref().map(hex::encode),
-            confirmation: txo.confirmation.as_ref().map(hex::encode),
-            shared_secret: txo.shared_secret.as_ref().map(hex::encode),
-            memo: memo.into(),
->>>>>>> 761562ce
         }
     }
 }
@@ -176,7 +145,6 @@
         let status = txo
             .status(&mut wallet_db.get_pooled_conn().unwrap())
             .unwrap();
-<<<<<<< HEAD
         let memo = txo.memo(&mut wallet_db.get_pooled_conn().unwrap()).unwrap();
 
         let txo_info = TxoInfo {
@@ -187,13 +155,6 @@
 
         assert_eq!(txo_info.txo.value as u64, 15_625_000 * MOB);
         let json_txo = Txo::from(&txo_info);
-=======
-        let memo = txo_details
-            .memo(&mut wallet_db.get_pooled_conn().unwrap())
-            .unwrap();
-        assert_eq!(txo_details.value as u64, 15_625_000 * MOB);
-        let json_txo = Txo::new(&txo_details, &status, &memo);
->>>>>>> 761562ce
         assert_eq!(json_txo.value, "15625000000000000000");
         assert_eq!(json_txo.token_id, "0");
         assert_eq!(json_txo.memo, (&memo).into());
