--- conflicted
+++ resolved
@@ -40,26 +40,15 @@
     pub masked_token_id: String,
 
     /// The version of the masked amount.
-<<<<<<< HEAD
-    pub version: MaskedAmountVersion,
-=======
     pub version: Option<MaskedAmountVersion>,
->>>>>>> 502a46eb
 }
 
 impl From<&mc_transaction_core::MaskedAmount> for MaskedAmount {
     fn from(src: &mc_transaction_core::MaskedAmount) -> Self {
-<<<<<<< HEAD
-        let version = match src {
-            mc_transaction_core::MaskedAmount::V1(_) => MaskedAmountVersion::V1,
-            mc_transaction_core::MaskedAmount::V2(_) => MaskedAmountVersion::V2,
-        };
-=======
         let version = Some(match src {
             mc_transaction_core::MaskedAmount::V1(_) => MaskedAmountVersion::V1,
             mc_transaction_core::MaskedAmount::V2(_) => MaskedAmountVersion::V2,
         });
->>>>>>> 502a46eb
 
         Self {
             object: "amount".to_string(),
@@ -90,12 +79,8 @@
             .map_err(|err| format!("Could not decode hex for masked token id: {:?}", err))?;
 
         match src.version {
-<<<<<<< HEAD
-            MaskedAmountVersion::V1 => {
-=======
             // If the version is not specified, assume V1.
             Some(MaskedAmountVersion::V1) | None => {
->>>>>>> 502a46eb
                 let masked_amount = mc_transaction_core::MaskedAmountV1 {
                     commitment,
                     masked_value,
@@ -104,11 +89,7 @@
 
                 Ok(mc_transaction_core::MaskedAmount::V1(masked_amount))
             }
-<<<<<<< HEAD
-            MaskedAmountVersion::V2 => {
-=======
             Some(MaskedAmountVersion::V2) => {
->>>>>>> 502a46eb
                 let masked_amount = mc_transaction_core::MaskedAmountV2 {
                     commitment,
                     masked_value,
