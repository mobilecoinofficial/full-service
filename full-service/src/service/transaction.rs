// Copyright (c) 2020-2021 MobileCoin Inc.

//! Service for managing transactions.

use crate::{
    db::{
        models::TransactionLog,
        transaction_log::{AssociatedTxos, TransactionLogModel},
        WalletDbError,
    },
    error::WalletTransactionBuilderError,
    service::{
        ledger::LedgerService, transaction_builder::WalletTransactionBuilder, WalletService,
    },
    util::b58::{b58_decode_public_address, B58Error},
};
use mc_common::logger::log;
use mc_connection::{BlockchainConnection, RetryableUserTxConnection, UserTxConnection};
use mc_fog_report_validation::FogPubkeyResolver;
use mc_ledger_db::Ledger;
use mc_mobilecoind::payments::TxProposal;

use crate::service::address::{AddressService, AddressServiceError};
use displaydoc::Display;
use std::{convert::TryFrom, iter::empty, sync::atomic::Ordering};

use diesel::Connection;

/// Errors for the Transaction Service.
#[derive(Display, Debug)]
#[allow(clippy::large_enum_variant)]
pub enum TransactionServiceError {
    ///Error interacting with the B58 Util: {0}
    B58(B58Error),

    /// Error interacting with the database: {0}
    Database(WalletDbError),

    /// Error building transaction: {0}
    TransactionBuilder(WalletTransactionBuilderError),

    /// Error parsing u64
    U64Parse,

    /** Submit transaction expected an account to produce a transaction log
     * on submit.
     */
    MissingAccountOnSubmit,

    /// Node not found.
    NodeNotFound,

    /// No peers configured.
    NoPeersConfigured,

    /// Error converting to/from API protos: {0}
    ProtoConversion(mc_api::ConversionError),

    /// Error Converting Proto but throws convert::Infallible.
    ProtoConversionInfallible,

    /// Cannot complete this action in offline mode.
    Offline,

    /// Connection Error
    Connection(retry::Error<mc_connection::Error>),

    /// Invalid Public Address: {0}
    InvalidPublicAddress(String),

    /// Address Service Error: {0}
    AddressService(AddressServiceError),

    /// Diesel Error: {0}
    Diesel(diesel::result::Error),

    /// Ledger DB Error: {0}
    LedgerDB(mc_ledger_db::Error),
}

impl From<WalletDbError> for TransactionServiceError {
    fn from(src: WalletDbError) -> Self {
        Self::Database(src)
    }
}

impl From<B58Error> for TransactionServiceError {
    fn from(src: B58Error) -> Self {
        Self::B58(src)
    }
}

impl From<std::num::ParseIntError> for TransactionServiceError {
    fn from(_src: std::num::ParseIntError) -> Self {
        Self::U64Parse
    }
}

impl From<WalletTransactionBuilderError> for TransactionServiceError {
    fn from(src: WalletTransactionBuilderError) -> Self {
        Self::TransactionBuilder(src)
    }
}

impl From<mc_api::ConversionError> for TransactionServiceError {
    fn from(src: mc_api::ConversionError) -> Self {
        Self::ProtoConversion(src)
    }
}

impl From<retry::Error<mc_connection::Error>> for TransactionServiceError {
    fn from(e: retry::Error<mc_connection::Error>) -> Self {
        Self::Connection(e)
    }
}

impl From<AddressServiceError> for TransactionServiceError {
    fn from(e: AddressServiceError) -> Self {
        Self::AddressService(e)
    }
}

impl From<diesel::result::Error> for TransactionServiceError {
    fn from(src: diesel::result::Error) -> Self {
        Self::Diesel(src)
    }
}

impl From<mc_ledger_db::Error> for TransactionServiceError {
    fn from(src: mc_ledger_db::Error) -> Self {
        Self::LedgerDB(src)
    }
}

/// Trait defining the ways in which the wallet can interact with and manage
/// transactions.
pub trait TransactionService {
    /// Builds a transaction from the given account to the specified recipients.
    #[allow(clippy::too_many_arguments)]
    fn build_transaction(
        &self,
        account_id_hex: &str,
        addresses_and_values: &[(String, String)],
        input_txo_ids: Option<&Vec<String>>,
        fee: Option<String>,
        tombstone_block: Option<String>,
        max_spendable_value: Option<String>,
        log_tx_proposal: Option<bool>,
    ) -> Result<TxProposal, TransactionServiceError>;

    /// Submits a pre-built TxProposal to the MobileCoin Consensus Network.
    fn submit_transaction(
        &self,
        tx_proposal: TxProposal,
        comment: Option<String>,
        account_id_hex: Option<String>,
    ) -> Result<Option<(TransactionLog, AssociatedTxos)>, TransactionServiceError>;

    /// Convenience method that builds and submits in one go.
    #[allow(clippy::too_many_arguments)]
    fn build_and_submit(
        &self,
        account_id_hex: &str,
        addresses_and_values: &[(String, String)],
        input_txo_ids: Option<&Vec<String>>,
        fee: Option<String>,
        tombstone_block: Option<String>,
        max_spendable_value: Option<String>,
        comment: Option<String>,
    ) -> Result<(TransactionLog, AssociatedTxos, TxProposal), TransactionServiceError>;
}

impl<T, FPR> TransactionService for WalletService<T, FPR>
where
    T: BlockchainConnection + UserTxConnection + 'static,
    FPR: FogPubkeyResolver + Send + Sync + 'static,
{
    fn build_transaction(
        &self,
        account_id_hex: &str,
        addresses_and_values: &[(String, String)],
        input_txo_ids: Option<&Vec<String>>,
        fee: Option<String>,
        tombstone_block: Option<String>,
        max_spendable_value: Option<String>,
        log_tx_proposal: Option<bool>,
    ) -> Result<TxProposal, TransactionServiceError> {
        let mut builder = WalletTransactionBuilder::new(
            account_id_hex.to_string(),
            self.wallet_db.clone(),
            self.ledger_db.clone(),
            self.fog_resolver_factory.clone(),
            self.logger.clone(),
        );

        for (recipient_public_address, value) in addresses_and_values {
            if !self.verify_address(recipient_public_address)? {
                return Err(TransactionServiceError::InvalidPublicAddress(
                    recipient_public_address.to_string(),
                ));
            };
            let recipient = b58_decode_public_address(recipient_public_address)?;
            builder.add_recipient(recipient, value.parse::<u64>()?)?;
        }

        if let Some(inputs) = input_txo_ids {
            builder.set_txos(inputs)?;
        } else {
            let max_spendable = if let Some(msv) = max_spendable_value {
                Some(msv.parse::<u64>()?)
            } else {
                None
            };
            builder.select_txos(max_spendable)?;
        }

        if let Some(tombstone) = tombstone_block {
            builder.set_tombstone(tombstone.parse::<u64>()?)?;
        } else {
            builder.set_tombstone(0)?;
        }

        builder.set_fee(match fee {
            Some(f) => f.parse()?,
            None => self.get_network_fee(),
        })?;

        let tx_proposal = builder.build()?;

        if log_tx_proposal.unwrap_or_default() {
            let conn = self.wallet_db.get_conn()?;
            let block_index = self.ledger_db.num_blocks()? - 1;
            let _transaction_log = TransactionLog::log_submitted(
                tx_proposal.clone(),
                block_index,
                "".to_string(),
                account_id_hex,
                &conn,
            )?;
        }

        Ok(tx_proposal)
    }

    fn submit_transaction(
        &self,
        tx_proposal: TxProposal,
        comment: Option<String>,
        account_id_hex: Option<String>,
    ) -> Result<Option<(TransactionLog, AssociatedTxos)>, TransactionServiceError> {
        if self.offline {
            return Err(TransactionServiceError::Offline);
        }

        // Pick a peer to submit to.
        let responder_ids = self.peer_manager.responder_ids();
        if responder_ids.is_empty() {
            return Err(TransactionServiceError::NoPeersConfigured);
        }

        let idx = self.submit_node_offset.fetch_add(1, Ordering::SeqCst);
        let responder_id = &responder_ids[idx % responder_ids.len()];

        // FIXME: WS-34 - would prefer not to convert to proto as intermediary
        let tx_proposal_proto = mc_mobilecoind_api::TxProposal::try_from(&tx_proposal)
            .map_err(|_| TransactionServiceError::ProtoConversionInfallible)?;

        // Try to submit.
        let tx = mc_transaction_core::tx::Tx::try_from(tx_proposal_proto.get_tx())
            .map_err(|_| TransactionServiceError::ProtoConversionInfallible)?;

        let block_index = self
            .peer_manager
            .conn(responder_id)
            .ok_or(TransactionServiceError::NodeNotFound)?
            .propose_tx(&tx, empty())
            .map_err(TransactionServiceError::from)?;

        // Log the transaction.
        let result = if let Some(a) = account_id_hex {
            let conn = self.wallet_db.get_conn()?;
            conn.transaction(|| {
                let transaction_log = TransactionLog::log_submitted(
                    tx_proposal,
                    block_index,
                    comment.unwrap_or_else(|| "".to_string()),
                    &a,
                    &conn,
                )?;
                let associated_txos = transaction_log.get_associated_txos(&conn)?;
                Ok(Some((transaction_log, associated_txos)))
            })
        } else {
            Ok(None)
        };

        log::trace!(
            self.logger,
            "Tx {:?} submitted at block height {}",
            tx,
            block_index
        );

        result
    }

    fn build_and_submit(
        &self,
        account_id_hex: &str,
        addresses_and_values: &[(String, String)],
        input_txo_ids: Option<&Vec<String>>,
        fee: Option<String>,
        tombstone_block: Option<String>,
        max_spendable_value: Option<String>,
        comment: Option<String>,
    ) -> Result<(TransactionLog, AssociatedTxos, TxProposal), TransactionServiceError> {
        let tx_proposal = self.build_transaction(
            account_id_hex,
            addresses_and_values,
            input_txo_ids,
            fee,
            tombstone_block,
            max_spendable_value,
            None,
        )?;
        if let Some(transaction_log_and_associated_txos) = self.submit_transaction(
            tx_proposal.clone(),
            comment,
            Some(account_id_hex.to_string()),
        )? {
            Ok((
                transaction_log_and_associated_txos.0,
                transaction_log_and_associated_txos.1,
                tx_proposal,
            ))
        } else {
            Err(TransactionServiceError::MissingAccountOnSubmit)
        }
    }
}

#[cfg(test)]
mod tests {
    use super::*;
    use crate::{
        db::{account::AccountID, models::Txo, txo::TxoModel},
        service::{
            account::AccountService, address::AddressService, balance::BalanceService,
            transaction_log::TransactionLogService,
        },
        test_utils::{
            add_block_from_transaction_log, add_block_to_ledger_db, get_test_ledger,
            manually_sync_account, setup_wallet_service, MOB,
        },
        util::b58::b58_encode_public_address,
    };
    use mc_account_keys::{AccountKey, PublicAddress};
    use mc_common::logger::{test_with_logger, Logger};
    use mc_crypto_rand::rand_core::RngCore;
    use mc_transaction_core::{ring_signature::KeyImage, tokens::Mob, Token};
    use rand::{rngs::StdRng, SeedableRng};

    #[test_with_logger]
    fn test_build_transaction_and_log(logger: Logger) {
        let mut rng: StdRng = SeedableRng::from_seed([20u8; 32]);

        let known_recipients: Vec<PublicAddress> = Vec::new();
        let mut ledger_db = get_test_ledger(5, &known_recipients, 12, &mut rng);

        let service = setup_wallet_service(ledger_db.clone(), logger.clone());

        // Create our main account for the wallet
        let alice = service
            .create_account(
                Some("Alice's Main Account".to_string()),
                "".to_string(),
                "".to_string(),
                "".to_string(),
            )
            .unwrap();

        // Add a block with a transaction for Alice
        let alice_account_key: AccountKey = mc_util_serial::decode(&alice.account_key).unwrap();
        let alice_account_id = AccountID::from(&alice_account_key);
        let alice_public_address = alice_account_key.subaddress(alice.main_subaddress_index as u64);

        let tx_logs = service
            .list_transaction_logs(&alice_account_id, None, None)
            .unwrap();

        assert_eq!(0, tx_logs.len());

        add_block_to_ledger_db(
            &mut ledger_db,
            &vec![alice_public_address.clone()],
            100 * MOB as u64,
            &vec![KeyImage::from(rng.next_u64())],
            &mut rng,
        );

<<<<<<< HEAD
        manually_sync_account(
            &ledger_db,
            &service.wallet_db,
            &alice_account_id,
            13,
            &logger,
        );
=======
        manually_sync_account(&ledger_db, &service.wallet_db, &alice_account_id, &logger);
>>>>>>> a08c5b74

        let tx_logs = service
            .list_transaction_logs(&alice_account_id, None, None)
            .unwrap();

        assert_eq!(1, tx_logs.len());

        // Verify balance for Alice
        let balance = service
            .get_balance_for_account(&AccountID(alice.account_id_hex.clone()))
            .unwrap();
        assert_eq!(balance.unspent, 100 * MOB as u128);

        // Add an account for Bob
        let bob = service
            .create_account(
                Some("Bob's Main Account".to_string()),
                "".to_string(),
                "".to_string(),
                "".to_string(),
            )
            .unwrap();
        let bob_account_key: AccountKey =
            mc_util_serial::decode(&bob.account_key).expect("Could not decode account key");
        let _bob_account_id = AccountID::from(&bob_account_key);

        // Create an assigned subaddress for Bob
        let bob_address_from_alice = service
            .assign_address_for_account(&AccountID(bob.account_id_hex.clone()), Some("From Alice"))
            .unwrap();

        let _tx_proposal = service
            .build_transaction(
                &alice.account_id_hex,
                &[(
                    bob_address_from_alice.assigned_subaddress_b58,
                    (42 * MOB).to_string(),
                )],
                None,
                None,
                None,
                None,
                None,
            )
            .unwrap();
        log::info!(logger, "Built transaction from Alice");

        let tx_logs = service
            .list_transaction_logs(&alice_account_id, None, None)
            .unwrap();

        assert_eq!(1, tx_logs.len());

        // Create an assigned subaddress for Bob
        let bob_address_from_alice_2 = service
            .assign_address_for_account(&AccountID(bob.account_id_hex.clone()), Some("From Alice"))
            .unwrap();

        let _tx_proposal = service
            .build_transaction(
                &alice.account_id_hex,
                &[(
                    bob_address_from_alice_2.assigned_subaddress_b58,
                    (42 * MOB).to_string(),
                )],
                None,
                None,
                None,
                None,
                Some(false),
            )
            .unwrap();
        log::info!(logger, "Built transaction from Alice");

        let tx_logs = service
            .list_transaction_logs(&alice_account_id, None, None)
            .unwrap();

        assert_eq!(1, tx_logs.len());

        // Create an assigned subaddress for Bob
        let bob_address_from_alice_3 = service
            .assign_address_for_account(&AccountID(bob.account_id_hex.clone()), Some("From Alice"))
            .unwrap();

        let _tx_proposal = service
            .build_transaction(
                &alice.account_id_hex,
                &[(
                    bob_address_from_alice_3.clone().assigned_subaddress_b58,
                    (42 * MOB).to_string(),
                )],
                None,
                None,
                None,
                None,
                Some(true),
            )
            .unwrap();
        log::info!(logger, "Built transaction from Alice");

        let tx_logs = service
            .list_transaction_logs(&alice_account_id, None, None)
            .unwrap();

        assert_eq!(2, tx_logs.len());
    }

    // Test sending a transaction from Alice -> Bob, and then from Bob -> Alice
    #[test_with_logger]
    fn test_send_transaction(logger: Logger) {
        let mut rng: StdRng = SeedableRng::from_seed([20u8; 32]);

        let known_recipients: Vec<PublicAddress> = Vec::new();
        let mut ledger_db = get_test_ledger(5, &known_recipients, 12, &mut rng);

        let service = setup_wallet_service(ledger_db.clone(), logger.clone());

        // Create our main account for the wallet
        let alice = service
            .create_account(
                Some("Alice's Main Account".to_string()),
                "".to_string(),
                "".to_string(),
                "".to_string(),
            )
            .unwrap();

        // Add a block with a transaction for Alice
        let alice_account_key: AccountKey = mc_util_serial::decode(&alice.account_key).unwrap();
        let alice_account_id = AccountID::from(&alice_account_key);
        let alice_public_address = alice_account_key.subaddress(alice.main_subaddress_index as u64);
        add_block_to_ledger_db(
            &mut ledger_db,
            &vec![alice_public_address.clone()],
            100 * MOB as u64,
            &vec![KeyImage::from(rng.next_u64())],
            &mut rng,
        );

<<<<<<< HEAD
        manually_sync_account(
            &ledger_db,
            &service.wallet_db,
            &alice_account_id,
            13,
            &logger,
        );
=======
        manually_sync_account(&ledger_db, &service.wallet_db, &alice_account_id, &logger);
>>>>>>> a08c5b74

        // Verify balance for Alice
        let balance = service
            .get_balance_for_account(&AccountID(alice.account_id_hex.clone()))
            .unwrap();
        assert_eq!(balance.unspent, 100 * MOB as u128);

        // Add an account for Bob
        let bob = service
            .create_account(
                Some("Bob's Main Account".to_string()),
                "".to_string(),
                "".to_string(),
                "".to_string(),
            )
            .unwrap();
        let bob_account_key: AccountKey =
            mc_util_serial::decode(&bob.account_key).expect("Could not decode account key");
        let bob_account_id = AccountID::from(&bob_account_key);

        // Create an assigned subaddress for Bob
        let bob_address_from_alice = service
            .assign_address_for_account(&AccountID(bob.account_id_hex.clone()), Some("From Alice"))
            .unwrap();

        // Send a transaction from Alice to Bob
        let (transaction_log, _associated_txos, _tx_proposal) = service
            .build_and_submit(
                &alice.account_id_hex,
                &[(
                    bob_address_from_alice.assigned_subaddress_b58,
                    (42 * MOB).to_string(),
                )],
                None,
                None,
                None,
                None,
                None,
            )
            .unwrap();
        log::info!(logger, "Built and submitted transaction from Alice");

        // NOTE: Submitting to the test ledger via propose_tx doesn't actually add the
        // block to the ledger, because no consensus is occurring, so this is the
        // workaround.
        {
            log::info!(logger, "Adding block from transaction log");
            let conn = service.wallet_db.get_conn().unwrap();
            add_block_from_transaction_log(&mut ledger_db, &conn, &transaction_log);
        }

<<<<<<< HEAD
        manually_sync_account(
            &ledger_db,
            &service.wallet_db,
            &alice_account_id,
            14,
            &logger,
        );
        manually_sync_account(&ledger_db, &service.wallet_db, &bob_account_id, 14, &logger);
=======
        manually_sync_account(&ledger_db, &service.wallet_db, &alice_account_id, &logger);
        manually_sync_account(&ledger_db, &service.wallet_db, &bob_account_id, &logger);
>>>>>>> a08c5b74

        // Get the Txos from the transaction log
        let transaction_txos = transaction_log
            .get_associated_txos(&service.wallet_db.get_conn().unwrap())
            .unwrap();
        let secreted = transaction_txos
            .outputs
            .iter()
            .map(|t| Txo::get(&t.txo_id_hex, &service.wallet_db.get_conn().unwrap()).unwrap())
            .collect::<Vec<Txo>>();
        assert_eq!(secreted.len(), 1);
        assert_eq!(secreted[0].value, 42 * MOB);

        let change = transaction_txos
            .change
            .iter()
            .map(|t| Txo::get(&t.txo_id_hex, &service.wallet_db.get_conn().unwrap()).unwrap())
            .collect::<Vec<Txo>>();
        assert_eq!(change.len(), 1);
        assert_eq!(change[0].value, 58 * MOB - Mob::MINIMUM_FEE as i64);

        let inputs = transaction_txos
            .inputs
            .iter()
            .map(|t| Txo::get(&t.txo_id_hex, &service.wallet_db.get_conn().unwrap()).unwrap())
            .collect::<Vec<Txo>>();
        assert_eq!(inputs.len(), 1);
        assert_eq!(inputs[0].value, 100 * MOB);

        // Verify balance for Alice = original balance - fee - txo_value
        let balance = service
            .get_balance_for_account(&AccountID(alice.account_id_hex.clone()))
            .unwrap();
        assert_eq!(
            balance.unspent,
            (58 * MOB - Mob::MINIMUM_FEE as i64) as u128
        );

        // Bob's balance should be = output_txo_value
        let bob_balance = service
            .get_balance_for_account(&AccountID(bob.account_id_hex.clone()))
            .unwrap();
        assert_eq!(bob_balance.unspent, 42000000000000);

        // Bob should now be able to send to Alice
        let (transaction_log, _associated_txos, _tx_proposal) = service
            .build_and_submit(
                &bob.account_id_hex,
                &[(
                    b58_encode_public_address(&alice_public_address).unwrap(),
                    (8 * MOB).to_string(),
                )],
                None,
                None,
                None,
                None,
                None,
            )
            .unwrap();

        // NOTE: Submitting to the test ledger via propose_tx doesn't actually add the
        // block to the ledger, because no consensus is occurring, so this is the
        // workaround.

        {
            log::info!(logger, "Adding block from transaction log");
            let conn = service.wallet_db.get_conn().unwrap();
            add_block_from_transaction_log(&mut ledger_db, &conn, &transaction_log);
        }

<<<<<<< HEAD
        manually_sync_account(
            &ledger_db,
            &service.wallet_db,
            &alice_account_id,
            15,
            &logger,
        );
        manually_sync_account(&ledger_db, &service.wallet_db, &bob_account_id, 15, &logger);
=======
        manually_sync_account(&ledger_db, &service.wallet_db, &alice_account_id, &logger);
        manually_sync_account(&ledger_db, &service.wallet_db, &bob_account_id, &logger);
>>>>>>> a08c5b74

        let alice_balance = service
            .get_balance_for_account(&AccountID(alice.account_id_hex))
            .unwrap();
        assert_eq!(
            alice_balance.unspent,
            (66 * MOB - Mob::MINIMUM_FEE as i64) as u128
        );

        // Bob's balance should be = output_txo_value
        let bob_balance = service
            .get_balance_for_account(&AccountID(bob.account_id_hex))
            .unwrap();
        assert_eq!(
            bob_balance.unspent,
            (34 * MOB - Mob::MINIMUM_FEE as i64) as u128
        );
    }

    // Building a transaction for an invalid public address should fail.
    #[test_with_logger]
    fn test_invalid_public_address_fails(logger: Logger) {
        let mut rng: StdRng = SeedableRng::from_seed([20u8; 32]);

        let known_recipients: Vec<PublicAddress> = Vec::new();
        let mut ledger_db = get_test_ledger(5, &known_recipients, 12, &mut rng);

        let service = setup_wallet_service(ledger_db.clone(), logger.clone());

        // Create our main account for the wallet
        let alice = service
            .create_account(
                Some("Alice's Main Account".to_string()),
                "".to_string(),
                "".to_string(),
                "".to_string(),
            )
            .unwrap();

        // Add a block with a transaction for Alice
        let alice_account_key: AccountKey = mc_util_serial::decode(&alice.account_key).unwrap();
        let alice_account_id = AccountID::from(&alice_account_key);
        let alice_public_address = alice_account_key.subaddress(alice.main_subaddress_index as u64);
        add_block_to_ledger_db(
            &mut ledger_db,
            &vec![alice_public_address.clone()],
            100 * MOB as u64,
            &vec![KeyImage::from(rng.next_u64())],
            &mut rng,
        );

<<<<<<< HEAD
        manually_sync_account(
            &ledger_db,
            &service.wallet_db,
            &alice_account_id,
            13,
            &logger,
        );
=======
        manually_sync_account(&ledger_db, &service.wallet_db, &alice_account_id, &logger);
>>>>>>> a08c5b74

        match service.build_transaction(
            &alice.account_id_hex,
            &vec![("NOTB58".to_string(), (42 * MOB).to_string())],
            None,
            None,
            None,
            None,
            None,
        ) {
            Ok(_) => {
                panic!("Should not be able to build transaction to invalid b58 public address")
            }
            Err(TransactionServiceError::InvalidPublicAddress(_)) => {}
            Err(e) => panic!("Unexpected error {:?}", e),
        };
    }

    // FIXME: Test with 0 change transactions
    // FIXME: Test with balance > u64::max
    // FIXME: sending a transaction with value > u64::max
}<|MERGE_RESOLUTION|>--- conflicted
+++ resolved
@@ -398,17 +398,7 @@
             &mut rng,
         );
 
-<<<<<<< HEAD
-        manually_sync_account(
-            &ledger_db,
-            &service.wallet_db,
-            &alice_account_id,
-            13,
-            &logger,
-        );
-=======
         manually_sync_account(&ledger_db, &service.wallet_db, &alice_account_id, &logger);
->>>>>>> a08c5b74
 
         let tx_logs = service
             .list_transaction_logs(&alice_account_id, None, None)
@@ -549,17 +539,7 @@
             &mut rng,
         );
 
-<<<<<<< HEAD
-        manually_sync_account(
-            &ledger_db,
-            &service.wallet_db,
-            &alice_account_id,
-            13,
-            &logger,
-        );
-=======
         manually_sync_account(&ledger_db, &service.wallet_db, &alice_account_id, &logger);
->>>>>>> a08c5b74
 
         // Verify balance for Alice
         let balance = service
@@ -611,19 +591,8 @@
             add_block_from_transaction_log(&mut ledger_db, &conn, &transaction_log);
         }
 
-<<<<<<< HEAD
-        manually_sync_account(
-            &ledger_db,
-            &service.wallet_db,
-            &alice_account_id,
-            14,
-            &logger,
-        );
-        manually_sync_account(&ledger_db, &service.wallet_db, &bob_account_id, 14, &logger);
-=======
         manually_sync_account(&ledger_db, &service.wallet_db, &alice_account_id, &logger);
         manually_sync_account(&ledger_db, &service.wallet_db, &bob_account_id, &logger);
->>>>>>> a08c5b74
 
         // Get the Txos from the transaction log
         let transaction_txos = transaction_log
@@ -694,19 +663,8 @@
             add_block_from_transaction_log(&mut ledger_db, &conn, &transaction_log);
         }
 
-<<<<<<< HEAD
-        manually_sync_account(
-            &ledger_db,
-            &service.wallet_db,
-            &alice_account_id,
-            15,
-            &logger,
-        );
-        manually_sync_account(&ledger_db, &service.wallet_db, &bob_account_id, 15, &logger);
-=======
         manually_sync_account(&ledger_db, &service.wallet_db, &alice_account_id, &logger);
         manually_sync_account(&ledger_db, &service.wallet_db, &bob_account_id, &logger);
->>>>>>> a08c5b74
 
         let alice_balance = service
             .get_balance_for_account(&AccountID(alice.account_id_hex))
@@ -758,17 +716,7 @@
             &mut rng,
         );
 
-<<<<<<< HEAD
-        manually_sync_account(
-            &ledger_db,
-            &service.wallet_db,
-            &alice_account_id,
-            13,
-            &logger,
-        );
-=======
         manually_sync_account(&ledger_db, &service.wallet_db, &alice_account_id, &logger);
->>>>>>> a08c5b74
 
         match service.build_transaction(
             &alice.account_id_hex,
