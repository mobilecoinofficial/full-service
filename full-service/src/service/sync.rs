--- conflicted
+++ resolved
@@ -125,11 +125,7 @@
 
     for account in accounts {
         // If there are no new blocks for this account, don't do anything.
-<<<<<<< HEAD
         if account.next_block_index as u64 > num_blocks - 1 {
-=======
-        if account.next_block_index as u64 >= num_blocks - 1 {
->>>>>>> e0b1e3f0
             continue;
         }
         sync_account(ledger_db, wallet_db, &account.account_id_hex, logger)?;
@@ -207,13 +203,7 @@
                 key_images.push((block_index, key_image));
             }
         }
-<<<<<<< HEAD
-=======
-        if tx_outs.is_empty() {
-            return Ok(SyncStatus::NoMoreBlocks);
-        }
-
->>>>>>> e0b1e3f0
+      
         // Attempt to decode each transaction as received by this account.
         let received_txos: Vec<_> = tx_outs
             .into_par_iter()
@@ -282,7 +272,6 @@
                 conn,
             )?;
         }
-<<<<<<< HEAD
 
         // Match key images to mark existing unspent transactions as spent.
         let unspent_key_images: HashMap<KeyImage, String> =
@@ -345,64 +334,6 @@
     })
 }
 
-=======
-
-        // Match key images to mark existing unspent transactions as spent.
-        let unspent_key_images: HashMap<KeyImage, String> =
-            Txo::list_unspent_or_pending_key_images(account_id_hex, conn)?;
-        let spent_txos: Vec<_> = key_images
-            .into_par_iter()
-            .filter_map(|(block_index, key_image)| {
-                unspent_key_images
-                    .get(&key_image)
-                    .map(|txo_id_hex| (block_index, txo_id_hex.clone()))
-            })
-            .collect();
-        let num_spent_txos = spent_txos.len();
-        for (block_index, txo_id_hex) in &spent_txos {
-            Txo::update_to_spent(txo_id_hex, *block_index, conn)?;
-            TransactionLog::update_tx_logs_associated_with_txo_to_succeeded(
-                txo_id_hex,
-                *block_index,
-                conn,
-            )?;
-        }
-
-        let txos_exceeding_pending_block_index =
-            Txo::list_pending_exceeding_block_index(account_id_hex, last_block_index + 1, conn)?;
-        TransactionLog::update_tx_logs_associated_with_txos_to_failed(
-            &txos_exceeding_pending_block_index,
-            conn,
-        )?;
-
-        Txo::update_txos_exceeding_pending_tombstone_block_index_to_unspent(
-            last_block_index + 1,
-            conn,
-        )?;
-
-        // Done syncing this chunk. Mark these blocks as synced for this account.
-        account.update_next_block_index(last_block_index + 1, conn)?;
-
-        let duration = start_time.elapsed();
-
-        log::debug!(
-            logger,
-            "Synced {} blocks ({}-{}) for account {} in {:?}. {} txos received, {}/{} txos spent.",
-            last_block_index - first_block_index + 1,
-            first_block_index,
-            last_block_index,
-            account_id_hex.chars().take(6).collect::<String>(),
-            duration,
-            num_received_txos,
-            num_spent_txos,
-            unspent_key_images.len(),
-        );
-
-        Ok(SyncStatus::ChunkFinished)
-    })
-}
-
->>>>>>> e0b1e3f0
 /// Attempt to decode the transaction amount. If we can't, then this transaction
 /// does not belong to this account.
 pub fn decode_amount(tx_out: &TxOut, account_key: &AccountKey) -> Option<u64> {
@@ -527,10 +458,6 @@
             &ledger_db,
             &wallet_db,
             &AccountID::from(&account_key),
-<<<<<<< HEAD
-=======
-            1,
->>>>>>> e0b1e3f0
             &logger,
         );
 
