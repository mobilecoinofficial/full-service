--- conflicted
+++ resolved
@@ -39,16 +39,11 @@
     onetime_keys::recover_onetime_private_key,
     ring_signature::KeyImage,
     tokens::Mob,
-<<<<<<< HEAD
-    tx::{TxOut, TxOutMembershipProof},
+    tx::{TxIn, TxOut, TxOutMembershipProof},
     Amount, BlockVersion, Token,
 };
 use mc_transaction_std::{
     ChangeDestination, InputCredentials, RTHMemoBuilder, SenderMemoCredential, TransactionBuilder,
-=======
-    tx::{TxIn, TxOut, TxOutMembershipProof},
-    Token,
->>>>>>> 4db9500f
 };
 use mc_util_uri::FogUri;
 
@@ -585,21 +580,8 @@
 
         let change = input_value as u64 - total_value - transaction_builder.get_fee().value;
 
-<<<<<<< HEAD
-        // If we do, add an output for that as well.
-        if change > 0 {
             let change_destination = ChangeDestination::from(&from_account_key);
             transaction_builder.add_change_output(change, &change_destination, &mut rng)?;
-        }
-=======
-        // Even if change is zero, add an output for it
-        let change_public_address =
-            from_account_key.subaddress(account.change_subaddress_index as u64);
-        // FIXME: verify that fog resolver knows to send change with hint encrypted to
-        // the main public address
-        transaction_builder.add_output(change, &change_public_address, &mut rng)?;
-        // FIXME: CBB - map error to indicate error with change
->>>>>>> 4db9500f
 
         // Set tombstone block.
         transaction_builder.set_tombstone_block(self.tombstone);
