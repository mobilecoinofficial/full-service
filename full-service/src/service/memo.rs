use crate::{
    db::{
        account::{AccountID, AccountModel},
        models::Account,
        WalletDbError,
    },
    service::ledger::{LedgerService, LedgerServiceError},
    util::b58::{b58_decode_public_address, B58Error},
    WalletService,
};
use displaydoc::Display;
use mc_account_keys::AccountKey;
use mc_connection::{BlockchainConnection, UserTxConnection};
<<<<<<< HEAD
use mc_crypto_keys::RistrettoPublic;
use mc_fog_report_validation::FogPubkeyResolver;
use mc_transaction_extra::{MemoType, UnusedMemo};
use std::{convert::TryFrom, ops::DerefMut};
=======
use mc_crypto_keys::{KeyError, RistrettoPublic};
use mc_fog_report_validation::FogPubkeyResolver;
use mc_transaction_extra::{MemoDecodingError, MemoType, UnusedMemo};
use mc_util_serial::DecodeError;
use std::{convert::TryFrom, ops::DerefMut};
use thiserror::Error;
>>>>>>> 3ff91554

#[derive(Error, Debug)]
#[allow(clippy::large_enum_variant, clippy::result_large_err)]
pub enum MemoServiceError {
    #[error("WalletDb: {0}")]
    WalletDb(WalletDbError),

    #[error("B58: {0}")]
    B58(#[from] B58Error),

    #[error("Decode: {0}")]
    Decode(DecodeError),

    #[error("LedgerService: {0}")]
    LedgerService(LedgerServiceError),

    #[error("Key: {0}")]
    Key(KeyError),

<<<<<<< HEAD
impl From<WalletDbError> for MemoServiceError {
    fn from(src: WalletDbError) -> Self {
        Self::Database(src)
    }
}

impl From<B58Error> for MemoServiceError {
    fn from(src: B58Error) -> Self {
        Self::B58(src)
    }
}

impl From<mc_util_serial::DecodeError> for MemoServiceError {
    fn from(src: mc_util_serial::DecodeError) -> Self {
        Self::Decode(src)
=======
    #[error("MemoDecoding: {0}")]
    MemoDecoding(MemoDecodingError),

    #[error("Invalid memo type for validation, expecting AuthenticatedSenderMemo.")]
    InvalidMemoTypeForValidation,
}

impl From<WalletDbError> for MemoServiceError {
    fn from(e: WalletDbError) -> Self {
        Self::WalletDb(e)
    }
}

impl From<DecodeError> for MemoServiceError {
    fn from(e: DecodeError) -> Self {
        Self::Decode(e)
>>>>>>> 3ff91554
    }
}

impl From<LedgerServiceError> for MemoServiceError {
    fn from(e: LedgerServiceError) -> Self {
        Self::LedgerService(e)
    }
}

<<<<<<< HEAD
impl From<mc_crypto_keys::KeyError> for MemoServiceError {
    fn from(src: mc_crypto_keys::KeyError) -> Self {
        Self::Key(src)
    }
}

#[rustfmt::skip]
#[allow(clippy::result_large_err)]
=======
impl From<KeyError> for MemoServiceError {
    fn from(e: KeyError) -> Self {
        Self::Key(e)
    }
}

impl From<MemoDecodingError> for MemoServiceError {
    fn from(e: MemoDecodingError) -> Self {
        Self::MemoDecoding(e)
    }
}

>>>>>>> 3ff91554
pub trait MemoService {
    fn validate_sender_memo(
        &self,
        account_id: &AccountID,
        txo_id_hex: &str,
        sender_address: &str,
    ) -> Result<bool, MemoServiceError>;
}

impl<T, FPR> MemoService for WalletService<T, FPR>
where
    T: BlockchainConnection + UserTxConnection + 'static,
    FPR: FogPubkeyResolver + Send + Sync + 'static,
{
    fn validate_sender_memo(
        &self,
        account_id: &AccountID,
        txo_id_hex: &str,
        sender_address: &str,
    ) -> Result<bool, MemoServiceError> {
        let sender_address = b58_decode_public_address(sender_address)?;

        let mut pooled_conn = self.get_pooled_conn()?;
        let conn = pooled_conn.deref_mut();

        let account = Account::get(account_id, conn)?;
        let account_key: AccountKey = mc_util_serial::decode(&account.account_key)?;

        let txo = self.get_txo_object(txo_id_hex)?;
        let shared_secret =
            account.get_shared_secret(&RistrettoPublic::try_from(&txo.public_key)?)?;
        let memo_payload = match txo.e_memo {
            Some(e_memo) => e_memo.decrypt(&shared_secret),
            None => UnusedMemo.into(),
        };
<<<<<<< HEAD
        Ok(
            if let Ok(MemoType::AuthenticatedSender(memo)) = MemoType::try_from(&memo_payload) {
                memo.validate(
=======

        match MemoType::try_from(&memo_payload) {
            Ok(MemoType::AuthenticatedSender(memo)) => Ok(memo
                .validate(
>>>>>>> 3ff91554
                    &sender_address,
                    account_key.view_private_key(),
                    &txo.public_key,
                )
<<<<<<< HEAD
                .into()
            } else {
                false
            },
        )
=======
                .into()),
            Ok(_) => Err(MemoServiceError::InvalidMemoTypeForValidation),
            Err(e) => Err(e.into()),
        }
>>>>>>> 3ff91554
    }
}<|MERGE_RESOLUTION|>--- conflicted
+++ resolved
@@ -11,19 +11,12 @@
 use displaydoc::Display;
 use mc_account_keys::AccountKey;
 use mc_connection::{BlockchainConnection, UserTxConnection};
-<<<<<<< HEAD
-use mc_crypto_keys::RistrettoPublic;
-use mc_fog_report_validation::FogPubkeyResolver;
-use mc_transaction_extra::{MemoType, UnusedMemo};
-use std::{convert::TryFrom, ops::DerefMut};
-=======
 use mc_crypto_keys::{KeyError, RistrettoPublic};
 use mc_fog_report_validation::FogPubkeyResolver;
 use mc_transaction_extra::{MemoDecodingError, MemoType, UnusedMemo};
 use mc_util_serial::DecodeError;
 use std::{convert::TryFrom, ops::DerefMut};
 use thiserror::Error;
->>>>>>> 3ff91554
 
 #[derive(Error, Debug)]
 #[allow(clippy::large_enum_variant, clippy::result_large_err)]
@@ -43,23 +36,6 @@
     #[error("Key: {0}")]
     Key(KeyError),
 
-<<<<<<< HEAD
-impl From<WalletDbError> for MemoServiceError {
-    fn from(src: WalletDbError) -> Self {
-        Self::Database(src)
-    }
-}
-
-impl From<B58Error> for MemoServiceError {
-    fn from(src: B58Error) -> Self {
-        Self::B58(src)
-    }
-}
-
-impl From<mc_util_serial::DecodeError> for MemoServiceError {
-    fn from(src: mc_util_serial::DecodeError) -> Self {
-        Self::Decode(src)
-=======
     #[error("MemoDecoding: {0}")]
     MemoDecoding(MemoDecodingError),
 
@@ -76,7 +52,6 @@
 impl From<DecodeError> for MemoServiceError {
     fn from(e: DecodeError) -> Self {
         Self::Decode(e)
->>>>>>> 3ff91554
     }
 }
 
@@ -86,16 +61,6 @@
     }
 }
 
-<<<<<<< HEAD
-impl From<mc_crypto_keys::KeyError> for MemoServiceError {
-    fn from(src: mc_crypto_keys::KeyError) -> Self {
-        Self::Key(src)
-    }
-}
-
-#[rustfmt::skip]
-#[allow(clippy::result_large_err)]
-=======
 impl From<KeyError> for MemoServiceError {
     fn from(e: KeyError) -> Self {
         Self::Key(e)
@@ -108,7 +73,6 @@
     }
 }
 
->>>>>>> 3ff91554
 pub trait MemoService {
     fn validate_sender_memo(
         &self,
@@ -144,31 +108,17 @@
             Some(e_memo) => e_memo.decrypt(&shared_secret),
             None => UnusedMemo.into(),
         };
-<<<<<<< HEAD
-        Ok(
-            if let Ok(MemoType::AuthenticatedSender(memo)) = MemoType::try_from(&memo_payload) {
-                memo.validate(
-=======
 
         match MemoType::try_from(&memo_payload) {
             Ok(MemoType::AuthenticatedSender(memo)) => Ok(memo
                 .validate(
->>>>>>> 3ff91554
                     &sender_address,
                     account_key.view_private_key(),
                     &txo.public_key,
                 )
-<<<<<<< HEAD
-                .into()
-            } else {
-                false
-            },
-        )
-=======
                 .into()),
             Ok(_) => Err(MemoServiceError::InvalidMemoTypeForValidation),
             Err(e) => Err(e.into()),
         }
->>>>>>> 3ff91554
     }
 }