#!/bin/bash

# Copyright (c) 2018-2020 MobileCoin Inc.

# RUSTFLAGS="-C instrument-coverage" \

<<<<<<< HEAD
# Grab current location and source the shared functions.
# shellcheck source=.shared-functions.sh
location=$( cd "$( dirname "${BASH_SOURCE[0]}" )" && pwd )
source "${location}/.shared-functions.sh"

net="test"
WORK_DIR="${WORK_DIR:-"${HOME}/.mobilecoin/${net}"}"
mkdir -p "${WORK_DIR}"

SGX_MODE=SW
IAS_MODE=DEV
CONSENSUS_ENCLAVE_CSS=$(get_css_file "${net}" "${WORK_DIR}/consensus-enclave.css")
export SGX_MODE IAS_MODE CONSENSUS_ENCLAVE_CSS
cargo test $1
=======
if ! [[ -f "$(pwd)/consensus-enclave.css" ]]; then
  echo "Please copy the consensus-enclave.css to $(pwd)"
  exit 1
fi

echo "Testing in $PWD"
SGX_MODE=SW IAS_MODE=DEV CONSENSUS_ENCLAVE_CSS=$(pwd)/consensus-enclave.css \
cargo test $1
echo "Testing in $PWD complete."
>>>>>>> c51b7ded
<|MERGE_RESOLUTION|>--- conflicted
+++ resolved
@@ -4,7 +4,6 @@
 
 # RUSTFLAGS="-C instrument-coverage" \
 
-<<<<<<< HEAD
 # Grab current location and source the shared functions.
 # shellcheck source=.shared-functions.sh
 location=$( cd "$( dirname "${BASH_SOURCE[0]}" )" && pwd )
@@ -18,15 +17,5 @@
 IAS_MODE=DEV
 CONSENSUS_ENCLAVE_CSS=$(get_css_file "${net}" "${WORK_DIR}/consensus-enclave.css")
 export SGX_MODE IAS_MODE CONSENSUS_ENCLAVE_CSS
-cargo test $1
-=======
-if ! [[ -f "$(pwd)/consensus-enclave.css" ]]; then
-  echo "Please copy the consensus-enclave.css to $(pwd)"
-  exit 1
-fi
 
-echo "Testing in $PWD"
-SGX_MODE=SW IAS_MODE=DEV CONSENSUS_ENCLAVE_CSS=$(pwd)/consensus-enclave.css \
-cargo test $1
-echo "Testing in $PWD complete."
->>>>>>> c51b7ded
+cargo test $1