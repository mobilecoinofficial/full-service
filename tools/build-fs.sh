--- conflicted
+++ resolved
@@ -66,11 +66,7 @@
 then
     # migrate wallet/ledger db to release_dir and remove workdir to make room
     # for the symlink
-<<<<<<< HEAD
-    if [[ -d "${WORK_DIR}" ]]
-=======
     if [[ ! -L "${WORK_DIR}" && -d "${WORK_DIR}" ]]
->>>>>>> 81308b23
     then
         if [[ -d "${WORK_DIR}/wallet-db" ]]
         then
