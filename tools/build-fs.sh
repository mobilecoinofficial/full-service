--- conflicted
+++ resolved
@@ -94,11 +94,7 @@
         if test -f "${WORK_DIR}/consensus-enclave.css"; then
             CONSENSUS_ENCLAVE_CSS="${WORK_DIR}/consensus-enclave.css"
         else
-<<<<<<< HEAD
             CONSENSUS_ENCLAVE_CSS=`pwd`/mobilecoin/target/docker/release/consensus-enclave.css
-=======
-            CONSENSUS_ENCLAVE_CSS="$(pwd)/target/docker/release/consensus-enclave.css"
->>>>>>> 6da9701e
         fi
         ;;
     *)
