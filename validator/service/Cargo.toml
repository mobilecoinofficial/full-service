--- conflicted
+++ resolved
@@ -1,10 +1,6 @@
 [package]
 name = "mc-validator-service"
-<<<<<<< HEAD
-version = "2.4.0"
-=======
 version = "2.5.0"
->>>>>>> 14abaf99
 authors = ["MobileCoin"]
 edition = "2018"
 license = "GPL-3.0"
