--- conflicted
+++ resolved
@@ -307,7 +307,6 @@
         })
         return r['transaction_log'], r['tx_proposal']
 
-<<<<<<< HEAD
     async def import_view_only_account(self, params):
         r = await self._req({
             "method": "import_view_only_account",
@@ -330,7 +329,7 @@
             "params": params,
         })
         return r
-=======
+
     async def create_payment_request(self, account_id, amount, memo=None):
         r = await self._req({
             "method": "create_payment_request",
@@ -350,7 +349,6 @@
             "method": "check_b58_type",
             "params": {"b58_code": b58_code},
         })
->>>>>>> 14abaf99
 
     # Polling utility functions.
 
