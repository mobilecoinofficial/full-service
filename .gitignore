--- conflicted
+++ resolved
@@ -76,14 +76,7 @@
 
 *.profraw
 
-<<<<<<< HEAD
 
-*__pycache__
-*bin
-fs.secrets
-inputs.json
-=======
 __pycache__
 
-/tools/*.bin
->>>>>>> 7cf05c82
+/tools/*.bin