# Full Service

A MobileCoin service for wallet implementations.

* You must read and accept the [Terms of Use for MobileCoins and MobileCoin Wallets](./TERMS-OF-USE.md) to use MobileCoin Software.
* Please note that currently, the MobileCoin Wallet is not available for download or use by U.S. persons or entities, persons or entities located in the U.S., or persons or entities in other prohibited jurisdictions.

#### Note to Developers
* MobileCoin Full Service is a prototype. Expect substantial changes before the release.
* Please see [CONTRIBUTING.md](./CONTRIBUTING.md) for notes on contributing bug reports and code.

##### License

MobileCoin Full Service is available under open-source licenses. Look for the [LICENSE](./LICENSE) file for more information.

## Build and Run

1. Install Rust from https://www.rust-lang.org/tools/install

1. Install dependencies.

    On Ubuntu:
<<<<<<< HEAD
    ```sh
    sudo apt install build-essential cmake protobuf-compiler llvm clang libclang-dev libsqlite3-dev libssl1.1
    ```

    On Mac:
    ```sh
=======
    ```sh
    sudo apt install build-essential cmake protobuf-compiler llvm libclang-dev libsqlite3-dev libssl1.1
    ```

    On Mac:
    ```sh
>>>>>>> 03136589
    brew bundle
    ```

1. Pull submodule.

    ```sh
    git submodule init
    git submodule update
    ```

1. Get the appropriate published enclave measurement, and save to `$(pwd)/consensus-enclave.css`

    ```sh
    NAMESPACE=test
    SIGNED_ENCLAVE_URI=$(curl -s https://enclave-distribution.${NAMESPACE}.mobilecoin.com/production.json | grep consensus-enclave.css | awk '{print $2}' | tr -d \" | tr -d ,)
    curl -O https://enclave-distribution.${NAMESPACE}.mobilecoin.com/${SIGNED_ENCLAVE_URI}
    ```

1. Build

    ```sh
    SGX_MODE=HW IAS_MODE=PROD CONSENSUS_ENCLAVE_CSS=$(pwd)/consensus-enclave.css cargo build --release -p mc-full-service
    ```

1. Run

    ```sh
    mkdir -p /tmp/wallet-db/
    ./target/release/full-service \
        --wallet-db /tmp/wallet-db/wallet.db \
        --ledger-db /tmp/ledger-db/ \
        --peer mc://node1.test.mobilecoin.com/ \
        --peer mc://node2.test.mobilecoin.com/ \
        --tx-source-url https://s3-us-west-1.amazonaws.com/mobilecoin.chain/node1.test.mobilecoin.com/ \
        --tx-source-url https://s3-us-west-1.amazonaws.com/mobilecoin.chain/node2.test.mobilecoin.com/
    ```

   | Param            | Purpose                  | Requirements              |
   | :--------------- | :----------------------- | :------------------------ |
   | `wallet-db`      | Path to wallet file      | Created if does not exist |
   | `ledger-db`      | Path to ledger directory | Created if does not exist |
   | `peer`           | URI of consensus node. Used to submit <br /> transactions and to check the network <br /> block height. | MC URI format |
   | `tx-source-url`  | S3 location of archived ledger. Used to <br /> sync transactions to the local ledger. | S3 URI format |

   | Opional Param | Purpose                  | Requirements              |
   | :------------ | :----------------------- | :------------------------ |
   | `listen-host` | Host to listen on.      | Default: 127.0.0.1 |
   | `listen-port` | Port to start webserver on. | Default: 9090 |
   | `ledger-db-bootstrap` | Path to existing ledger_db that contains the origin block, <br /> used when initializing new ledger dbs. |  |
   | `quorum-set` | Quorum set for ledger syncing. | Default includes all `peers` |
   | `num-workers` | Number of worker threads to use for view key scanning. | Defaults to number of logical CPU cores. |
   | `poll-interval` | How many seconds to wait between polling for new blocks. | Default: 5 |
   | `offline` | Use Full Service in offline mode. This mode does not download new blocks or submit transactions. | |
   | `fog-ingest-enclave-css` | Path to the Fog ingest enclave sigstruct CSS file. | Needed in order to enable sending transactions to fog addresses. |

## API

The Full Service API methods are outlined below. For a description of the API objects, see [API.md](./API.md).

### Accounts

#### Create Account

Create a new account in the wallet.

```sh
curl -s localhost:9090/wallet \
  -d '{
        "method": "create_account",
        "params": {
          "name": "Alice"
        }
      }' \
  -X POST -H 'Content-type: application/json' | jq

{
  "method": "create_account",
  "result": {
    "entropy": "c08187899b0ea7272e1371b97c0fdc2aa4cb3983e087ccce4b5fa44fde52b758",
    "account": {
      "object": "account",
      "account_id": "81ca0a6c473ad70199c19033fd6eb3c94b7acfa2ae5f4065c89a4476a9b2345e",
      "name": "Alice",
      "network_height": "152826",
      "local_height": "152826",
      "account_height": "0",
      "is_synced": false,
      "available_pmob": "0",
      "pending_pmob": "0",
      "main_address": "2XyzT9mtAyfvnET7QuvBAknEYxZCZ5xgBXrhJpTSFYAU7EYgM2MrMmQtguHKQXX1kKtY328swkdJHi85ak9xKrtkPwHX3mMX616XkhDPiwV",
      "next_subaddress_index": "2",
      "recovery_mode": false
    }
  }
}
```

| Optional Param | Purpose                  | Requirements              |
| :------------- | :----------------------- | :------------------------ |
| `name`         | Label for this account   | Can have duplicates (not recommended) |
| `first_block`  | The block from which to start scanning the ledger |  |

#### Import Account

Import an existing account from the secret entropy.

```sh
curl -s localhost:9090/wallet \
  -d '{
        "method": "import_account",
        "params": {
          "entropy": "c593274dc6f6eb94242e34ae5f0ab16bc3085d45d49d9e18b8a8c6f057e6b56b",
          "name": "Bob"
        }
      }' \
   -X POST -H 'Content-type: application/json' | jq

{
  "method": "import_account",
  "result": {
    "account": {
      "object": "account",
      "account_id": "a4db032dcedc14e39608fe6f26deadf57e306e8c03823b52065724fb4d274c10",
      "name": "Bob",
      "network_height": "152826",
      "local_height": "152826",
      "account_height": "1",
      "is_synced": false,
      "available_pmob": "0",
      "pending_pmob": "0",
      "main_address": "7BeDc5jpZu72AuNavumc8qo8CRJijtQ7QJXyPo9dpnqULaPhe6GdaDNF7cjxkTrDfTcfMgWVgDzKzbvTTwp32KQ78qpx7bUnPYxAgy92caJ",
      "next_subaddress_index": "2",
      "recovery_mode": false
    }
  }
}
```

| Required Param | Purpose                  | Requirements              |
| :------------- | :----------------------- | :------------------------ |
| `entropy`      | The secret root entropy  | 32 bytes of randomness, hex-encoded  |

| Optional Param | Purpose                  | Requirements              |
| :------------- | :----------------------- | :------------------------ |
| `name`         | Label for this account   | Can have duplicates (not recommended) |
| `first_block`  | The block from which to start scanning the ledger |  |

##### Troubleshooting

If you receive the following error, it means that you attempted to import an account already in the wallet.

```sh
{"error": "Database(Diesel(DatabaseError(UniqueViolation, "UNIQUE constraint failed: accounts.account_id_hex")))"}
```

#### Get All Accounts

```sh
curl -s localhost:9090/wallet \
  -d '{"method": "get_all_accounts"}' \
  -X POST -H 'Content-type: application/json' | jq

{
  "method": "get_all_accounts",
  "result": {
    "account_ids": [
      "81ca0a6c473ad70199c19033fd6eb3c94b7acfa2ae5f4065c89a4476a9b2345e",
      "a4db032dcedc14e39608fe6f26deadf57e306e8c03823b52065724fb4d274c10",
    ],
    "account_map": {
      "81ca0a6c473ad70199c19033fd6eb3c94b7acfa2ae5f4065c89a4476a9b2345e": {
        "account_height": "48630",
        "account_id": "81ca0a6c473ad70199c19033fd6eb3c94b7acfa2ae5f4065c89a4476a9b2345e",
        "available_pmob": "0",
        "is_synced": false,
        "local_height": "152826",
        "main_address": "2XyzT9mtAyfvnET7QuvBAknEYxZCZ5xgBXrhJpTSFYAU7EYgM2MrMmQtguHKQXX1kKtY328swkdJHi85ak9xKrtkPwHX3mMX616XkhDPiwV",
        "name": "Alice",
        "network_height": "152826",
        "next_subaddress_index": "2",
        "object": "account",
        "pending_pmob": "0",
        "recovery_mode": false
      },
      "a4db032dcedc14e39608fe6f26deadf57e306e8c03823b52065724fb4d274c10":
        "account_height": "27601",
        "account_id": "a4db032dcedc14e39608fe6f26deadf57e306e8c03823b52065724fb4d274c10",
        "available_pmob": "994799199999988869",
        "is_synced": false,
        "local_height": "152826",
        "main_address": "7BeDc5jpZu72AuNavumc8qo8CRJijtQ7QJXyPo9dpnqULaPhe6GdaDNF7cjxkTrDfTcfMgWVgDzKzbvTTwp32KQ78qpx7bUnPYxAgy92caJ",
        "name": "Bob",
        "network_height": "152826",
        "next_subaddress_index": "2",
        "object": "account",
        "pending_pmob": "0",
        "recovery_mode": false
      }
    }
  }
}
```

#### Get Account

```sh
curl -s localhost:9090/wallet \
  -d '{
        "method": "get_account",
        "params": {
          "account_id": "a4db032dcedc14e39608fe6f26deadf57e306e8c03823b52065724fb4d274c10"
        }
      }' \
  -X POST -H 'Content-type: application/json'  | jq

{
  "method": "get_account",
  "result": {
    "account": {
      "object": "account",
      "account_id": "a4db032dcedc14e39608fe6f26deadf57e306e8c03823b52065724fb4d274c10",
      "name": "Bob",
      "network_height": "152826",
      "local_height": "152826",
      "account_height": "44271",
      "is_synced": false,
      "available_pmob": "994100109999988869",
      "pending_pmob": "0",
      "main_address": "7BeDc5jpZu72AuNavumc8qo8CRJijtQ7QJXyPo9dpnqULaPhe6GdaDNF7cjxkTrDfTcfMgWVgDzKzbvTTwp32KQ78qpx7bUnPYxAgy92caJ",
      "next_subaddress_index": "2",
      "recovery_mode": false
    }
  }
}
```

| Required Param | Purpose                  | Requirements              |
| :------------- | :----------------------- | :------------------------ |
| `account_id`   | The account on which to perform this action  | Account must exist in the wallet  |

#### Troubleshooting

If you receive the following error, it means that this account is not in the database.

```sh
{
  "error": "Database(AccountNotFound(\"a4db032dcedc14e39608fe6f26deadf57e306e8c03823b52065724fb4d274c10\"))",
  "details": "Error interacting with the database: Account Not Found: a4db032dcedc14e39608fe6f26deadf57e306e8c03823b52065724fb4d274c10"
}
```

#### Update Account Name

```sh
curl -s localhost:9090/wallet \
  -d '{
        "method": "update_account_name",
        "params": {
          "acount_id": "2b2d5cce6e24f4a396402fcf5f036890f9c06660f5d29f8420b8c89ef9074cd6",
          "name": "Carol"
        }
      }' \
  -X POST -H 'Content-type: application/json'  | jq
{
  "method": "update_account_name",
  "result": {
    "success": true
  }
}
```

| Required Param | Purpose                  | Requirements              |
| :------------- | :----------------------- | :------------------------ |
| `account_id`   | The account on which to perform this action  | Account must exist in the wallet  |
| `name`         | The new name for this account  |   |

#### Delete Account

```sh
curl -s localhost:9090/wallet \
  -d '{
        "method": "delete_account",
        "params": {
          "account_id": "a8c9c7acb96cf4ad9154eec9384c09f2c75a340b441924847fe5f60a41805bde"
        }
      }' \
  -X POST -H 'Content-type: application/json' | jq

{
  "method": "delete_account",
  "result": {
    "success": true
  }
}
```

| Required Param | Purpose                  | Requirements              |
| :------------- | :----------------------- | :------------------------ |
| `account_id`   | The account on which to perform this action  | Account must exist in the wallet  |

### TXOs

#### Get All TXOs for a given account

```sh
curl -s localhost:9090/wallet \
  -d '{
        "method": "get_all_txos_by_account",
        "params": {
          "account_id": "a8c9c7acb96cf4ad9154eec9384c09f2c75a340b441924847fe5f60a41805bde"
        }
      }' \
  -X POST -H 'Content-type: application/json'  | jq

{
  "method": "get_all_txos_by_account",
  "result": {
    "txo_ids": [
      "001cdcc1f0a22dc0ddcdaac6020cc03d919cbc3c36923f157b4a6bf0dc980167",
      "00408833347550b046f0996afe92313745f76e307904686e93de5bab3590e9da",
      "005b41a40be1401426f9a00965cc334e4703e4089adb8fa00616e7b25b92c6e5",
      ...
    ],
    "txo_map": {
      "001cdcc1f0a22dc0ddcdaac6020cc03d919cbc3c36923f157b4a6bf0dc980167": {
        "account_status_map": {
          "a4db032dcedc14e39608fe6f26deadf57e306e8c03823b52065724fb4d274c10": {
            "txo_status": "spent",
            "txo_type": "received"
          }
        },
        "assigned_subaddress": "7BeDc5jpZu72AuNavumc8qo8CRJijtQ7QJXyPo9dpnqULaPhe6GdaDNF7cjxkTrDfTcfMgWVgDzKzbvTTwp32KQ78qpx7bUnPYxAgy92caJ",
        "e_fog_hint": "0a54bf0a5f37989b379b9db3e8937387c5033428b399d44ee524c02b53ce8b7fa7ffc7181a854255cefc68704f69eedd43a891d2ed65c9f6e4c0fc645c2bc156278395221100a4fc3a1d617d04f6eca8851e846a0100",
        "is_spent_recovered": false,
        "key_image": "0a20f041e3da520a6e3328d43a920b90bf87826a1602c9249cf6591dd32328a4544e",
        "minted_account_id": null,
        "object": "txo",
        "offset_count": 262,
        "proof": null,
        "public_key": "0a201a592874a596aeb14cbeb1c7d3449cbd20dc8078ad7fff657e131d619145ef0a",
        "received_account_id": "a4db032dcedc14e39608fe6f26deadf57e306e8c03823b52065724fb4d274c10",
        "received_block_height": "128567",
        "spent_block_height": "128569",
        "subaddress_index": "0",
        "target_key": "0a209e1067117870549a77a47de04bd810da052abfc23d60a0c433367bfc689b7428",
        "txo_id": "001cdcc1f0a22dc0ddcdaac6020cc03d919cbc3c36923f157b4a6bf0dc980167",
        "value_pmob": "990000000000"
      },
      "84f30233774d728bb7844bed59d471fe55ee3680ab70ddc312840db0f978f3ba": {
        "account_status_map": {
          "36fdf8fbdaa35ad8e661209b8a7c7057f29bf16a1e399a34aa92c3873dfb853c": {
            "txo_status": "unspent",
            "txo_type": "received"
          },
          "a4db032dcedc14e39608fe6f26deadf57e306e8c03823b52065724fb4d274c10": {
            "txo_status": "secreted",
            "txo_type": "minted"
          }
        },
        "assigned_subaddress": null,
        "e_fog_hint": "0a5472b079a520696518cc7d7c3036e855cbbcf1a3e247db32ab2e62e835183077b862ef86ec4963a584650cc028eb645569f9de1392b88f8fd7fa07aa28c4e035fd5f4866f3db3d403a05d2adb5e4f2992c010b0100",
        "is_spent_recovered": false,
        "key_image": null,
        "minted_account_id": "a4db032dcedc14e39608fe6f26deadf57e306e8c03823b52065724fb4d274c10",
        "object": "txo",
        "offset_count": 501
        "proof": "0a204488e153cce1e4bcdd4419eecb778f3d2d2b024b39aaa29532d2e47e238b2e31",
        "public_key": "0a20e6736474f73e440686736bfd045d838c2b3bc056ffc647ad6b1c990f5a46b123",
        "received_account_id": "36fdf8fbdaa35ad8e661209b8a7c7057f29bf16a1e399a34aa92c3873dfb853c",
        "received_block_height": null,
        "spent_block_height": null,
        "subaddress_index": null,
        "target_key": "0a20762d8a723aae2aa70cc11c62c91af715f957a7455b695641fe8c94210812cf1b",
        "txo_id": "84f30233774d728bb7844bed59d471fe55ee3680ab70ddc312840db0f978f3ba",
        "value_pmob": "200",
      },
      "58c2c3780792ccf9c51014c7688a71f03732b633f8c5dfa49040fa7f51328280": {
        "account_status_map": {
          "a4db032dcedc14e39608fe6f26deadf57e306e8c03823b52065724fb4d274c10": {
            "txo_status": "unspent",
            "txo_type": "received"
          }
        },
        "assigned_subaddress": "7BeDc5jpZu72AuNavumc8qo8CRJijtQ7QJXyPo9dpnqULaPhe6GdaDNF7cjxkTrDfTcfMgWVgDzKzbvTTwp32KQ78qpx7bUnPYxAgy92caJ",
        "e_fog_hint": "0a546f862ccf5e96a89b3ede770a70aa26ce8be704a7e5a73fff02d16ee1f694297b6c17d2e668d6181df047ae68730dfc7913b28aca66450ee1de0ca3b0bedb07664918899848f217bcbbe48be2ef40074ae5dd0100",
        "is_spent_recovered": false,
        "key_image": "0a20784ab38c4541ce23abbec6744431d6ae14101c49c6535b3e9bf3fd728db13848",
        "minted_account_id": null,
        "object": "txo",
        "offset_count": 8
        "proof": null,
        "public_key": "0a20d803a979c9ec0531f106363a885dde29101fcd70209f9ed686905512dfd14d5f",
        "received_account_id": "a4db032dcedc14e39608fe6f26deadf57e306e8c03823b52065724fb4d274c10",
        "received_block_height": "79",
        "spent_block_height": null,
        "subaddress_index": "0",
        "target_key": "0a209abadbfcec6c81b3d184dc104e51cac4c4faa8bab4da21a3714901519810c20d",
        "txo_id": "58c2c3780792ccf9c51014c7688a71f03732b633f8c5dfa49040fa7f51328280",
        "value_pmob": "4000000000000",
      },
      "b496f4f3ec3159bf48517aa7d9cda193ef8bfcac343f81eaed0e0a55849e4726": {
        "account_status_map": {
          "a4db032dcedc14e39608fe6f26deadf57e306e8c03823b52065724fb4d274c10": {
            "txo_status": "secreted",
            "txo_type": "minted"
          }
        },
        "assigned_subaddress": null,
        "e_fog_hint": "0a54338fcf8609cf80dfe017bee2339b22b626af2957ef579ae8829f3d8e7fab6c20365b6a99727fcd5e3de7784fca7e1cbb77ec35e7f2c39ea47ef6121716119ba5a67f8a6026a6a6274e7262ea8ea8280782440100",
        "is_spent_recovered": false,
        "key_image": null,
        "minted_account_id": "a4db032dcedc14e39608fe6f26deadf57e306e8c03823b52065724fb4d274c10",
        "object": "txo",
        "offset_count": 498
        "proof": null,
        "public_key": "0a209432c589bb4e5101c26e935b70930dfe45c78417527fb994872ebd65fcb9c116",
        "received_account_id": null,
        "received_block_height": null,
        "spent_block_height": null,
        "subaddress_index": null,
        "target_key": "0a208c75723e9b9a4af0c833bfe190c43900c3b41834cf37024f5fecfbe9919dff23",
        "txo_id": "b496f4f3ec3159bf48517aa7d9cda193ef8bfcac343f81eaed0e0a55849e4726",
        "value_pmob": "980000000000",
      }
    ]
  }
}
```

| Required Param | Purpose                  | Requirements              |
| :------------- | :----------------------- | :------------------------ |
| `account_id`   | The account on which to perform this action  | Account must exist in the wallet  |

Note, you may wish to filter TXOs using a tool like jq. For example, to get all unspent TXOs, you can use:

```sh
curl -s localhost:9090/wallet \
  -d '{
        "method": "get_all_txos_by_account",
        "params": {"account_id": "a4db032dcedc14e39608fe6f26deadf57e306e8c03823b52065724fb4d274c10"
        }
      }' \
  -X POST -H 'Content-type: application/json' \
  | jq '.result | .txo_map[] | select( . | .account_status_map[].txo_status | contains("unspent"))'
```

#### Get TXO Details

```sh
curl -s localhost:9090/wallet \
  -d '{
        "method": "get_txo",
        "params": {
          "txo_id": "fff4cae55a74e5ce852b79c31576f4041d510c26e59fec178b3e45705c5b35a7"}}' \
  -X POST -H 'Content-type: application/json' | jq

{
  "method": "get_txo",
  "result": {
    "txo": {
      "object": "txo",
      "txo_id": "fff4cae55a74e5ce852b79c31576f4041d510c26e59fec178b3e45705c5b35a7",
      "value_pmob": "2960000000000",
      "received_block_height": "8094",
      "spent_block_height": "8180",
      "is_spent_recovered": false,
      "received_account_id": "a4db032dcedc14e39608fe6f26deadf57e306e8c03823b52065724fb4d274c10",
      "minted_account_id": null,
      "account_status_map": {
        "a4db032dcedc14e39608fe6f26deadf57e306e8c03823b52065724fb4d274c10": {
          "txo_status": "spent",
          "txo_type": "received"
        }
      },
      "target_key": "0a209eefc082a656a34fae5cec81044d1b13bd8963c411afa28aecfce4839fc9f74e",
      "public_key": "0a20f03f9684e5420d5410fe732f121626352d45e4e799d725432a0c61fa1343ac51",
      "e_fog_hint": "0a544944e7527b7f09322651b7242663edf17478fd1804aeea24838a35ad3c66d5194763642ae1c1e0cd2bbe2571a97a8c0fb49e346d2fd5262113e7333c7f012e61114bd32d335b1a8183be8e1865b0a10199b60100",
      "subaddress_index": "0",
      "assigned_subaddress": "7BeDc5jpZu72AuNavumc8qo8CRJijtQ7QJXyPo9dpnqULaPhe6GdaDNF7cjxkTrDfTcfMgWVgDzKzbvTTwp32KQ78qpx7bUnPYxAgy92caJ",
      "key_image": "0a205445b406012d26baebb51cbcaaaceb0d56387a67353637d07265f4e886f33419",
      "proof": null,
      "offset_count": 25
    }
  }
}
```

| Required Param | Purpose                  | Requirements              |
| :------------- | :----------------------- | :------------------------ |
| `account_id`   | The account on which to perform this action  | Account must exist in the wallet  |
| `txo_id`   | The txo ID for which to get details  |  |

#### Get Wallet Status

```sh
curl -s localhost:9090/wallet \
  -d '{
        "method": "get_wallet_status",
      }' \
  -X POST -H 'Content-type: application/json' | jq

{
  "method": "get_wallet_status",
  "result": {
    "status": {
      "object": "wallet_status",
      "network_height": "152826",
      "local_height": "152826",
      "is_synced_all": false,
      "total_available_pmob": "999699770000000000",
      "total_pending_pmob": "0",
      "account_ids": [
        "15893926fd0eaf0055f73fe1246d369db6a55943e77ebf24c955768792050185",
        "a4db032dcedc14e39608fe6f26deadf57e306e8c03823b52065724fb4d274c10"
      ],
      "account_map": {
        "15893926fd0eaf0055f73fe1246d369db6a55943e77ebf24c955768792050185": {
          "account_height": "60310",
          "account_id": "15893926fd0eaf0055f73fe1246d369db6a55943e77ebf24c955768792050185",
          "available_pmob": "0",
          "is_synced": false,
          "local_height": "152826",
          "main_address": "3fGctHzq5t23xSE3Vj9Ya6uyE2bHAdrn58KaFVgzb6CUHFwPrV9obmnq3XcewvrmEtyeMTMhGvFNqRyVT5FUsu4SAkQW8D7LHs22TVTBQ6m",
          "name": "Alice",
          "network_height": "152826",
          "next_subaddress_index": "2",
          "object": "account",
          "pending_pmob": "0",
          "recovery_mode": false
        },
        "a4db032dcedc14e39608fe6f26deadf57e306e8c03823b52065724fb4d274c10": {
          "account_height": "3806",
          "account_id": "a4db032dcedc14e39608fe6f26deadf57e306e8c03823b52065724fb4d274c10",
          "available_pmob": "999699770000000000",
          "is_synced": false,
          "local_height": "152826",
          "main_address": "7BeDc5jpZu72AuNavumc8qo8CRJijtQ7QJXyPo9dpnqULaPhe6GdaDNF7cjxkTrDfTcfMgWVgDzKzbvTTwp32KQ78qpx7bUnPYxAgy92caJ",
          "name": "Bob",
          "network_height": "152826",
          "next_subaddress_index": "2",
          "object": "account",
          "pending_pmob": "0",
          "recovery_mode": false
        }
      }
    }
  }
}
```

#### Get Balance for a Given Account

```sh
curl -s localhost:9090/wallet \
  -d '{
        "method": "get_balance",
        "params": {
           "account_id": "a8c9c7acb96cf4ad9154eec9384c09f2c75a340b441924847fe5f60a41805bde"
        }
      }' \
  -X POST -H 'Content-type: application/json' | jq

{
  "method": "get_balance",
  "result": {
    "status": {
      "unspent": "97580439900010991",
      "pending": "0",
      "spent": "18135938351572161289",
      "secreted": "0",
      "orphaned": "0",
      "local_block_height": "116504",
      "synced_blocks": "116504"
    }
  }
}
```

| Required Param | Purpose                  | Requirements              |
| :------------- | :----------------------- | :------------------------ |
| `account_id`   | The account on which to perform this action  | Account must exist in the wallet  |

### Addresses

#### Create Assigned Subaddress

```sh
curl -s localhost:9090/wallet \
  -d '{
        "method": "create_address",
        "params": {
          "account_id": "a8c9c7acb96cf4ad9154eec9384c09f2c75a340b441924847fe5f60a41805bde",
          "comment": "For transactions from Carol"
        }
      }' \
  -X POST -H 'Content-type: application/json' | jq

{
  "method": "create_address",
  "result": {
    "address": {
      "object": "address",
      "address_id": "3",
      "public_address": "3zjsgFjqCjptUD7FYY7bj4qanJWnZjdbVodBkGcBBwx7W4P9GissUvCLx4F4QhVde33Bt75fshEG5A5KRsVCNxhHkHbeS22SXiPDHssmWvL",
      "account_id": "15893926fd0eaf0055f73fe1246d369db6a55943e77ebf24c955768792050185",
      "address_book_entry_id": null,
      "comment": "For transactions from Frank",
      "subaddress_index": "2",
      "offset_count": 0
    }
  }
}
```

| Required Param | Purpose                  | Requirements              |
| :------------- | :----------------------- | :------------------------ |
| `account_id`   | The account on which to perform this action  | Account must exist in the wallet  |

| Optional Param | Purpose                  | Requirements              |
| :------------- | :----------------------- | :------------------------ |
| `comment`      | Annotation for this subaddress |  |

#### Get All Assigned Subaddresses for a Given Account

```sh
curl -s localhost:9090/wallet \
  -d '{
        "method": "get_all_addresses_by_account",
        "params": {
          "account_id": "a8c9c7acb96cf4ad9154eec9384c09f2c75a340b441924847fe5f60a41805bde"
        }
      }' \
  -X POST -H 'Content-type: application/json' | jq

{
  "method": "get_all_addresses_by_account",
  "result": {
    "address_ids": [
      "7JvajhkAZYGmrpCY7ZpEiXRK5yW1ooTV7EWfDNu3Eyt572mH1wNb37BWiU6JqRUvgopPqSVZRexhXXpjF3wqLQR7HaJrcdbHmULujgFmzav",
      "2pW3CcHUmg4cafp9ePCpPg72mowC6NJZ1iHQxpkiAuPJuWDVUC9WEGRxychqFmKXx68VqerFKiHeEATwM5hZcf9SKC9Cub2GyMsztSqYdjY",
      "8tV9dCdbvmB6mNZyWvz75xdYte38D5qzx2aWv5z85yM7d74NdwbmB7RiFtxHMVknVPfBwYhaPu6M8GuvypPuXk627nW6WzWHMAy2dQJjHGV"
    ],
    "address_map": {
      "2pW3CcHUmg4cafp9ePCpPg72mowC6NJZ1iHQxpkiAuPJuWDVUC9WEGRxychqFmKXx68VqerFKiHeEATwM5hZcf9SKC9Cub2GyMsztSqYdjY": {
        "account_id": "4e09258a93c1b0cb4acafe42bdfe7868bc428755afeccdc841f15eb7016a74f6",
        "address_book_entry_id": null,
        "address_id": "2pW3CcHUmg4cafp9ePCpPg72mowC6NJZ1iHQxpkiAuPJuWDVUC9WEGRxychqFmKXx68VqerFKiHeEATwM5hZcf9SKC9Cub2GyMsztSqYdjY",
        "comment": "Change",
        "object": "assigned_address",
        "offset_count": 10,
        "public_address": "2pW3CcHUmg4cafp9ePCpPg72mowC6NJZ1iHQxpkiAuPJuWDVUC9WEGRxychqFmKXx68VqerFKiHeEATwM5hZcf9SKC9Cub2GyMsztSqYdjY",
        "subaddress_index": "1"
      },
      "7JvajhkAZYGmrpCY7ZpEiXRK5yW1ooTV7EWfDNu3Eyt572mH1wNb37BWiU6JqRUvgopPqSVZRexhXXpjF3wqLQR7HaJrcdbHmULujgFmzav": {
        "account_id": "4e09258a93c1b0cb4acafe42bdfe7868bc428755afeccdc841f15eb7016a74f6",
        "address_book_entry_id": null,
        "address_id": "7JvajhkAZYGmrpCY7ZpEiXRK5yW1ooTV7EWfDNu3Eyt572mH1wNb37BWiU6JqRUvgopPqSVZRexhXXpjF3wqLQR7HaJrcdbHmULujgFmzav",
        "comment": "Main",
        "object": "assigned_address",
        "offset_count": 9,
        "public_address": "7JvajhkAZYGmrpCY7ZpEiXRK5yW1ooTV7EWfDNu3Eyt572mH1wNb37BWiU6JqRUvgopPqSVZRexhXXpjF3wqLQR7HaJrcdbHmULujgFmzav",
        "subaddress_index": "0"
      },
      "8tV9dCdbvmB6mNZyWvz75xdYte38D5qzx2aWv5z85yM7d74NdwbmB7RiFtxHMVknVPfBwYhaPu6M8GuvypPuXk627nW6WzWHMAy2dQJjHGV": {
        "account_id": "4e09258a93c1b0cb4acafe42bdfe7868bc428755afeccdc841f15eb7016a74f6",
        "address_book_entry_id": null,
        "address_id": "8tV9dCdbvmB6mNZyWvz75xdYte38D5qzx2aWv5z85yM7d74NdwbmB7RiFtxHMVknVPfBwYhaPu6M8GuvypPuXk627nW6WzWHMAy2dQJjHGV",
        "comment": "For transactions from Frank",
        "object": "assigned_address",
        "offset_count": 11,
        "public_address": "8tV9dCdbvmB6mNZyWvz75xdYte38D5qzx2aWv5z85yM7d74NdwbmB7RiFtxHMVknVPfBwYhaPu6M8GuvypPuXk627nW6WzWHMAy2dQJjHGV",
        "subaddress_index": "2"
      }
    }
  }
}
```

| Required Param | Purpose                  | Requirements              |
| :------------- | :----------------------- | :------------------------ |
| `account_id`   | The account on which to perform this action  | Account must exist in the wallet  |

### Transactions

#### Send Transaction

Sending a transaction is a convenience method that first builds and then submits a transaction.

```
curl -s localhost:9090/wallet \
  -d '{
        "method": "send_transaction",
        "params": {
          "account_id": "a8c9c7acb96cf4ad9154eec9384c09f2c75a340b441924847fe5f60a41805bde",
          "recipient_public_address": "CaE5bdbQxLG2BqAYAz84mhND79iBSs13ycQqN8oZKZtHdr6KNr1DzoX93c6LQWYHEi5b7YLiJXcTRzqhDFB563Kr1uxD6iwERFbw7KLWA6",
          "value": "42000000000000"
        }
      }' \
  -X POST -H 'Content-type: application/json' | jq

{
  "method": "submit_transaction",
  "result": {
    "transaction": {
      "transaction_log_id": "96df759d272cfc134b71e24374a7b5125fe535f1d00fc44c1f12a91c1f951122"
    }
  }
}
```

| Required Param | Purpose                  | Requirements              |
| :------------- | :----------------------- | :------------------------ |
| `account_id` | The account on which to perform this action  | Account must exist in the wallet  |
| `recipient_public_address` | Recipient for this transaction  | b58-encoded public address bytes  |
| `value` | The amount of MOB to send in this transaction  |   |

| Optional Param | Purpose                  | Requirements              |
| :------------- | :----------------------- | :------------------------ |
| `input_txo_ids` | Specific TXOs to use as inputs to this transaction   | TXO IDs (obtain from `get_all_txos_by_account`) |
| `fee` | The fee amount to submit with this transaction | If not provided, uses `MINIMUM_FEE` = .01 MOB |
| `tombstone_block` | The block after which this transaction expires | If not provided, uses `cur_height` + 50 |
| `max_spendable_value` | The maximum amount for an input TXO selected for this transaction |  |
| `comment` | Comment to annotate this transaction in the transaction log   | |

##### Troubleshooting

If you get the following error response:

```
{
  "error": "Connection(Operation { error: TransactionValidation(ContainsSpentKeyImage), total_delay: 0ns, tries: 1 })"
}
```

it may mean that your account is not yet fully synced. Call `check_balance` for the account, and note the `synced_blocks` value. If that value is less than the `local_block_height` value, then your Txos may not all be updated to their spent status.

#### Build Transaction

You can build a transaction to confirm its contents before submitting it to the network.

```
curl -s localhost:9090/wallet \
  -d '{
        "method": "build_transaction",
        "params": {
          "account_id": "a8c9c7acb96cf4ad9154eec9384c09f2c75a340b441924847fe5f60a41805bde",
          "recipient_public_address": "CaE5bdbQxLG2BqAYAz84mhND79iBSs13ycQqN8oZKZtHdr6KNr1DzoX93c6LQWYHEi5b7YLiJXcTRzqhDFB563Kr1uxD6iwERFbw7KLWA6",
          "value": "42000000000000"
        }
      }' \
  -X POST -H 'Content-type: application/json' | jq

{
  "method": "build_transaction",
  "result": {
    "tx_proposal": {
      "input_list": [
        {
          "tx_out": {
            "amount": {
              "commitment": "629abf4112819dadfa27947e04ce37d279f568350506e4060e310a14131d3f69",
              "masked_value": "17560205508454890368"
            },
            "target_key": "eec9700ee08358842e16d43fe3df6e346c163b7f6007de4fcf3bafc954847174",
            "public_key": "3209d365b449b577721430d6e0534f5a188dc4bdcefa02be2eeef45b2925bc1b",
            "e_fog_hint": "ae39a969db8ef10daa4f70fa4859829e294ec704b0eb0a15f43ae91bb62bd9ff58ba622e5820b5cdfe28dde6306a6941d538d14c807f9045504619acaafbb684f2040107eb6868c8c99943d02077fa2d090d0100"
          },
          "subaddress_index": 0,
          "key_image": "2a14381de88c3fe2b827f6adaa771f620873009f55cc7743dca676b188508605",
          "value": "1",
          "attempted_spend_height": 0,
          "attempted_spend_tombstone": 0,
          "monitor_id": ""
        },
        {
          "tx_out": {
            "amount": {
              "commitment": "8ccbeaf28bad17ac6c64940aab010fedfdd44fb43c50c594c8fa6e8574b9b147",
              "masked_value": "8257145351360856463"
            },
            "target_key": "2c73db6b914847d124a93691884d2fb181dfcf4d9182686e53c0464cf1c9a711",
            "public_key": "ce43370def13a97830cf6e2e73020b5190d673bd75e0692cd18c850030cc3f06",
            "e_fog_hint": "6b24ceb038ed5c31bfa8f69c73be59eca46612ba8bfea7f53bc52c97cdf549c419fa5a0b2219b1434848197fdbac7880b3a20d92c59c67ec570c7d60e263b4c7c61164f0517c8f774321435c3ec600593d610100"
          },
          "subaddress_index": 0,
          "key_image": "a66fa1c3c35e2c2a56109a901bffddc1129625e4c4b381389f6be1b5bb3c7056",
          "value": "97580449900010990",
          "attempted_spend_height": 0,
          "attempted_spend_tombstone": 0,
          "monitor_id": ""
        }
      ],
      "outlay_list": [
        {
          "value": "42000000000000",
          "receiver": {
            "view_public_key": "5c04cc0de88725f811625b56844aacd789815d43d6df30354939aafd6e683d1a",
            "spend_public_key": "aaf2937c73ef657a529d0f10aaaba394f41bf6f67d8da5ae13284afdb5bc657b",
            "fog_report_url": "",
            "fog_authority_fingerprint_sig": "",
            "fog_report_id": ""
          }
        }
      ],
      "tx": {
        "prefix": {
          "inputs": [
            {
              "ring": [
                {
                  "amount": {
                    "commitment": "3c90eb914a5fe5eb11fab745c9bebfd988de71fa777521099bd442d0eecb765a",
                    "masked_value": "5446626203987095523"
                  },
                  "target_key": "f23c5dd112e5f453cf896294be705f52ee90e3cd15da5ea29a0ca0be410a592b",
                  "public_key": "084c6c6861146672eb2929a0dfc9b9087a49b6531964ca1892602a4e4d2b6d59",
                  "e_fog_hint": "000000000000000000000000000000000000000000000000000000000000000000000000000000000000000000000000000000000000000000000000000000000000000000000000000000000000000000000000"
                },
                ...
              ],
              "proofs": [
                {
                  "index": "24296",
                  "highest_index": "335531",
                  "elements": [
                    {
                      "range": {
                        "from": "24296",
                        "to": "24296"
                      },
                      "hash": "f7217a219665b1dfa3f216191de1c79e7d62f520e83afe256b6b43c64ead7d3f"
                    },
                  }
                  ...
                  ]
                },
                ...
              ]
            },
            {
              "ring": [
                {
                  "amount": {
                    "commitment": "50b46eef8d223824f87316e6f446d50530929c8a758195005fbe9d41ec7fc227",
                    "masked_value": "11687342289991185016"
                  },
                  "target_key": "241d533daf32ed1523561c96c618808a2db9635075776ef42da32b34e7586058",
                  "public_key": "24725d8e47e4b03f6cb893369cc7582ea565dbd5e1914a5ecb3f4ed7910c5a03",
                  "e_fog_hint": "3fba73a6271141aae115148196ad59412b4d703847e0738c460c4d1831c6d44004c4deee4fabf6407c5f801703a31a13f1c70ed18a43a0d0a071b863a529dfbab51634fdf127ba2e7a7d426731ba59dbe3660100"
                },
                ...
              ],
              "proofs": [
                {
                  "index": "173379",
                  "highest_index": "335531",
                  "elements": [
                    {
                      "range": {
                        "from": "173379",
                        "to": "173379"
                      },
                      "hash": "bcb26ff5d1104b8c0d7c9aed9b326c824151461257737e0fc4533d1a39e3a876"
                    },
                    ...
                  ]
                },
                ...
              ]
            }
          ],
          "outputs": [
            {
              "amount": {
                "commitment": "147113bbd5d4fdc5f9266ccdec6d6e6148e8dbc979d7d3bab1a91e99ab256518",
                "masked_value": "3431426060591787774"
              },
              "target_key": "2c6a9c23810e91d8c504dd4fe59f07c2872a8a866c160a58928750eab7328c64",
              "public_key": "0049281368c270eb5a7291fb012e95e776a07c1ff4336be1aa6a61abb1868229",
              "e_fog_hint": "eb5b104677df5bbc22f70027646a448dcffb61eb31580d50f41cb487a87a9545d507d4c5e13a22f7fe3b2daea3f951b8d9901e73794d24650176faca3251dd904d7cac97ee73f50a84701cb4c297b31cbdf80100"
            },
            {
              "amount": {
                "commitment": "78083af2c1682f765c332c1c69af4260a410914962bddb9a30857a36aed75837",
                "masked_value": "17824177895224156943"
              },
              "target_key": "68a193eeb7614e3dec6e980dfab2b14aa9b2c3dcaaf1c52b077fbbf259081d36",
              "public_key": "6cdfd36e11042adf904d89bcf9b2eba950ad25f48ed6e877589c40caa1a0d50d",
              "e_fog_hint": "c0c9fe3a43e237ad2f4ab055532831b95f82141c69c75bc6e913d0f37633cb224ce162e59240ffab51054b13e451bfeccb5a09fa5bfbd477c5a8e809297a38a0cb5233cc5d875067cbd832947ae48555fbc00100"
            }
          ],
          "fee": "10000000000",
          "tombstone_block": "0"
        },
        "signature": {
          "ring_signatures": [
            {
              "c_zero": "27a97dbbcf36257b31a1d64a6d133a5c246748c29e839c0f1661702a07a4960f",
              "responses": [
                "bc703776fd8b6b1daadf7e4df7ca4cb5df2d6498a55e8ff15a4bceb0e808ca06",
                ...
              ],
              "key_image": "a66fa1c3c35e2c2a56109a901bffddc1129625e4c4b381389f6be1b5bb3c7056"
            },
            {
              "c_zero": "421cc5527eae6519a8f20871996db99ffd91522ae7ed34e401249e262dfb2702",
              "responses": [
                "322852fd40d5bbd0113a6e56d8d6692200bcedbc4a7f32d9911fae2e5170c50e",
                ...
              ],
              "key_image": "2a14381de88c3fe2b827f6adaa771f620873009f55cc7743dca676b188508605"
            }
          ],
          "pseudo_output_commitments": [
            "1a79f311e74027bdc11fb479ce3a5c8feed6794da40e6ccbe45d3931cb4a3239",
            "5c3406600fbf8e93dbf5b7268dfc43273f93396b2d4976b73cb935d5619aed7a"
          ],
          "range_proofs": [
            ...
          ]
        }
      },
      "fee": 10000000000,
      "outlay_index_to_tx_out_index": [
        [
          0,
          0
        ]
      ],
      "outlay_confirmation_numbers": [
        [...]
      ]
    }
  }
}
```

| Required Param | Purpose                  | Requirements              |
| :------------- | :----------------------- | :------------------------ |
| `account_id` | The account on which to perform this action  | Account must exist in the wallet  |
| `recipient_public_address` | Recipient for this transaction  | b58-encoded public address bytes  |
| `value` | The amount of MOB to send in this transaction  |   |

| Optional Param | Purpose                  | Requirements              |
| :------------- | :----------------------- | :------------------------ |
| `input_txo_ids` | Specific TXOs to use as inputs to this transaction   | TXO IDs (obtain from `get_all_txos_by_account`) |
| `fee` | The fee amount to submit with this transaction | If not provided, uses `MINIMUM_FEE` = .01 MOB |
| `tombstone_block` | The block after which this transaction expires | If not provided, uses `cur_height` + 50 |
| `max_spendable_value` | The maximum amount for an input TXO selected for this transaction |  |

Note, as the tx_proposal json object is quite large, you may wish to write the result to a file for use in the submit_transaction call, such as:

```sh
curl -s localhost:9090/wallet \
  -d '{
        "method": "build_transaction",
        "params": {
          "account_id": "a8c9c7acb96cf4ad9154eec9384c09f2c75a340b441924847fe5f60a41805bde",
          "recipient_public_address": "CaE5bdbQxLG2BqAYAz84mhND79iBSs13ycQqN8oZKZtHdr6KNr1DzoX93c6LQWYHEi5b7YLiJXcTRzqhDFB563Kr1uxD6iwERFbw7KLWA6",
          "value": "42000000000000"
        }
      }' \
  -X POST -H 'Content-type: application/json' | jq -c '.result | .tx_proposal' > test-tx-proposal.json
```

#### Submit Transaction

```sh
curl -s localhost:9090/wallet \
  -d '{
        "method": "submit_transaction",
        "params": {
          "tx_proposal": '$(cat test-tx-proposal.json)'
        }
      }' \
  -X POST -H 'Content-type: application/json'

{
  "method": "submit_transaction",
  "result": {
    "transaction": {
      "transaction_log_id": "96df759d272cfc134b71e24374a7b5125fe535f1d00fc44c1f12a91c1f951122"
    }
  }
}
```

| Required Param | Purpose                  | Requirements              |
| :------------- | :----------------------- | :------------------------ |
| `tx_proposal`  | Transaction proposal to submit  | Created with `build_transaction`  |

| Optional Param | Purpose                  | Requirements              |
| :------------- | :----------------------- | :------------------------ |
| `comment` | Comment to annotate this transaction in the transaction log   | |

#### Get All Transactions

```sh
curl -s localhost:9090/wallet \
  -d '{
        "method": "get_all_transactions_by_account",
        "params": {
          "account_id": "a4db032dcedc14e39608fe6f26deadf57e306e8c03823b52065724fb4d274c10"
        }
      }' \
  -X POST -H 'Content-type: application/json' | jq

{
  "method": "get_all_transactions_by_account",
  "result": {
    "transaction_log_ids": [
      "6e51851495c628a3b6eefb3e14ee14bb7a167bba5ce727c8710601ba87f74c4c",
      "fcd2979f737f213fc327cd79d10c490a9bd4cb163084d4a154585c5e93e8c075",
    ],
    "transaction_log_map": {
      "6e51851495c628a3b6eefb3e14ee14bb7a167bba5ce727c8710601ba87f74c4c": {
        "account_id": "a4db032dcedc14e39608fe6f26deadf57e306e8c03823b52065724fb4d274c10",
        "assigned_address_id": "7BeDc5jpZu72AuNavumc8qo8CRJijtQ7QJXyPo9dpnqULaPhe6GdaDNF7cjxkTrDfTcfMgWVgDzKzbvTTwp32KQ78qpx7bUnPYxAgy92caJ",
        "change_txo_ids": [],
        "comment": "",
        "direction": "received",
        "failure_code": null,
        "failure_message": null,
        "fee_pmob": null,
        "finalized_block_height": "144965",
        "input_txo_ids": [],
        "is_sent_recovered": null,
        "object": "transaction_log",
        "offset_count": 296
        "output_txo_ids": [
          "6e51851495c628a3b6eefb3e14ee14bb7a167bba5ce727c8710601ba87f74c4c"
        ],
        "recipient_address_id": null,
        "sent_time": null,
        "status": "succeeded",
        "submitted_block_height": null,
        "transaction_log_id": "6e51851495c628a3b6eefb3e14ee14bb7a167bba5ce727c8710601ba87f74c4c",
        "value_pmob": "443990000000000",
      },
      "6e51851495c628a3b6eefb3e14ee14bb7a167bba5ce727c8710601ba87f74c4c": {
        "account_id": "a4db032dcedc14e39608fe6f26deadf57e306e8c03823b52065724fb4d274c10",
        "assigned_address_id": null,
        "change_txo_ids": [
          "e992e718e1f28b67b0cf200e213af560fc7d5a236b3fec590f225b230f88257f"
        ],
        "comment": "",
        "direction": "sent",
        "fee_pmob": "10000000000",
        "failure_code": null,
        "failure_message": null,
        "finalized_block_height": "152826",
        "input_txo_ids": [
          "3de563a16d2da9656ce6c8aa9b12380b682c2e6aad0011fa8d6528c084078827",
          "fa242e21e2155e8f257cd75d2d2939000d0926946c2b7b812946e093165acadb"
        ],
        "is_sent_recovered": null,
        "object": "transaction_log",
        "offset_count": 496
        "output_txo_ids": [
          "badf415972dfc2dc6203ed90be132831ff29f394f65b0be5c35c79048d86af5b"
        ],
        "recipient_address_id": "7BeDc5jpZu72AuNavumc8qo8CRJijtQ7QJXyPo9dpnqULaPhe6GdaDNF7cjxkTrDfTcfMgWVgDzKzbvTTwp32KQ78qpx7bUnPYxAgy92caJ",
        "sent_time": "2020-12-15 09:30:04 UTC",
        "status": "succeeded",
        "submitted_block_height": "152826",
        "transaction_log_id": "ead39f2c0dea3004732adf1953dee876b73829768d4877809fe06ee0bfc6bf6d",
        "value_pmob": "1000000000000",
      }
     ...
    }
  }
}
```

| Required Param | Purpose                  | Requirements              |
| :------------- | :----------------------- | :------------------------ |
| `account_id`   | The account on which to perform this action  | Account must exist in the wallet  |

#### Get Transaction

```sh
curl -s localhost:9090/wallet \
  -d '{
        "method": "get_transaction",
        "params": {
          "transaction_log_id": "ead39f2c0dea3004732adf1953dee876b73829768d4877809fe06ee0bfc6bf6d"
        }
      }' \
  -X POST -H 'Content-type: application/json' | jq

{
  "method": "get_transaction",
  "result": {
    "transaction": {
      "object": "transaction_log",
      "transaction_log_id": "ead39f2c0dea3004732adf1953dee876b73829768d4877809fe06ee0bfc6bf6d",
      "direction": "sent",
      "is_sent_recovered": null,
      "account_id": "a4db032dcedc14e39608fe6f26deadf57e306e8c03823b52065724fb4d274c10",
      "recipient_address_id": "7BeDc5jpZu72AuNavumc8qo8CRJijtQ7QJXyPo9dpnqULaPhe6GdaDNF7cjxkTrDfTcfMgWVgDzKzbvTTwp32KQ78qpx7bUnPYxAgy92caJ",
      "assigned_address_id": null,
      "value_pmob": "1000000000000",
      "fee_pmob": "10000000000",
      "submitted_block_height": "152826",
      "finalized_block_height": "152826",
      "status": "succeeded",
      "input_txo_ids": [
        "3de563a16d2da9656ce6c8aa9b12380b682c2e6aad0011fa8d6528c084078827",
        "fa242e21e2155e8f257cd75d2d2939000d0926946c2b7b812946e093165acadb"
      ],
      "output_txo_ids": [
        "badf415972dfc2dc6203ed90be132831ff29f394f65b0be5c35c79048d86af5b"
      ],
      "change_txo_ids": [
        "e992e718e1f28b67b0cf200e213af560fc7d5a236b3fec590f225b230f88257f"
      ],
      "sent_time": "2020-12-15 09:30:04 UTC",
      "comment": "",
      "failure_code": null,
      "failure_message": null,
      "offset_count": 496
    }
  }
}
```

| Required Param | Purpose                  | Requirements              |
| :------------- | :----------------------- | :------------------------ |
| `transaction_log_id`   | The transaction log ID for which to get proofs.  | Transaction log must exist in the wallet  |

### Transaction Output Proofs

When constructing a transaction, the wallet produces a "proof" for each Txo minted by the transaction. This proof can be delivered to the recipient to confirm that they received the Txo from the sender.

#### Get Proofs

A Txo constructed by this wallet will contain a proof, which can be shared with the recipient to verify the association between the sender and this Txo. When calling `get_proofs` for a transaction, only the proofs for the "output_txo_ids" are returned.

```sh
curl -s localhost:9090/wallet \
  -d '{
        "method": "get_proofs",
        "params": {
          "transaction_log_id": "0db5ac892ed796bb11e52d3842f83c05f4993f2f9d7da5fc9f40c8628c7859a4"
        }
      }' \
  -X POST -H 'Content-type: application/json' | jq
{
  "method": "get_proofs",
  "result": {
    "proofs": [
      {
        "object": "proof",
        "txo_id": "bbee8b70e80837fc3e10bde47f63de41768ee036263907325ef9a8d45d851f15",
        "proof": "0a2005ba1d9d871c7fb0d5ba7df17391a1e14aad1b4aa2319c997538f8e338a670bb"
      }
    ]
  }
}
```

| Required Param | Purpose                  | Requirements              |
| :------------- | :----------------------- | :------------------------ |
| `transaction_log_id`   | The transaction log ID for which to get proofs.  | Transaction log must exist in the wallet  |

#### Verify Proof

A sender can provide the proofs from a transaction to the recipient, who then verifies for a specific txo_id (note that txo_id is specific to the txo, and is consistent across wallets. Therefore the sender and receiver will have the same txo_id for the same Txo which was minted by the sender, and received by the receiver) with the following:

```sh
curl -s localhost:9090/wallet \
  -d '{
        "method": "verify_proof",
        "params": {
          "account_id": "4b4fd11738c03bf5179781aeb27d725002fb67d8a99992920d3654ac00ee1a2c",
          "txo_id": "bbee8b70e80837fc3e10bde47f63de41768ee036263907325ef9a8d45d851f15",
          "proof": "0a2005ba1d9d871c7fb0d5ba7df17391a1e14aad1b4aa2319c997538f8e338a670bb"
        }
      }' \
  -X POST -H 'Content-type: application/json' | jq

{
  "method": "verify_proof",
  "result": {
    "verified": true
  }
}
```

| Required Param | Purpose                  | Requirements              |
| :------------- | :----------------------- | :------------------------ |
| `account_id`   | The account on which to perform this action  | Account must exist in the wallet  |
| `txo_id`   | The ID of the Txo for which to verify the proof  | Txo must be a received Txo  |
| `proof`   | The proof to verify  | The proof should be delivered by the sender of the Txo in question |

## Contributing

See [CONTRIBUTING](./CONTRIBUTING.md).

### Database Schema

To add or edit tables:

1. `cd full-service`
1. Create a migration with `diesel migration generate <migration_name>`
1. Edit the migrations/<migration_name>/up.sql and down.sql.
1. Run the migration with `diesel migration run --database-url /tmp/db.db`, and test delete with `diesel migration redo --database-url /tmp/db.db`

Note that full-service/diesel.toml provides the path to the schema.rs which will be updated in a migration.

### Running Tests

    ```
    SGX_MODE=HW IAS_MODE=DEV CONSENSUS_ENCLAVE_CSS=$(pwd)/consensus-enclave.css cargo test
    ```

    Note: providing the CONSENESUS_ENCLAVE_CSS allows us to bypass the enclave build.

### Linting

    ```
    RUST_LOG=info SGX_MODE=HW IAS_MODE=DEV CONSENSUS_ENCLAVE_CSS=$(pwd)/consensus-enclave.css cargo clippy --all --all-features
    ```<|MERGE_RESOLUTION|>--- conflicted
+++ resolved
@@ -20,21 +20,12 @@
 1. Install dependencies.
 
     On Ubuntu:
-<<<<<<< HEAD
     ```sh
     sudo apt install build-essential cmake protobuf-compiler llvm clang libclang-dev libsqlite3-dev libssl1.1
     ```
 
     On Mac:
     ```sh
-=======
-    ```sh
-    sudo apt install build-essential cmake protobuf-compiler llvm libclang-dev libsqlite3-dev libssl1.1
-    ```
-
-    On Mac:
-    ```sh
->>>>>>> 03136589
     brew bundle
     ```
 
