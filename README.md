# Full Service

A MobileCoin service for wallet implementations.

* You must read and accept the [Terms of Use for MobileCoins and MobileCoin Wallets](./TERMS-OF-USE.md) to use
  MobileCoin Software.

#### Note to Developers

* Please see [CONTRIBUTING.md](./CONTRIBUTING.md) for notes on contributing bug reports and code.

## Table of Contents

* [License](#license)
* [Usage and Documentation](#usage-and-documentation)
* [Build and Run](#build-and-run)
* [Docker Build and Run](#docker-build-and-run)
* [Parameters](#parameters)
* [Offline (Cold Wallet) Transaction Flow](#offline-cold-wallet-transaction-flow)
* [Contributing](#contributing)
* [Database Schema](#database-schema)
* [Running Tests](#running-tests)
* [Linting](#linting)

### License

MobileCoin Full Service is available under open-source licenses. Look for the [LICENSE](./LICENSE) file for more
information.

### Usage and Documentation

For documentation, usage, and API specification, see our gitbook
page: [https://mobilecoin.gitbook.io/full-service-api/](https://mobilecoin.gitbook.io/full-service-api/)

Deprecated docs are being phased out, but remain at [API.md](API.md) (possibly increasingly out of date)

For database encryption features, see [DATABASE.md](DATABASE.md).

### Build and Run

1. Install Rust from https://www.rust-lang.org/tools/install

2. Install dependencies.

   On Ubuntu:
    ```sh
    sudo apt install build-essential cmake protobuf-compiler libprotobuf-dev llvm llvm-dev clang libclang-dev libsqlite3-dev libssl-dev
    ```

   On MacOS:
    ```sh
    brew bundle
    ```

4. Pull submodule.

    ```sh
    git submodule update --init --recursive
    ```

5. Get the appropriate published enclave measurements, which will be saved to `$(pwd)/consensus-enclave.css`
   and `$(pwd)/ingest-enclave.css`

    * Note: Namespace is `test` for TestNet and `prod` for MainNet.

    ```sh
    NAMESPACE=test

    CONSENSUS_SIGSTRUCT_URI=$(curl -s https://enclave-distribution.${NAMESPACE}.mobilecoin.com/production.json | grep consensus-enclave.css | awk '{print $2}' | tr -d \" | tr -d ,)
    curl -O https://enclave-distribution.${NAMESPACE}.mobilecoin.com/${CONSENSUS_SIGSTRUCT_URI}

    INGEST_SIGSTRUCT_URI=$(curl -s https://enclave-distribution.${NAMESPACE}.mobilecoin.com/production.json | grep ingest-enclave.css | awk '{print $2}' | tr -d \" | tr -d ,)
    curl -O https://enclave-distribution.${NAMESPACE}.mobilecoin.com/${INGEST_SIGSTRUCT_URI}
    ```

6. Install SGX libraries (required for linux distros; not required for MacOS).

   On Ubuntu:
    ```sh
    wget https://download.01.org/intel-sgx/sgx-linux/2.9.1/distro/ubuntu18.04-server/sgx_linux_x64_sdk_2.9.101.2.bin
    chmod +x sgx_linux_x64_sdk_2.9.101.2.bin
    sudo ./sgx_linux_x64_sdk_2.9.101.2.bin --prefix=/opt/intel
    ```

   Put this line in your .bashrc:
    ```sh
    source /opt/intel/sgxsdk/environment
    ```

   This works on more recent Ubuntu distributions, even though it specifies 18.04.

7. Build

    ```sh
    SGX_MODE=HW \
    IAS_MODE=PROD \
    CONSENSUS_ENCLAVE_CSS=$(pwd)/consensus-enclave.css \
    INGEST_ENCLAVE_CSS=$(pwd)/ingest-enclave.css \
    cargo build --release -p mc-full-service
    ```

8. Run

   TestNet Example

    ```sh
    mkdir -p /tmp/wallet-db/
    ./target/release/full-service \
        --wallet-db /tmp/wallet-db/wallet.db \
        --ledger-db /tmp/ledger-db/ \
        --peer mc://node1.test.mobilecoin.com/ \
        --peer mc://node2.test.mobilecoin.com/ \
        --tx-source-url https://s3-us-west-1.amazonaws.com/mobilecoin.chain/node1.test.mobilecoin.com/ \
        --tx-source-url https://s3-us-west-1.amazonaws.com/mobilecoin.chain/node2.test.mobilecoin.com/ \
        --fog-ingest-enclave-css $(pwd)/ingest-enclave.css
    ```

   See [Parameters](#parameters) for full list of available options.

## Docker Build and Run

1. Pull submodule.

    ```sh
    git submodule update --init --recursive
    ```

1. Build

   This build takes advantage of features in Docker BuildKit use `DOCKER_BUILDKIT=1` when building this image.

   See the [Dockerfile](./Dockerfile) comments for the full list of available build arguments to customize the build.

   **TestNet Version**

   Use `--build-arg NAMESPACE=test` to configure build to use TestNet enclave measurements.

    ```sh
    DOCKER_BUILDKIT=1 docker build -t mobilecoin/full-service:0.0.0-testnet --progress=plain \
    --build-arg NAMESPACE=test \
    --build-arg BUILD_OPTS=--no-default-features .
    ```

   **MainNet Version**

   Use `--build-arg NAMESPACE=prod` to configure build to use MainNet enclave measurements.

    ```sh
    DOCKER_BUILDKIT=1 docker build -t mobilecoin/full-service:0.0.0 --progress=plain \
        --build-arg NAMESPACE=prod .
    ```

1. Run

   **Volumes**

   This image includes `VOLUME /data` and configures `full-service` to use that path for the wallet and ledger database
   locations.

   If you want to save your databases outside the default volume you can use `-v path/to/volume:/data` but you
   must `chown 1000:1000 path/to/volume` so the app running as uid 1000 can access it.

    ```sh
    mkdir -p /opt/full-service/data

    chown 1000:1000 /opt/full-service/data

    docker run -it -p 127.0.0.1:9090:9090 \
        -v /opt/full-service/data:data \
        --name full-service \
        mobilecoin/full-service \
        --peer mc://node1.test.mobilecoin.com/ \
        --peer mc://node2.test.mobilecoin.com/ \
        --tx-source-url https://s3-us-west-1.amazonaws.com/mobilecoin.chain/node1.test.mobilecoin.com/ \
        --tx-source-url https://s3-us-west-1.amazonaws.com/mobilecoin.chain/node2.test.mobilecoin.com/
    ```

   **Listen and Port**

   This image configures `full-service` to listen on the container `0.0.0.0:9090`

   Use `-p 127.0.0.1:9090:9090` to expose the API to you localhost.

   **Run**

   Required parameters are added as command options to the container.

   TestNet Example

    ```sh
    docker run -it -p 127.0.0.1:9090:9090 --name full-service mobilecoin/full-service \
        --peer mc://node1.test.mobilecoin.com/ \
        --peer mc://node2.test.mobilecoin.com/ \
        --tx-source-url https://s3-us-west-1.amazonaws.com/mobilecoin.chain/node1.test.mobilecoin.com/ \
        --tx-source-url https://s3-us-west-1.amazonaws.com/mobilecoin.chain/node2.test.mobilecoin.com/
    ```

   See [Parameters](#parameters) for full list of available options.

### Parameters

| Param            | Purpose                  | Requirements              |
| :--------------- | :----------------------- | :------------------------ |
| `wallet-db`      | Path to wallet file      | Created if does not exist |
| `ledger-db`      | Path to ledger directory | Created if does not exist |
| `peer`           | URI of consensus node. Used to submit <br /> transactions and to check the network <br /> block height. | MC URI format |
| `tx-source-url`  | S3 location of archived ledger. Used to <br /> sync transactions to the local ledger. | S3 URI format |

| Opional Param | Purpose                  | Requirements              |
| :------------ | :----------------------- | :------------------------ |
| `listen-host` | Host to listen on.      | Default: 127.0.0.1 |
| `listen-port` | Port to start webserver on. | Default: 9090 |
| `ledger-db-bootstrap` | Path to existing ledger_db that contains the origin block, <br /> used when initializing new ledger dbs. |  |
| `quorum-set` | Quorum set for ledger syncing. | Default includes all `peers` |
| `num-workers` | Number of worker threads to use for view key scanning. | Defaults to number of logical CPU cores. |
| `poll-interval` | How many seconds to wait between polling for new blocks. | Default: 5 |
| `offline` | Use Full Service in offline mode. This mode does not download new blocks or submit transactions. | |
| `fog-ingest-enclave-css` | Path to the Fog ingest enclave sigstruct CSS file. | Needed in order to enable sending transactions to fog addresses. |

<<<<<<< HEAD

## Usage and Documentation

For documentation, usage, and API specification, see our gitbook page: [https://mobilecoin.gitbook.io/full-service-api/](https://mobilecoin.gitbook.io/full-service-api/)


=======
>>>>>>> aa5d9dae
### Offline (Cold-Wallet) Transaction Flow

Full Service supports offline transactions. This flow is recommended to keep an account key on an air-gapped machine
which has never connected to the internet.

The recommended flow to get balance and submit transaction is the following:

1. *ONLINE MACHINE*: Sync ledger by running full service.

    ```sh
    ./target/release/full-service \
        --wallet-db /tmp/wallet-db/wallet.db \
        --ledger-db /tmp/ledger-db/ \
        --peer mc://node1.test.mobilecoin.com/ \
        --peer mc://node2.test.mobilecoin.com/ \
        --tx-source-url https://s3-us-west-1.amazonaws.com/mobilecoin.chain/node1.test.mobilecoin.com/ \
        --tx-source-url https://s3-us-west-1.amazonaws.com/mobilecoin.chain/node2.test.mobilecoin.com/
    ```

1. *ONLINE MACHINE and USB*: Copy the ledger and the full-service binary to USB.

    ```sh
    cp -r /tmp/ledger-db /media/
    cp ./target/release/full-service /media/
    ```

1. *OFFLINE MACHINE*: Create a ramdisk to store sensitive material.

    * Linux: The following will create a 512 MB ramdisk located at `/keyfs`.

        ```sh
        sudo swapoff -a
        sudo mkdir /keyfs
        sudo mount -t tmpfs -o size=512m tmpfs /keyfs
        ```

    * MacOS: The following will create a 512 MB ramdisk located at `/Volumes/KeyFS`.

        ```sh
        diskutil erasevolume HFS+ 'KeyFS' `hdiutil attach -nomount ram://1048576`
        ```

      For the remaining instructions, we will refer to `/keyfs` as the ramdisk location, so if on MacOS, know that this
      maps to `/Volumes/KeyFS`.

1. *OFFLINE MACHINE and USB*: Copy the ledger and the full-service binary to the Offline Machine.

    ```sh
    cp /media/ledger-db /keyfs/ledger-db
    cp /media/full-service /keyfs/full-service
    ```

1. *OFFLINE MACHINE*: Run full service in offline mode.

    ```sh
    ./target/release/full-service \
        --wallet-db /keyfs/wallet.db \
        --ledger-db /keyfs/ledger-db/ \
        --offline
    ```

1. *OFFLINE MACHINE*: You can now [create](#create-account) or [import](#import-account) your
   account, [check your balance](#get-balance-for-a-given-account)
   , [create assigned subaddresses](#create-assigned-subaddress), and [construct transactions](#build-transaction), as
   outlined in the docs above. Note that your entropy, account key, and wallet.db should always remain only on the
   ramdisk.

1. *OFFLINE MACHINE and USB*: To send a transaction, you will a Construct a TxProposal using
   the [`build_transaction`](#build-transaction) endpoint. The output of this call can be written to a file, such as
   tx_proposal.json, and then copied to the USB.

    ```sh
    curl -s localhost:9090/wallet \
    -d '{
    "method": "build_transaction",
    "params": {
    "account_id": "a8c9c7acb96cf4ad9154eec9384c09f2c75a340b441924847fe5f60a41805bde",
    "recipient_public_address": "CaE5bdbQxLG2BqAYAz84mhND79iBSs13ycQqN8oZKZtHdr6KNr1DzoX93c6LQWYHEi5b7YLiJXcTRzqhDFB563Kr1uxD6iwERFbw7KLWA6",
    "value": "42000000000000"
    }
    }' \
    -X POST -H 'Content-type: application/json' | jq '.result' > /keyfs/tx_proposal.json

    cp /keyfs/tx_proposal.json /media/
    ```

1. *ONLINE MACHINE and USB*: Copy the tx_proposal to the online machine.

    ```sh
    cp /media/tx_proposal.json ./
    ```

1. *ONLINE MACHINE*: Submit transaction to consensus, using the [`submit_transaction`](#submit-transaction) endpoint.

## Contributing

See [CONTRIBUTING](./CONTRIBUTING.md).

### Database Schema

To add or edit tables:

1. Ensure that you have `diesel_cli` installed and that it is using the current sqlite
   version: `cargo install diesel_cli --no-default-features --features "sqlite sqlite-bundled" --git https://github.com/eranrund/diesel --rev 25592f0383a1d1628db7d2db6c1fb02614a978c1`
1. `cd full-service`
1. Create a migration with `diesel migration generate <migration_name>`
1. Edit the migrations/<migration_name>/up.sql and down.sql.
1. Run the migration with `diesel migration run --database-url /tmp/db.db`, and test delete
   with `diesel migration redo --database-url /tmp/db.db`

Note that full-service/diesel.toml provides the path to the schema.rs which will be updated in a migration.

### Running Tests

```
SGX_MODE=HW \
IAS_MODE=DEV \
CONSENSUS_ENCLAVE_CSS=$(pwd)/consensus-enclave.css \
cargo test
```

Note: providing the `CONSENSUS_ENCLAVE_CSS` allows us to bypass the enclave build.

### Linting

```
RUST_LOG=info \
SGX_MODE=HW \
IAS_MODE=DEV \
CONSENSUS_ENCLAVE_CSS=$(pwd)/consensus-enclave.css \
cargo clippy --all --all-features
```<|MERGE_RESOLUTION|>--- conflicted
+++ resolved
@@ -217,15 +217,10 @@
 | `offline` | Use Full Service in offline mode. This mode does not download new blocks or submit transactions. | |
 | `fog-ingest-enclave-css` | Path to the Fog ingest enclave sigstruct CSS file. | Needed in order to enable sending transactions to fog addresses. |
 
-<<<<<<< HEAD
-
 ## Usage and Documentation
 
 For documentation, usage, and API specification, see our gitbook page: [https://mobilecoin.gitbook.io/full-service-api/](https://mobilecoin.gitbook.io/full-service-api/)
 
-
-=======
->>>>>>> aa5d9dae
 ### Offline (Cold-Wallet) Transaction Flow
 
 Full Service supports offline transactions. This flow is recommended to keep an account key on an air-gapped machine
