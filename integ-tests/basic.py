# verify that the transaction went through
#   the mob went through
#   the transaction log updatedx
# Ideally all of the endpoints (v2) that actually hit the mobilecoin network
#
#     get_network_status
#     get_wallet_status
#     build, build_and_submit, build_split_txo .. etc

import argparse
import os
import sys
import asyncio
import json

sys.path.append(os.path.abspath("../cli"))

from fullservice import FullServiceAPIv2 as v2
from dataobjects import Response, Account  # TODO rename as FSDataObjects

default_config_path = "./config"
config = []
account_ids = []

fs = v2()


def get_mnemonics(n=2):
    if n > len(config["Account Mnemonics"]):
        raise ValueError("Not enough account available in config")
    return config["Account Mnemonics"][:n]


async def get_account(i):
    global account_ids

    mnemonic = config["Account Mnemonics"][i]["mnemonic"]
    account = await fs.import_account(
        mnemonic, "2"
    )  # this is importing the second mnemonic?

    if "error" not in account.keys():
        return Account(account["result"]["account"])
    else:
        if len(account_ids) <= i:
            accounts_response = Response(await fs.get_accounts())
            account_ids = accounts_response.account_ids
            return accounts_response.accounts[account_ids[i]]
        else:
            return Response(await fs.get_account_status(account_ids[i])).account


async def main():
<<<<<<< HEAD
=======
    while (await fs.get_wallet_status())['result']['wallet_status']['is_synced_all'] != True:
        await asyncio.sleep(1)  
>>>>>>> b930b371
    print(await does_it_go())


async def does_it_go(amount_pmob: int = 5) -> bool:
    network_status = await fs.get_network_status()

    alice = await get_account(0)
    bob = await get_account(1)
    await fs.get_wallet_status()

    pmob_to_send = amount_pmob
    bob_status_0 = (
        (await fs.get_account_status(bob.id))
        .get("result")
        .get("balance_per_token")
        .get("0")
        .get("unspent")
    )
    alice_status_0 = (
        (await fs.get_account_status(alice.id))
        .get("result")
        .get("balance_per_token")
        .get("0")
        .get("unspent")
    )

    first_transaction = await fs.build_and_submit_transaction(
        alice.id,
        recipient_public_address=bob.main_address,
        amount={"value": str(pmob_to_send), "token_id": str(0)},
    )

    # TODO: replace this with a poll loop that waits a block or two
    await asyncio.sleep(15)
    alice_status_1 = (
        (await fs.get_account_status(alice.id))
        .get("result")
        .get("balance_per_token")
        .get("0")
        .get("unspent")
    )
    bob_status_1 = (
        (await fs.get_account_status(bob.id))
        .get("result")
        .get("balance_per_token")
        .get("0")
        .get("unspent")
    )
    # decreases by fee and amount_pmob
    # print(int(alice_status_1)-int(alice_status_0))
    bob_increase = int(bob_status_1) - int(bob_status_0)
    # return bob_increase == pmob_to_send
    if bob_increase == pmob_to_send:
        exit()
    else:
        raise SystemExit('Transaction failed')


if __name__ == "__main__":
    parser = argparse.ArgumentParser(description="Basic test")
    parser.add_argument("config_path", type=str, default=default_config_path)
    args = parser.parse_args()

    print(args.__dict__)
    with open(args.config_path) as json_file:
        config = json.load(json_file)

    asyncio.run(main())<|MERGE_RESOLUTION|>--- conflicted
+++ resolved
@@ -51,11 +51,8 @@
 
 
 async def main():
-<<<<<<< HEAD
-=======
     while (await fs.get_wallet_status())['result']['wallet_status']['is_synced_all'] != True:
         await asyncio.sleep(1)  
->>>>>>> b930b371
     print(await does_it_go())
 
 
