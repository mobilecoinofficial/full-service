--- conflicted
+++ resolved
@@ -46,10 +46,9 @@
 # Fix issues with recent nightlies, bump curve25519-dalek version
 x25519-dalek = { git = "https://github.com/mobilecoinfoundation/x25519-dalek.git", rev = "4fbaa3343301c62cfdbc3023c9f485257e6b718a" }
 
-<<<<<<< HEAD
 # Fix linker errors when compiling gRPC C++ library on systemd based Linux.
 grpcio = { git = "https://github.com/tikv/grpc-rs.git", rev = "cc5d2ab4fa0a110d0fdaa49f12552d28a0348721" }
-=======
+
 # Patch mc lib for git dependencies in ledger-mob
 mc-core = { path = "./mobilecoin/core" }
 mc-crypto-digestible = { path = "./mobilecoin/crypto/digestible" }
@@ -62,5 +61,4 @@
 mc-transaction-signer = { path = "./mobilecoin/transaction/signer" }
 mc-transaction-summary = { path = "./mobilecoin/transaction/summary" }
 mc-transaction-types = { path = "./mobilecoin/transaction/types" }
-mc-util-from-random = { path = "./mobilecoin/util/from-random" }
->>>>>>> 142f8dcc
+mc-util-from-random = { path = "./mobilecoin/util/from-random" }